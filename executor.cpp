--- conflicted
+++ resolved
@@ -8,46 +8,8 @@
 
 #include "executor.hpp"
 #include "full_node.hpp"
-<<<<<<< HEAD
-#include "pbft_manager.hpp"
-#include "util.hpp"
+#include "transaction.hpp"
 #include "vm/TaraxaVM.hpp"
-
-using namespace std;
-
-namespace taraxa {
-
-// TODO
-// string LAST_STATE_ROOT_KEY = "last_root";
-
-Executor::~Executor() {
-  if (!stopped_) {
-    stop();
-  }
-}
-void Executor::start() {
-  if (!stopped_) {
-    return;
-  }
-  if (!node_.lock()) {
-    LOG(log_er_) << "FullNode is not set ..." << std::endl;
-    return;
-  }
-  db_blks_ = node_.lock()->getBlksDB();
-  db_trxs_ = node_.lock()->getTrxsDB();
-  db_accs_ = node_.lock()->getAccsDB();
-  taraxaVM = node_.lock()->getVM();
-  stopped_ = false;
-}
-void Executor::stop() {
-  if (stopped_) return;
-  db_blks_ = nullptr;
-  db_trxs_ = nullptr;
-  db_accs_ = nullptr;
-  taraxaVM = nullptr;
-  stopped_ = true;
-=======
-#include "transaction.hpp"
 
 namespace taraxa {
 
@@ -69,37 +31,21 @@
   }
   state_registry_->commitAndPush(state, sche.blk_order);
   return true;
->>>>>>> ac784ae1
 }
 
 bool Executor::executeBlkTrxs(
-<<<<<<< HEAD
-    blk_hash_t const& blk,
-    unordered_map<addr_t, bal_t>& sortition_account_balance_table) {
-  std::unique_lock l(mu);
-  string blk_json = db_blks_->get(blk.toString());
-=======
     StateRegistry::State& state, blk_hash_t const& blk,
     std::vector<uint> const& trx_modes,
     std::unordered_map<addr_t, val_t>& sortition_account_balance_table) {
   std::string blk_json = db_blks_->get(blk.toString());
->>>>>>> ac784ae1
   if (blk_json.empty()) {
     LOG(log_er_) << "Cannot get block from db: " << blk << std::endl;
     return false;
   }
   DagBlock dag_block(blk_json);
-<<<<<<< HEAD
   vm::Block vmBlock{
       dag_block.sender(), 1, 0, 0, MOCK_BLOCK_GAS_LIMIT, dag_block.getHash(),
   };
-  auto& log_time = node_.lock()->getTimeLogger();
-  auto trxs_hash = dag_block.getTrxs();
-  for (auto const& trx_hash : trxs_hash) {
-    LOG(log_time) << "Transaction " << trx_hash
-                  << " read from db at: " << getCurrentTimeMilliSeconds();
-=======
-
   auto trxs_hash = dag_block.getTrxs();
   // sequential execute transaction
 
@@ -113,19 +59,13 @@
     }
     LOG(log_time_) << "Transaction " << trx_hash
                    << " read from db at: " << getCurrentTimeMilliSeconds();
->>>>>>> ac784ae1
     Transaction trx(db_trxs_->get(trx_hash.toString()));
     if (!trx.getHash()) {
       LOG(log_er_) << "Transaction is invalid: " << trx << std::endl;
       continue;
     }
-<<<<<<< HEAD
-    // TODO remove
-    if (!txHashes.insert(trx.getHash()).second) {
-      cerr << endl << "Duplicate tx" << endl;
-      exit(1);
-    }
-    const auto& receiver = trx.getReceiver();
+    coinTransfer(state, trx, sortition_account_balance_table);
+    auto const& receiver = trx.getReceiver();
     vmBlock.transactions.push_back({
         receiver ? make_optional(receiver) : nullopt,
         trx.getSender(),
@@ -136,35 +76,12 @@
         trx.getData(),
         trx.getHash(),
     });
-    //        coinTransfer(trx, sortition_account_balance_table);
   }
-  //    db_trxs_->commit();
-
   const auto& baseRoot = db_accs_->getState<boost::shared_lock>()->rootHash();
   const auto& result = taraxaVM->transitionState({baseRoot, vmBlock});
   // TODO: use persistent storage to track the reference
   // to the last committed block, and add stateRoot field to blocks
   db_accs_->getState<boost::unique_lock>()->setRoot(result.stateRoot);
-  //  if (node_.lock()) {
-  // TODO: logging
-  //  LOG(log_time) << "Block " << blk << " executed at: " <<
-  //  getCurrentTimeMilliSeconds();
-  //  }
-  return true;
-}
-bool Executor::execute(
-    TrxSchedule const& sche,
-    unordered_map<addr_t, bal_t>& sortition_account_balance_table) {
-  for (auto const& blk : sche.blk_order) {
-    if (!executeBlkTrxs(blk, sortition_account_balance_table)) {
-      return false;
-    }
-=======
-    coinTransfer(state, trx, sortition_account_balance_table);
-    LOG(log_time_) << "Transaction " << trx_hash
-                   << " executed at: " << getCurrentTimeMilliSeconds();
->>>>>>> ac784ae1
-  }
   num_executed_blk_.fetch_add(1);
   LOG(log_nf_) << full_node_.lock()->getAddress() << ": Block number "
                << num_executed_blk_ << ": " << blk << " executed";
