--- conflicted
+++ resolved
@@ -72,16 +72,8 @@
   addr_t sender = trx.getSender();
   addr_t receiver = trx.getReceiver();
   val_t value = trx.getValue();
-<<<<<<< HEAD
-  auto sender_bal = db_accs_->get(sender.toString());
-  auto receiver_bal = db_accs_->get(receiver.toString());
-  val_t sender_initial_coin = sender_bal.empty() ? 0 : val_t(sender_bal);
-  val_t receiver_initial_coin = receiver_bal.empty() ? 0 : val_t(receiver_bal);
-
-=======
   val_t sender_initial_coin = state.balance(sender);
   val_t receiver_initial_coin = state.balance(receiver);
->>>>>>> 21600883
   if (sender_initial_coin < trx.getValue()) {
     LOG(log_er_) << "Insufficient fund for transfer ... , sender " << sender
                  << " , sender balance: " << sender_initial_coin
