--- conflicted
+++ resolved
@@ -41,19 +41,13 @@
   db_blks_ = nullptr;
   db_trxs_ = nullptr;
   db_accs_ = nullptr;
-<<<<<<< HEAD
   taraxaVM = nullptr;
-}
-bool Executor::executeBlkTrxs(blk_hash_t const& blk) {
-  string blk_json = db_blks_->get(blk.toString());
-=======
   stopped_ = true;
 }
 bool Executor::executeBlkTrxs(
     blk_hash_t const& blk,
-    std::unordered_map<addr_t, bal_t>& sortition_account_balance_table) {
-  std::string blk_json = db_blks_->get(blk.toString());
->>>>>>> a5ea95ca
+    unordered_map<addr_t, bal_t>& sortition_account_balance_table) {
+  string blk_json = db_blks_->get(blk.toString());
   if (blk_json.empty()) {
     LOG(log_er_) << "Cannot get block from db: " << blk << std::endl;
     return false;
@@ -72,7 +66,6 @@
       LOG(log_er_) << "Transaction is invalid: " << trx << std::endl;
       continue;
     }
-<<<<<<< HEAD
     const auto& receiver = trx.getReceiver();
     vmBlock.transactions.push_back({
         receiver ? make_optional(receiver) : nullopt,
@@ -84,13 +77,6 @@
         trx.getData(),
         trx.getHash(),
     });
-=======
-    coinTransfer(trx, sortition_account_balance_table);
-    if (node_.lock()) {
-      LOG(log_time) << "Transaction " << trx_hash
-                    << " executed at: " << getCurrentTimeMilliSeconds();
-    }
->>>>>>> a5ea95ca
   }
   const auto& baseRoot = db_accs_->getState<boost::shared_lock>()->rootHash();
   const auto& result = taraxaVM->transitionState({
@@ -108,8 +94,7 @@
   return true;
 }
 bool Executor::execute(
-    TrxSchedule const& sche,
-    std::unordered_map<addr_t, bal_t>& sortition_account_balance_table) {
+    TrxSchedule const& sche, unordered_map<addr_t, bal_t>& sortition_account_balance_table) {
   for (auto const& blk : sche.blk_order) {
     if (!executeBlkTrxs(blk, sortition_account_balance_table)) {
       return false;
@@ -118,59 +103,56 @@
   return true;
 }
 
-<<<<<<< HEAD
-}
-=======
-bool Executor::coinTransfer(
-    Transaction const& trx,
-    std::unordered_map<addr_t, bal_t>& sortition_account_balance_table) {
-  addr_t sender = trx.getSender();
-  addr_t receiver = trx.getReceiver();
-  bal_t value = trx.getValue();
-  auto sender_bal = db_accs_->get(sender.toString());
-  auto receiver_bal = db_accs_->get(receiver.toString());
-  bal_t sender_initial_coin = sender_bal.empty() ? 0 : stoull(sender_bal);
-  bal_t receiver_initial_coin = receiver_bal.empty() ? 0 : stoull(receiver_bal);
+// TODO make sense
+//bool Executor::coinTransfer(
+//    Transaction const& trx,
+//    std::unordered_map<addr_t, bal_t>& sortition_account_balance_table) {
+//  addr_t sender = trx.getSender();
+//  addr_t receiver = trx.getReceiver();
+//  bal_t value = trx.getValue();
+//  auto sender_bal = db_accs_->get(sender.toString());
+//  auto receiver_bal = db_accs_->get(receiver.toString());
+//  bal_t sender_initial_coin = sender_bal.empty() ? 0 : stoull(sender_bal);
+//  bal_t receiver_initial_coin = receiver_bal.empty() ? 0 : stoull(receiver_bal);
+//
+//  if (sender_initial_coin < trx.getValue()) {
+//    LOG(log_er_) << "Insufficient fund for transfer ... , sender " << sender
+//                 << " , sender balance: " << sender_initial_coin
+//                 << " , transfer: " << value << std::endl;
+//    return false;
+//  }
+//  if (receiver_initial_coin >
+//      std::numeric_limits<uint64_t>::max() - trx.getValue()) {
+//    LOG(log_er_) << "Error! Fund can overflow ..." << std::endl;
+//    return false;
+//  }
+//  bal_t new_sender_bal = sender_initial_coin - value;
+//  bal_t new_receiver_bal = receiver_initial_coin + value;
+//  db_accs_->update(sender.toString(), std::to_string(new_sender_bal));
+//  db_accs_->update(receiver.toString(), std::to_string(new_receiver_bal));
+//  // Update account balance table. Will remove in VM since vm return a list of
+//  // modified balance accounts
+//  auto full_node = node_.lock();
+//  if (!full_node) {
+//    LOG(log_er_) << "Full node unavailable" << std::endl;
+//    return false;
+//  }
+//  size_t pbft_require_sortition_coins =
+//      full_node->getPbftManager()->VALID_SORTITION_COINS;
+//  if (new_sender_bal >= pbft_require_sortition_coins) {
+//    sortition_account_balance_table[sender] = new_sender_bal;
+//  } else if (sortition_account_balance_table.find(sender) !=
+//             sortition_account_balance_table.end()) {
+//    sortition_account_balance_table.erase(sender);
+//  }
+//  if (new_receiver_bal >= pbft_require_sortition_coins) {
+//    sortition_account_balance_table[receiver] = new_receiver_bal;
+//  }
+//
+//  LOG(log_nf_) << "New sender bal: " << new_sender_bal << std::endl;
+//  LOG(log_nf_) << "New receiver bal: " << new_receiver_bal << std::endl;
+//
+//  return true;
+//}
 
-  if (sender_initial_coin < trx.getValue()) {
-    LOG(log_er_) << "Insufficient fund for transfer ... , sender " << sender
-                 << " , sender balance: " << sender_initial_coin
-                 << " , transfer: " << value << std::endl;
-    return false;
-  }
-  if (receiver_initial_coin >
-      std::numeric_limits<uint64_t>::max() - trx.getValue()) {
-    LOG(log_er_) << "Error! Fund can overflow ..." << std::endl;
-    return false;
-  }
-  bal_t new_sender_bal = sender_initial_coin - value;
-  bal_t new_receiver_bal = receiver_initial_coin + value;
-  db_accs_->update(sender.toString(), std::to_string(new_sender_bal));
-  db_accs_->update(receiver.toString(), std::to_string(new_receiver_bal));
-  // Update account balance table. Will remove in VM since vm return a list of
-  // modified balance accounts
-  auto full_node = node_.lock();
-  if (!full_node) {
-    LOG(log_er_) << "Full node unavailable" << std::endl;
-    return false;
-  }
-  size_t pbft_require_sortition_coins =
-      full_node->getPbftManager()->VALID_SORTITION_COINS;
-  if (new_sender_bal >= pbft_require_sortition_coins) {
-    sortition_account_balance_table[sender] = new_sender_bal;
-  } else if (sortition_account_balance_table.find(sender) !=
-             sortition_account_balance_table.end()) {
-    sortition_account_balance_table.erase(sender);
-  }
-  if (new_receiver_bal >= pbft_require_sortition_coins) {
-    sortition_account_balance_table[receiver] = new_receiver_bal;
-  }
-
-  LOG(log_nf_) << "New sender bal: " << new_sender_bal << std::endl;
-  LOG(log_nf_) << "New receiver bal: " << new_receiver_bal << std::endl;
-
-  return true;
-}
-
-}  // namespace taraxa
->>>>>>> a5ea95ca
+}  // namespace taraxa