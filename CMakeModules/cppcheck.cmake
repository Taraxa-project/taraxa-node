# additional target to perform cppcheck run, requires cppcheck
find_program(CPP_CHECK_EXE NAMES "cppcheck" DOC "Path to cppcheck executable")

if (NOT CPP_CHECK_EXE)
    message(STATUS "cppcheck not found.")
else ()
    message(STATUS "cppcheck found: ${CPP_CHECK_EXE}")

    add_custom_target(cpp-check ALL
<<<<<<< HEAD
            COMMAND ${CPP_CHECK_EXE}
                --error-exitcode=1
                --enable=warning,style,performance,portability,information
                --suppress=missingInclude
                --suppress=useStlAlgorithm
                --suppress=shadowVariable
                #--suppress=unusedStructMember
                --suppress=stlIfFind
                #--suppress=identicalConditionAfterEarlyExit
                #--suppress=noCopyConstructor
                --suppress=noExplicitConstructor
                --suppress=unreadVariable
                --suppress=unknownMacro
                #--suppress=useInitializationList
                #--suppress=syntaxError
                --suppress=internalAstError # because of https://trac.cppcheck.net/ticket/9537 -> state_api.cpp, line 53, TODO: remove this
=======
            COMMAND ${CPPCHECK}
            --error-exitcode=1
            --enable=warning,style,performance,portability,information
            --suppress=missingInclude
            --suppress=useStlAlgorithm
            --suppress=shadowVariable
            #--suppress=unusedStructMember
            --suppress=stlIfFind
            #--suppress=identicalConditionAfterEarlyExit
            #--suppress=noCopyConstructor
            --suppress=noExplicitConstructor
            --suppress=unreadVariable
            --suppress=unknownMacro
            #--suppress=useInitializationList
            #--suppress=syntaxError
            --suppress=internalAstError # because of https://trac.cppcheck.net/ticket/9537 -> state_api.cpp, line 53, TODO: remove this
>>>>>>> b7549fe7

            # Only show found errors
            "--quiet"

            # Optional: Specified C++ version
            "--std=c++17"

            # folder with source files to be checked
            ${PROJECT_SOURCE_DIR}/src

            COMMENT "Analysing files in src/ by cppcheck"
            )
endif ()<|MERGE_RESOLUTION|>--- conflicted
+++ resolved
@@ -7,51 +7,32 @@
     message(STATUS "cppcheck found: ${CPP_CHECK_EXE}")
 
     add_custom_target(cpp-check ALL
-<<<<<<< HEAD
-            COMMAND ${CPP_CHECK_EXE}
-                --error-exitcode=1
-                --enable=warning,style,performance,portability,information
-                --suppress=missingInclude
-                --suppress=useStlAlgorithm
-                --suppress=shadowVariable
-                #--suppress=unusedStructMember
-                --suppress=stlIfFind
-                #--suppress=identicalConditionAfterEarlyExit
-                #--suppress=noCopyConstructor
-                --suppress=noExplicitConstructor
-                --suppress=unreadVariable
-                --suppress=unknownMacro
-                #--suppress=useInitializationList
-                #--suppress=syntaxError
-                --suppress=internalAstError # because of https://trac.cppcheck.net/ticket/9537 -> state_api.cpp, line 53, TODO: remove this
-=======
-            COMMAND ${CPPCHECK}
-            --error-exitcode=1
-            --enable=warning,style,performance,portability,information
-            --suppress=missingInclude
-            --suppress=useStlAlgorithm
-            --suppress=shadowVariable
-            #--suppress=unusedStructMember
-            --suppress=stlIfFind
-            #--suppress=identicalConditionAfterEarlyExit
-            #--suppress=noCopyConstructor
-            --suppress=noExplicitConstructor
-            --suppress=unreadVariable
-            --suppress=unknownMacro
-            #--suppress=useInitializationList
-            #--suppress=syntaxError
-            --suppress=internalAstError # because of https://trac.cppcheck.net/ticket/9537 -> state_api.cpp, line 53, TODO: remove this
->>>>>>> b7549fe7
+        COMMAND ${CPP_CHECK_EXE}
+        --error-exitcode=1
+        --enable=warning,style,performance,portability,information
+        --suppress=missingInclude
+        --suppress=useStlAlgorithm
+        --suppress=shadowVariable
+        #--suppress=unusedStructMember
+        --suppress=stlIfFind
+        #--suppress=identicalConditionAfterEarlyExit
+        #--suppress=noCopyConstructor
+        --suppress=noExplicitConstructor
+        --suppress=unreadVariable
+        --suppress=unknownMacro
+        #--suppress=useInitializationList
+        #--suppress=syntaxError
+        --suppress=internalAstError # because of https://trac.cppcheck.net/ticket/9537 -> state_api.cpp, line 53, TODO: remove this
 
-            # Only show found errors
-            "--quiet"
+        # Only show found errors
+        "--quiet"
 
-            # Optional: Specified C++ version
-            "--std=c++17"
+        # Optional: Specified C++ version
+        "--std=c++17"
 
-            # folder with source files to be checked
-            ${PROJECT_SOURCE_DIR}/src
+        # folder with source files to be checked
+        ${PROJECT_SOURCE_DIR}/src
 
-            COMMENT "Analysing files in src/ by cppcheck"
+        COMMENT "Analysing files in src/ by cppcheck"
             )
 endif ()