--- conflicted
+++ resolved
@@ -22,10 +22,7 @@
             --suppress=unknownMacro
             #--suppress=useInitializationList
             #--suppress=syntaxError
-<<<<<<< HEAD
-=======
             # --suppress=internalAstError # because of https://trac.cppcheck.net/ticket/9537 -> state_api.cpp, line 53, TODO: remove this
->>>>>>> 14b5f829
 
             # Only show found errors
             "--quiet"
