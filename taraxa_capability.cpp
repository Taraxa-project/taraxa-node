#include "taraxa_capability.hpp"

#include "dag.hpp"
#include "network.hpp"
#include "pbft_chain.hpp"
#include "pbft_manager.hpp"
#include "transaction_manager.hpp"
#include "vote.hpp"

using namespace taraxa;

std::shared_ptr<TaraxaPeer> TaraxaCapability::getPeer(NodeID const &node_id) {
  boost::shared_lock<boost::shared_mutex> lock(peers_mutex_);
  auto itPeer = peers_.find(node_id);
  if (itPeer != peers_.end()) {
    return itPeer->second;
  }
  return nullptr;
}

unsigned int TaraxaCapability::getPeersCount() {
  boost::shared_lock<boost::shared_mutex> lock(peers_mutex_);
  return peers_.size();
}

void TaraxaCapability::erasePeer(NodeID const &node_id) {
  boost::unique_lock<boost::shared_mutex> lock(peers_mutex_);
  peers_.erase(node_id);
}

void TaraxaCapability::insertPeer(NodeID const &node_id,
                                  std::shared_ptr<TaraxaPeer> const &peer) {
  boost::unique_lock<boost::shared_mutex> lock(peers_mutex_);
  peers_.emplace(
      std::make_pair(node_id, std::make_shared<TaraxaPeer>(node_id)));
}

void TaraxaCapability::syncPeerPbft(NodeID const &_nodeID,
                                    unsigned long height_to_sync) {
  LOG(log_nf_pbft_sync_) << "Sync peer node " << _nodeID
                         << " from pbft chain height " << height_to_sync;
  requestPbftBlocks(_nodeID, height_to_sync);
}

std::pair<bool, blk_hash_t> TaraxaCapability::checkDagBlockValidation(
    DagBlock const &block) {
  level_t expected_level = 0;
  if (blk_mgr_->getDagBlock(block.getHash()) != nullptr) {
    return std::make_pair(true, blk_hash_t());
  }
  for (auto const &tip : block.getTips()) {
    auto tip_block = blk_mgr_->getDagBlock(tip);
    if (!tip_block) {
      LOG(log_nf_dag_sync_) << "Block " << block.getHash().toString()
                            << " has a missing tip " << tip.toString();
      return std::make_pair(false, tip);
    }
    expected_level = std::max(tip_block->getLevel(), expected_level);
  }
  auto pivot = block.getPivot();
  auto pivot_block = blk_mgr_->getDagBlock(pivot);
  if (!pivot_block) {
    LOG(log_nf_) << "Block " << block.getHash().toString()
                 << " has a missing pivot " << pivot.toString();
    return std::make_pair(false, pivot);
  }
  expected_level = std::max(pivot_block->getLevel(), expected_level);
  expected_level++;
  if (expected_level != block.getLevel()) {
    throw InvalidDataException(
        std::string("Invalid block level ") + std::to_string(block.getLevel()) +
        " for block " + block.getHash().toString() + ". Expected level " +
        std::to_string(expected_level));
  }

  return std::make_pair(true, blk_hash_t());
}

void TaraxaCapability::onConnect(NodeID const &_nodeID, u256 const &) {
  LOG(log_nf_) << "Node " << _nodeID << " connected";
  cnt_received_messages_[_nodeID] = 0;
  test_sums_[_nodeID] = 0;

  insertPeer(_nodeID, std::make_shared<TaraxaPeer>(_nodeID));
  sendStatus(_nodeID, true);
}

bool TaraxaCapability::interpretCapabilityPacket(NodeID const &_nodeID,
                                                 unsigned _id, RLP const &_r) {
  if (stopped_) return true;
  if (conf_.network_simulated_delay == 0) {
    if (performance_log_) {
      static std::map<unsigned, std::pair<uint32_t, uint64_t>> perf_data;
      static std::chrono::steady_clock::time_point begin_perf =
          std::chrono::steady_clock::now();
      std::chrono::steady_clock::time_point begin =
          std::chrono::steady_clock::now();
      LOG(log_dg_net_per_) << packetToPacketName(_id) << " received";
      auto ret = interpretCapabilityPacketImpl(_nodeID, _id, _r);
      std::chrono::steady_clock::time_point end =
          std::chrono::steady_clock::now();
      auto dur =
          std::chrono::duration_cast<std::chrono::microseconds>(end - begin)
              .count();
      if (dur > 100000) {
        LOG(log_nf_net_per_)
            << packetToPacketName(_id) << " processed in: " << dur << "[µs]";
      } else {
        LOG(log_dg_net_per_)
            << packetToPacketName(_id) << " processed in: " << dur << "[µs]";
      }
      perf_data[_id].first++;
      perf_data[_id].second += dur;
      if (std::chrono::duration_cast<std::chrono::seconds>(
              std::chrono::steady_clock::now() - begin_perf)
              .count() > 20) {
        uint32_t total_count = 0;
        uint64_t total_time = 0;
        for (auto const &it : perf_data) {
          total_count += it.second.first;
          total_time += it.second.second;
          LOG(log_nf_net_per_)
              << packetToPacketName(it.first) << " No: " << it.second.first
              << " - Avg time: " << it.second.second / it.second.first
              << "[µs]";
        }
        LOG(log_nf_net_per_)
            << "All packets"
            << " No: " << total_count
            << " - Avg time: " << total_time / total_count << "[µs]";
        begin_perf = end;
      }

      return ret;
    } else
      return interpretCapabilityPacketImpl(_nodeID, _id, _r);
  }
  // RLP contains memory it does not own so deep copy of bytes is needed
  dev::bytes rBytes = _r.data().toBytes();
  int messageSize = rBytes.size() * 8;
  unsigned int dist =
      *((int *)this->host_.id().data()) ^ *((int *)_nodeID.data());
  unsigned int delay = dist % conf_.network_simulated_delay;

  auto bandwidth = conf_.network_bandwidth ? conf_.network_bandwidth : 40;
  unsigned int bandwidth_delay = messageSize / (bandwidth * 1000);  // in ms

  // Random component up to +-10%
  int random_component = random_dist_(delay_rng_);

  unsigned int total_delay = (delay + bandwidth_delay) * random_component / 100;
  LOG(log_dg_) << "Delaying packet by: (" << delay << " , " << bandwidth_delay
               << " ), actual delay =" << total_delay << " milliseconds";
  auto timer = std::make_shared<boost::asio::deadline_timer>(io_service_);
  timer->expires_from_now(boost::posix_time::milliseconds(total_delay));
  timer->async_wait((
      [this, _nodeID, _id, rBytes, timer](const boost::system::error_code &ec) {
        RLP _rCopy(rBytes);
        interpretCapabilityPacketImpl(_nodeID, _id, _rCopy);
      }));
  return true;
}

bool TaraxaCapability::processSyncDagBlocks(NodeID const &_nodeID) {
  if (requesting_pending_dag_blocks_) {
    auto peer = getPeer(_nodeID);
    for (auto block_level = peer->sync_blocks_.begin();
         block_level != peer->sync_blocks_.end(); block_level++) {
      for (auto block : block_level->second) {
        auto status = checkDagBlockValidation(block.second.first);
        if (!status.first) {
          LOG(log_nf_dag_sync_)
              << "Missing a tip or pivot, requesting it" << status.second;
          requestBlock(_nodeID, status.second, false);
          return false;
        }

        LOG(log_nf_dag_sync_)
            << "Storing block " << block.second.first.getHash().toString()
            << " with " << block.second.second.size() << " transactions";
        if (block.second.first.getLevel() > peer->dag_level_)
          peer->dag_level_ = block.second.first.getLevel();
        blk_mgr_->insertBroadcastedBlockWithTransactions(block.second.first,
                                                         block.second.second);
      }
    }
  }
  return true;
}

bool TaraxaCapability::interpretCapabilityPacketImpl(NodeID const &_nodeID,
                                                     unsigned _id,
                                                     RLP const &_r) {
  try {
    auto peer = getPeer(_nodeID);
    if (peer) {
      packet_size[_id] += _r.actualSize();
      packet_count[_id]++;
      switch (_id) {
        case SyncedPacket: {
          LOG(log_dg_dag_sync_) << "Received synced message from " << _nodeID;
          peer->syncing_ = false;
          peer->clearAllKnownBlocksAndTransactions();
        } break;
        case StatusPacket: {
          peer->statusReceived();
          bool initial_status = _r.itemCount() == 7;
          uint64_t peer_level;
          uint64_t peer_pbft_chain_size;
          auto pbft_chain_size = pbft_chain_->getPbftChainSize();
          uint64_t peer_pbft_round;
          if (initial_status) {
            auto const peer_protocol_version = _r[0].toInt<unsigned>();
            auto const network_id = _r[1].toPositiveInt64();
            peer_level = _r[2].toPositiveInt64();
            auto const genesis_hash = _r[3].toString();
            peer_pbft_chain_size = _r[4].toPositiveInt64();
            peer->syncing_ = _r[5].toInt();
            peer_pbft_round = _r[6].toPositiveInt64();
            LOG(log_dg_) << "Received initial status message from " << _nodeID
                         << ", peer protocol version " << peer_protocol_version
                         << ", network id " << network_id << ", peer level "
                         << peer_level << ", genesis " << genesis_
                         << ", peer pbft chain size " << peer_pbft_chain_size
                         << ", peer syncing " << peer->syncing_
                         << ", peer pbft round " << peer_pbft_round;

            if (peer_protocol_version != c_protocolVersion) {
              LOG(log_er_) << "Incorrect protocol version "
                           << peer_protocol_version << ", host " << _nodeID
                           << " will be disconnected";
              host_.capabilityHost()->disconnect(_nodeID, p2p::UserReason);
            }
            if (network_id != conf_.network_id) {
              LOG(log_er_) << "Incorrect network id " << network_id << ", host "
                           << _nodeID << " will be disconnected";
              host_.capabilityHost()->disconnect(_nodeID, p2p::UserReason);
            }
            if (genesis_hash != genesis_) {
              LOG(log_er_) << "Incorrect genesis hash " << genesis_hash
                           << ", host " << _nodeID << " will be disconnected";
              host_.capabilityHost()->disconnect(_nodeID, p2p::UserReason);
            }
            // Only on the initial status message the other node might not
            // have still started syncing so double check with pbft chain size
            peer->syncing_ |= peer_pbft_chain_size < pbft_chain_size;
          } else {
            peer_level = _r[0].toPositiveInt64();
            peer_pbft_chain_size = _r[1].toPositiveInt64();
            peer->syncing_ = _r[2].toInt();
            peer_pbft_round = _r[3].toPositiveInt64();
            LOG(log_dg_) << "Received status message from " << _nodeID
                         << ", peer level " << peer_level
                         << ", peer pbft chain size " << peer_pbft_chain_size
                         << ", peer syncing " << peer->syncing_
                         << ", peer pbft round " << peer_pbft_round;
          }
          LOG(log_dg_dag_sync_) << "Received status message from " << _nodeID
                                << " DAG level:" << peer_level;
          LOG(log_dg_pbft_sync_) << "Received status message from " << _nodeID
                                 << " PBFT chain size:" << peer_pbft_chain_size
                                 << " " << peer->syncing_;
          LOG(log_dg_next_votes_sync_)
              << "Received status message from " << _nodeID
              << " PBFT round: " << peer_pbft_round;
          peer->pbft_chain_size_ = peer_pbft_chain_size;
          peer->dag_level_ = peer_level;
          peer->pbft_round_ = peer_pbft_round;
          LOG(log_dg_pbft_sync_)
              << "peer_pbft_chain_size: " << peer_pbft_chain_size
              << "peer_syncing_pbft_chain_size_: "
              << peer_syncing_pbft_chain_size_;
          if (peer->syncing_) {
            LOG(log_dg_pbft_sync_)
                << "Other node is behind, prevent gossiping " << _nodeID
                << "Our pbft chain size: " << pbft_chain_size
                << " Peer pbft chain size: " << peer_pbft_chain_size;
            if (syncing_ && peer_syncing_pbft == _nodeID) {
              // We are currently syncing to a node that just reported it is
              // not synced, force a switch to a new node
              restartSyncingPbft(true);
            }
          }

          break;
        }
        // Means a new block is proposed, full block body and all transaction
        // are received.
        case NewBlockPacket: {
          DagBlock block(_r[0].data().toBytes());

          if (blk_mgr_ != nullptr) {
            if (blk_mgr_->isBlockKnown(block.getHash())) {
              LOG(log_dg_dag_prp_)
                  << "Received NewBlock " << block.getHash().toString()
                  << "that is already known";
              break;
            }
          }
          unique_packet_count[_id]++;

          auto transactionsCount = _r.itemCount() - 1;
          LOG(log_dg_dag_prp_)
              << "Received NewBlockPacket " << transactionsCount;

          std::vector<Transaction> newTransactions;
          for (auto iTransaction = 1; iTransaction < transactionsCount + 1;
               iTransaction++) {
            Transaction transaction(_r[iTransaction].data().toBytes());
            newTransactions.push_back(transaction);
            peer->markTransactionAsKnown(transaction.getHash());
          }

          peer->markBlockAsKnown(block.getHash());
          if (block.getLevel() > peer->dag_level_)
            peer->dag_level_ = block.getLevel();
          onNewBlockReceived(block, newTransactions);
          break;
        }
        // Full block and partial transactions are received
        case BlockPacket: {
          DagBlock block(_r[0].data().toBytes());

          auto transactionsCount = _r.itemCount() - 1;
          std::vector<Transaction> newTransactions;
          for (auto iTransaction = 1; iTransaction < transactionsCount + 1;
               iTransaction++) {
            Transaction transaction(_r[iTransaction].data().toBytes());
            newTransactions.emplace_back(transaction);
            peer->markTransactionAsKnown(transaction.getHash());
          }

          LOG(log_dg_dag_sync_)
              << "Received BlockPacket " << block.getHash().toString();
          peer->markBlockAsKnown(block.getHash());
          peer->sync_blocks_[block.getLevel()][block.getHash()] = {
              block, newTransactions};
          if (processSyncDagBlocks(_nodeID)) {
            auto level_to_sync = peer->sync_blocks_.rbegin()->first + 1;
            peer->sync_blocks_.clear();
            requestPendingDagBlocks(_nodeID, level_to_sync);
          }
          break;
        }

        case NewBlockHashPacket: {
          blk_hash_t hash(_r[0]);
          LOG(log_dg_dag_prp_)
              << "Received NewBlockHashPacket" << hash.toString();
          peer->markBlockAsKnown(hash);
          if (blk_mgr_ != nullptr) {
            if (!blk_mgr_->isBlockKnown(hash) &&
                block_requestes_set_.count(hash) == 0) {
              unique_packet_count[_id]++;
              block_requestes_set_.insert(hash);
              requestBlock(_nodeID, hash, true);
            }
          } else if (test_blocks_.find(hash) == test_blocks_.end() &&
                     block_requestes_set_.count(hash) == 0) {
            block_requestes_set_.insert(hash);
            requestBlock(_nodeID, hash, true);
          }
          break;
        }
        case GetBlockPacket: {
          blk_hash_t hash(_r[0]);
          LOG(log_dg_dag_sync_) << "Received GetBlockPacket" << hash.toString();
          peer->markBlockAsKnown(hash);
          auto block = db_->getDagBlock(hash);
          if (block) {
            sendBlock(_nodeID, *block, false);
          } else
            LOG(log_nf_dag_sync_) << "NO PACKET: " << hash.toString();
          break;
        }

        case GetNewBlockPacket: {
          blk_hash_t hash(_r[0]);
          peer->markBlockAsKnown(hash);
          LOG(log_dg_dag_prp_)
              << "Received GetNewBlockPacket" << hash.toString();

          if (blk_mgr_ != nullptr) {
            auto block = db_->getDagBlock(hash);
            if (block) {
              sendBlock(_nodeID, *block, true);
            } else
              LOG(log_nf_dag_prp_) << "NO NEW PACKET: " << hash.toString();
          } else if (test_blocks_.find(hash) != test_blocks_.end()) {
            sendBlock(_nodeID, test_blocks_[hash], true);
          }
          break;
        }
        case GetBlocksPacket: {
          level_t level = _r[0].toInt();
          LOG(log_dg_dag_sync_) << "Received GetBlocksPacket " << level;
          auto dag_blocks =
              db_->getDagBlocksAtLevel(level, conf_.network_sync_level_size);
          sendBlocks(_nodeID, dag_blocks);
          break;
        }
        case GetLeavesBlocksPacket: {
          LOG(log_dg_dag_sync_) << "Received GetLeavesBlocksPacket";
          std::vector<std::string> dag_blocks;
          dag_mgr_->collectTotalLeaves(dag_blocks);
          sendLeavesBlocks(_nodeID, dag_blocks);
          break;
        }
        case BlocksPacket: {
          std::string received_dag_blocks_str;
          auto itemCount = _r.itemCount();
          int transactionCount = 0;
          for (auto iBlock = 0; iBlock < itemCount; iBlock++) {
            DagBlock block(_r[iBlock + transactionCount].data().toBytes());
            peer->markBlockAsKnown(block.getHash());

            std::vector<Transaction> newTransactions;
            for (int i = 0; i < block.getTrxs().size(); i++) {
              transactionCount++;
              Transaction transaction(
                  _r[iBlock + transactionCount].data().toBytes());
              newTransactions.push_back(transaction);
              peer->markTransactionAsKnown(transaction.getHash());
            }

            received_dag_blocks_str += block.getHash().toString() + " ";
            peer->sync_blocks_[block.getLevel()][block.getHash()] = {
                block, newTransactions};
            if (iBlock + transactionCount + 1 >= itemCount) break;
          }

          LOG(log_nf_dag_sync_)
              << "Received Dag Blocks: " << received_dag_blocks_str;
          if (itemCount > 0) {
            if (processSyncDagBlocks(_nodeID)) {
              auto level_to_sync = peer->sync_blocks_.rbegin()->first + 1;
              peer->sync_blocks_.clear();
              requestPendingDagBlocks(_nodeID, level_to_sync);
            }
          } else {
            requestLeavesDagBlocks(_nodeID);
          }
          break;
        }
        case LeavesBlocksPacket: {
          std::string received_dag_blocks_str;
          auto itemCount = _r.itemCount();
          int transactionCount = 0;
          for (auto iBlock = 0; iBlock < itemCount; iBlock++) {
            DagBlock block(_r[iBlock + transactionCount].data().toBytes());
            peer->markBlockAsKnown(block.getHash());

            std::vector<Transaction> newTransactions;
            for (int i = 0; i < block.getTrxs().size(); i++) {
              transactionCount++;
              Transaction transaction(
                  _r[iBlock + transactionCount].data().toBytes());
              newTransactions.push_back(transaction);
              peer->markTransactionAsKnown(transaction.getHash());
            }

            received_dag_blocks_str += block.getHash().toString() + " ";
            peer->sync_blocks_[block.getLevel()][block.getHash()] = {
                block, newTransactions};
            if (iBlock + transactionCount + 1 >= itemCount) break;
          }

          LOG(log_nf_dag_sync_)
              << "Received Dag Blocks: " << received_dag_blocks_str;
          if (itemCount == 0 || processSyncDagBlocks(_nodeID)) {
            peer->sync_blocks_.clear();
            requesting_pending_dag_blocks_ = false;
            if (!syncing_) {
              LOG(log_dg_dag_sync_) << "Syncing is stopping";
              sendSyncedMessage();
            }
          }
          break;
        }
        case TransactionPacket: {
          std::string receivedTransactions;
          std::vector<taraxa::bytes> transactions;
          auto transactionCount = _r.itemCount();
          for (auto iTransaction = 0; iTransaction < transactionCount;
               iTransaction++) {
            Transaction transaction(_r[iTransaction].data().toBytes());
            receivedTransactions += transaction.getHash().toString() + " ";
            peer->markTransactionAsKnown(transaction.getHash());
            transactions.emplace_back(_r[iTransaction].data().toBytes());
          }
          if (transactionCount > 0) {
            LOG(log_dg_trx_prp_) << "Received TransactionPacket with "
                                 << _r.itemCount() << " transactions";
            LOG(log_tr_trx_prp_)
                << "Received TransactionPacket with " << _r.itemCount()
                << " transactions:" << receivedTransactions.c_str();

            onNewTransactions(transactions, true);
          }
          break;
        }
        case PbftVotePacket: {
          LOG(log_dg_vote_prp_) << "In PbftVotePacket";

          Vote vote(_r[0].toBytes());
          LOG(log_dg_vote_prp_) << "Received PBFT vote " << vote.getHash();
          peer->markVoteAsKnown(vote.getHash());

          if (vote_mgr_->addVote(vote)) {
            unique_packet_count[_id]++;
            onNewPbftVote(vote);
          }
          break;
        }
        case GetPbftNextVotes: {
          LOG(log_dg_next_votes_sync_) << "Received GetPbftNextVotes request";
          uint64_t peer_pbft_round = _r[0].toPositiveInt64();
          uint64_t pbft_round = pbft_mgr_->getPbftRound();
          if (pbft_round > peer_pbft_round) {
            LOG(log_dg_next_votes_sync_)
                << "Current PBFT round is " << pbft_round
                << ", and peer PBFT round is " << peer_pbft_round
                << ". Will send bundle of next votes";
            sendPbftNextVotes(_nodeID);
          }
          break;
        }
        case PbftNextVotesPacket: {
          auto next_votes_count = _r.itemCount();
          LOG(log_dg_next_votes_sync_) << "In PbftNextVotesPacket received "
                                       << next_votes_count << " next votes";
          for (auto i = 0; i < next_votes_count; i++) {
            Vote next_vote(_r[i].data().toBytes());
            LOG(log_dg_next_votes_sync_)
                << "Received PBFT next vote " << next_vote.getHash();
            vote_mgr_->addVote(next_vote);
          }
          break;
        }
        case GetPbftBlockPacket: {
          LOG(log_dg_pbft_sync_) << "Received GetPbftBlockPacket Block";
          size_t height_to_sync = _r[0].toInt();
          size_t my_chain_size = pbft_chain_->getPbftChainSize();
          size_t blocks_to_transfer = 0;
          if (my_chain_size >= height_to_sync) {
            blocks_to_transfer =
                std::min((uint64_t)conf_.network_sync_level_size,
                         (uint64_t)(my_chain_size - (height_to_sync - 1)));
          }
          LOG(log_dg_pbft_sync_) << "Send pbftblocks to " << _nodeID;
          sendPbftBlocks(_nodeID, height_to_sync, blocks_to_transfer);
          break;
        }
        // no cert vote needed (propose block)
        case NewPbftBlockPacket: {
          LOG(log_dg_pbft_prp_) << "In NewPbftBlockPacket";

          auto pbft_block = s_ptr(new PbftBlock(_r[0]));
          uint64_t pbft_chain_size = _r[1].toInt();
          LOG(log_dg_pbft_prp_) << "Receive proposed PBFT Block " << pbft_block
                                << " Peer Chain size: " << pbft_chain_size;
          peer->markPbftBlockAsKnown(pbft_block->getBlockHash());
          if (pbft_chain_size > peer->pbft_chain_size_)
            peer->pbft_chain_size_ = pbft_chain_size;

          if (pbft_chain_ && !pbft_chain_->findUnverifiedPbftBlock(
                                 pbft_block->getBlockHash())) {
            // TODO: need to check block validation, like proposed
            // vote(maybe
            //  come later), if get sortition etc
            unique_packet_count[_id]++;
            pbft_chain_->pushUnverifiedPbftBlock(pbft_block);
            onNewPbftBlock(*pbft_block);
          }
          break;
        }
        // need cert votes (syncing)
        case PbftBlockPacket: {
          auto pbft_blk_count = _r.itemCount();
          LOG(log_dg_pbft_sync_)
<<<<<<< HEAD
              << "In PbftBlockPacket received, num pbft blocks: "
              << pbft_blk_count;
          pbft_sync_period_ = pbft_chain_->pbftSyncingPeriod();
          for (auto const &pbft_blk_tuple : _r) {
            PbftBlockCert pbft_blk_and_votes(pbft_blk_tuple[0]);
=======
              << "In PbftBlockPacket received " << item_count;
          auto it = _r.begin();
          uint64_t pbft_block_counter = 0;
          uint64_t dag_block_counter = 0;
          uint64_t dag_block_trx_counter = 0;

          pbft_sync_period_ = pbft_chain_->pbftSyncingPeriod();

          while (true) {
            if (pbft_block_counter + dag_block_counter +
                    dag_block_trx_counter >=
                item_count)
              break;
            PbftBlockCert pbft_blk_and_votes((*it++).data().toBytes());
>>>>>>> 450fe658
            LOG(log_dg_pbft_sync_)
                << "Received pbft block: "
                << pbft_blk_and_votes.pbft_blk->getBlockHash();
            if (pbft_sync_period_ + 1 !=
                pbft_blk_and_votes.pbft_blk->getPeriod()) {
              LOG(log_er_pbft_sync_)
                  << "PBFT SYNC ERROR, UNEXPECTED PBFT BLOCK HEIGHT: "
                  << pbft_blk_and_votes.pbft_blk->getPeriod()
                  << " sync_period: " << pbft_sync_period_
                  << " chain size: " << pbft_chain_->getPbftChainSize()
                  << " queue: " << pbft_chain_->pbftSyncedQueueSize();
              restartSyncingPbft(true);
              return true;
            }
            if (peer->pbft_chain_size_ <
                pbft_blk_and_votes.pbft_blk->getPeriod()) {
              peer->pbft_chain_size_ = pbft_blk_and_votes.pbft_blk->getPeriod();
            }
            string received_dag_blocks_str;
            map<uint64_t, map<blk_hash_t, pair<DagBlock, vector<Transaction>>>>
                dag_blocks_per_level;
<<<<<<< HEAD
            for (auto const &dag_blk_struct : pbft_blk_tuple[1]) {
              DagBlock dag_blk(dag_blk_struct[0]);
              auto const &dag_blk_h = dag_blk.getHash();
              peer->markBlockAsKnown(dag_blk_h);
              vector<Transaction> newTransactions;
              for (auto const &trx_raw : dag_blk_struct[1]) {
                auto &trx = newTransactions.emplace_back(trx_raw);
                peer->markTransactionAsKnown(trx.getHash());
=======
            for (auto const &dag_hash :
                 pbft_blk_and_votes.pbft_blk.getSchedule().dag_blks_order) {
              DagBlock block((*it++).data().toBytes());
              dag_block_counter++;
              peer->markBlockAsKnown(block.getHash());

              std::vector<Transaction> newTransactions;
              for (auto const &trx_hash : block.getTrxs()) {
                Transaction transaction((*it++).data().toBytes());
                dag_block_trx_counter++;
                newTransactions.push_back(transaction);
                peer->markTransactionAsKnown(transaction.getHash());
>>>>>>> 450fe658
              }
              received_dag_blocks_str += dag_blk_h.toString() + " ";
              auto level = dag_blk.getLevel();
              dag_blocks_per_level[level][dag_blk_h] = {move(dag_blk),
                                                        move(newTransactions)};
            }
            LOG(log_nf_dag_sync_)
                << "Received Dag Blocks: " << received_dag_blocks_str;
            for (auto const &block_level : dag_blocks_per_level) {
              for (auto const &block : block_level.second) {
                auto status = checkDagBlockValidation(block.second.first);
                if (!status.first) {
                  LOG(log_er_pbft_sync_)
                      << "PBFT SYNC ERROR, DAG missing a tip/pivot: "
                      << pbft_blk_and_votes.pbft_blk->getPeriod()
                      << " sync_period: " << pbft_sync_period_
                      << " chain size: " << pbft_chain_->getPbftChainSize()
                      << " queue: " << pbft_chain_->pbftSyncedQueueSize();
                  restartSyncingPbft(true);
                  return true;
                }
                LOG(log_nf_dag_sync_)
                    << "Storing block "
                    << block.second.first.getHash().toString() << " with "
                    << block.second.second.size() << " transactions";
                if (block.second.first.getLevel() > peer->dag_level_)
                  peer->dag_level_ = block.second.first.getLevel();
                blk_mgr_->insertBroadcastedBlockWithTransactions(
                    block.second.first, block.second.second);
              }
            }

            auto pbft_blk_hash = pbft_blk_and_votes.pbft_blk->getBlockHash();
            peer->markPbftBlockAsKnown(pbft_blk_hash);

            // Check the PBFT block whether in the chain or in the synced
            // queue
            if (!pbft_chain_->isKnownPbftBlockForSyncing(pbft_blk_hash)) {
              // Check the PBFT block validation
              if (pbft_chain_->checkPbftBlockValidationFromSyncing(
                      *pbft_blk_and_votes.pbft_blk)) {
                // Notice: cannot verify 2t+1 cert votes here. Since don't
                // have correct account status for nodes which after the
                // first synced one.
                pbft_chain_->setSyncedPbftBlockIntoQueue(pbft_blk_and_votes);
                pbft_sync_period_ = pbft_chain_->pbftSyncingPeriod();
                LOG(log_dg_pbft_sync_)
                    << "Receive synced PBFT block " << pbft_blk_and_votes;
              } else {
                LOG(log_wr_pbft_sync_) << "The PBFT block " << pbft_blk_hash
                                       << " failed validation. Drop it!";
              }
            }
          }
          if (pbft_blk_count > 0) {
            if (syncing_ && peer_syncing_pbft == _nodeID) {
              if (pbft_sync_period_ >
                  pbft_chain_->getPbftChainSize() +
                      (10 * conf_.network_sync_level_size)) {
                LOG(log_dg_pbft_sync_)
                    << "Syncing pbft blocks faster than processing "
                    << pbft_sync_period_ << " "
                    << pbft_chain_->getPbftChainSize();
                host_.scheduleExecution(
                    1000, [this, _nodeID]() { delayedPbftSync(_nodeID, 1); });
              } else {
                syncPeerPbft(_nodeID, pbft_sync_period_ + 1);
              }
            } else {
              LOG(log_dg_pbft_sync_)
                  << "Received PbftBlockPacket from node " << _nodeID
                  << " but currently syncing with peer " << peer_syncing_pbft;
            }
          } else {
            LOG(log_dg_pbft_sync_) << "Syncing PBFT is completed";
            // We are pbft synced with the node we are connected to but
            // calling restartSyncingPbft will check if some nodes have
            // greater pbft chain size and we should continue syncing with
            // them
            restartSyncingPbft(true);
            // We are pbft synced, send message to other node to start
            // gossiping new blocks
            if (!syncing_ && !requesting_pending_dag_blocks_) {
              sendSyncedMessage();
            }
          }
          break;
        }
        case TestPacket:
          LOG(log_dg_) << "Received TestPacket";
          ++cnt_received_messages_[_nodeID];
          test_sums_[_nodeID] += _r[0].toInt();
          BOOST_ASSERT(_id == TestPacket);
          return (_id == TestPacket);
      };
    }
    return true;
  } catch (InvalidDataException &e) {
    LOG(log_er_) << "IvalidDataExcecption - Node will be disconnected "
                 << e.what();
  }
  return false;
}

void TaraxaCapability::delayedPbftSync(NodeID _nodeID, int counter) {
  if (!stopped_) {
    if (counter > 60) {
      LOG(log_er_pbft_sync_)
          << "Pbft blocks stuck in queue, no new block processed "
             "in 60 seconds "
          << pbft_sync_period_ << " " << pbft_chain_->getPbftChainSize();
      syncing_ = false;
      LOG(log_dg_pbft_sync_) << "Syncing PBFT is stopping";
      return;
    }
    if (syncing_ && peer_syncing_pbft == _nodeID) {
      if (pbft_sync_period_ > pbft_chain_->getPbftChainSize() +
                                  (10 * conf_.network_sync_level_size)) {
        LOG(log_dg_pbft_sync_)
            << "Syncing pbft blocks faster than processing "
            << pbft_sync_period_ << " " << pbft_chain_->getPbftChainSize();
        host_.scheduleExecution(1000, [this, _nodeID, counter]() {
          delayedPbftSync(_nodeID, counter + 1);
        });
      } else {
        syncPeerPbft(_nodeID, pbft_sync_period_ + 1);
      }
    }
  }
}

void TaraxaCapability::restartSyncingPbft(bool force) {
  if (stopped_) return;
  if (syncing_ && !force) {
    LOG(log_dg_pbft_sync_)
        << "restartSyncingPbft called but syncing_ already true";
    return;
  }

  NodeID max_pbft_chain_nodeID;
  uint64_t max_pbft_chain_size = 0;
  uint64_t max_node_dag_level = 0;
  {
    boost::shared_lock<boost::shared_mutex> lock(peers_mutex_);
    for (auto const peer : peers_) {
      if (peer.second->pbft_chain_size_ > max_pbft_chain_size) {
        max_pbft_chain_size = peer.second->pbft_chain_size_;
        max_pbft_chain_nodeID = peer.first;
        max_node_dag_level = peer.second->dag_level_;
      } else if (peer.second->pbft_chain_size_ == max_pbft_chain_size &&
                 peer.second->dag_level_ > max_node_dag_level) {
        max_pbft_chain_nodeID = peer.first;
        max_node_dag_level = peer.second->dag_level_;
      }
    }
  }
  pbft_sync_period_ = pbft_chain_->pbftSyncingPeriod();

  if (max_pbft_chain_size > pbft_sync_period_) {
    if (!stopped_) {
      LOG(log_si_pbft_sync_) << "Restarting syncing PBFT" << max_pbft_chain_size
                             << " " << pbft_sync_period_;
      requesting_pending_dag_blocks_ = false;
      syncing_ = true;
      peer_syncing_pbft = max_pbft_chain_nodeID;
      peer_syncing_pbft_chain_size_ = max_pbft_chain_size;
      syncPeerPbft(peer_syncing_pbft, pbft_sync_period_ + 1);
    }
  } else {
    LOG(log_nf_pbft_sync_)
        << "Restarting syncing PBFT not needed since our pbft chain "
           "size: "
        << pbft_sync_period_ << "(" << pbft_chain_->getPbftChainSize() << ")"
        << " is greater or equal than max node pbft chain size:"
        << max_pbft_chain_size;
    syncing_ = false;
    if (!requesting_pending_dag_blocks_ &&
        (force ||
         max_node_dag_level > std::max(dag_mgr_->getMaxLevel(),
                                       blk_mgr_->getMaxDagLevelInQueue()))) {
      LOG(log_nf_dag_sync_) << "Request pending " << max_node_dag_level << " "
                            << std::max(dag_mgr_->getMaxLevel(),
                                        blk_mgr_->getMaxDagLevelInQueue())
                            << "(" << dag_mgr_->getMaxLevel() << ")";
      requesting_pending_dag_blocks_ = true;
      requesting_pending_dag_blocks_node_id_ = max_pbft_chain_nodeID;
      requestPendingDagBlocks(
          max_pbft_chain_nodeID,
          std::max(dag_mgr_->getMaxLevel(), blk_mgr_->getMaxDagLevelInQueue()) +
              1);
    }
  }
}

void TaraxaCapability::onDisconnect(NodeID const &_nodeID) {
  LOG(log_nf_) << "Node " << _nodeID << " disconnected";
  cnt_received_messages_.erase(_nodeID);
  test_sums_.erase(_nodeID);
  erasePeer(_nodeID);
  if (syncing_ && peer_syncing_pbft == _nodeID && getPeersCount() > 0) {
    LOG(log_dg_pbft_sync_) << "Syncing PBFT is stopping";
    restartSyncingPbft(true);
  }
  if (requesting_pending_dag_blocks_ &&
      requesting_pending_dag_blocks_node_id_ == _nodeID) {
    requesting_pending_dag_blocks_ = false;
    restartSyncingPbft(true);
    if (!syncing_ && !requesting_pending_dag_blocks_) {
      sendSyncedMessage();
    }
  }
}

void TaraxaCapability::sendTestMessage(NodeID const &_id, int _x) {
  RLPStream s;
  host_.capabilityHost()->sealAndSend(
      _id, host_.capabilityHost()->prep(_id, name(), s, TestPacket, 1) << _x);
}

void TaraxaCapability::sendStatus(NodeID const &_id, bool _initial) {
  RLPStream s;
  if (dag_mgr_) {
    if (_initial) {
      LOG(log_dg_) << "Sending initial status message to " << _id
                   << ", protocol version " << c_protocolVersion
                   << ", network id " << conf_.network_id << ", DAG level "
                   << dag_mgr_->getMaxLevel() << ", genesis " << genesis_
                   << ", pbft chain size " << pbft_chain_->getPbftChainSize();
    }
    auto dag_max_level = dag_mgr_->getMaxLevel();
    auto pbft_chain_size = pbft_chain_->getPbftChainSize();
    auto pbft_round = pbft_mgr_->getPbftRound();
    LOG(log_dg_dag_sync_) << "Sending status message to " << _id
                          << " with dag level: " << dag_max_level;
    LOG(log_dg_pbft_sync_) << "Sending status message to " << _id
                           << " with pbft chain size: " << pbft_chain_size;
    LOG(log_dg_next_votes_sync_) << "Sending status message to " << _id
                                 << " with PBFT round: " << pbft_round;
    if (_initial) {
      host_.capabilityHost()->sealAndSend(
          _id, host_.capabilityHost()->prep(_id, name(), s, StatusPacket, 7)
                   << c_protocolVersion << conf_.network_id << dag_max_level
                   << genesis_ << pbft_chain_size << syncing_ << pbft_round);
    } else {
      host_.capabilityHost()->sealAndSend(
          _id, host_.capabilityHost()->prep(_id, name(), s, StatusPacket, 4)
                   << dag_max_level << pbft_chain_size << syncing_
                   << pbft_round);
    }
  }
}

vector<NodeID> TaraxaCapability::selectPeers(
    std::function<bool(TaraxaPeer const &)> const &_predicate) {
  vector<NodeID> allowed;
  boost::shared_lock<boost::shared_mutex> lock(peers_mutex_);
  for (auto const &peer : peers_) {
    if (_predicate(*peer.second)) allowed.push_back(peer.first);
  }
  return allowed;
}

vector<NodeID> TaraxaCapability::getAllPeers() const {
  vector<NodeID> peers;
  boost::shared_lock<boost::shared_mutex> lock(peers_mutex_);
  std::transform(
      peers_.begin(), peers_.end(), std::back_inserter(peers),
      [](std::pair<const dev::p2p::NodeID,
                   std::shared_ptr<taraxa::TaraxaPeer>> const &peer) {
        return peer.first;
      });
  return peers;
}

std::pair<std::vector<NodeID>, std::vector<NodeID>>
TaraxaCapability::randomPartitionPeers(std::vector<NodeID> const &_peers,
                                       std::size_t _number) {
  vector<NodeID> part1(_peers);
  vector<NodeID> part2;

  if (_number >= _peers.size()) return std::make_pair(part1, part2);

  std::shuffle(part1.begin(), part1.end(), urng_);

  // Remove elements from the end of the shuffled part1 vector and move
  // them to part2.
  std::move(part1.begin() + _number, part1.end(), std::back_inserter(part2));
  part1.erase(part1.begin() + _number, part1.end());
  return std::make_pair(move(part1), move(part2));
}

void TaraxaCapability::onNewTransactions(
    std::vector<taraxa::bytes> const &transactions, bool fromNetwork) {
  if (fromNetwork) {
    if (blk_mgr_ != nullptr) {
      LOG(log_nf_trx_prp_) << "Storing " << transactions.size()
                           << " transactions";
      received_trx_count += transactions.size();
      unique_received_trx_count +=
          trx_mgr_->insertBroadcastedTransactions(transactions);
    } else {
      for (auto const &transaction : transactions) {
        Transaction trx(transaction);
        auto trx_hash = trx.getHash();
        if (test_transactions_.find(trx_hash) == test_transactions_.end()) {
          test_transactions_[trx_hash] = trx;
          LOG(log_dg_trx_prp_) << "Received New Transaction " << trx_hash;
        } else {
          LOG(log_dg_trx_prp_) << "Received New Transaction" << trx_hash
                               << "that is already known";
        }
      }
    }
  }
  if (!fromNetwork || conf_.network_transaction_interval == 0) {
    std::map<NodeID, std::vector<taraxa::bytes>> transactionsToSend;
    std::map<NodeID, std::vector<trx_hash_t>> transactionsHashToSend;
    {
      boost::unique_lock<boost::shared_mutex> lock(peers_mutex_);
      for (auto &peer : peers_) {
        if (!peer.second->syncing_) {
          for (auto const &transaction : transactions) {
            Transaction trx(transaction);
            auto trx_hash = trx.getHash();
            if (!peer.second->isTransactionKnown(trx_hash)) {
              transactionsToSend[peer.first].push_back(transaction);
              transactionsHashToSend[peer.first].push_back(trx_hash);
            }
          }
        }
      }
    }
    for (auto &it : transactionsToSend) {
      sendTransactions(it.first, it.second);
    }
    boost::unique_lock<boost::shared_mutex> lock(peers_mutex_);
    for (auto &it : transactionsHashToSend) {
      for (auto &it2 : it.second) {
        peers_[it.first]->markTransactionAsKnown(it2);
      }
    }
  }
}

void TaraxaCapability::onNewBlockReceived(
    DagBlock block, std::vector<Transaction> transactions) {
  LOG(log_nf_dag_prp_) << "Receive DagBlock " << block.getHash() << " #Trx"
                       << transactions.size() << std::endl;
  if (blk_mgr_ != nullptr) {
    auto status = checkDagBlockValidation(block);
    if (!status.first) {
      if (!syncing_ && !requesting_pending_dag_blocks_) restartSyncingPbft();
      return;
    }
    LOG(log_nf_dag_prp_) << "Storing block " << block.getHash().toString()
                         << " with " << transactions.size() << " transactions";
    blk_mgr_->insertBroadcastedBlockWithTransactions(block, transactions);

  } else if (test_blocks_.find(block.getHash()) == test_blocks_.end()) {
    test_blocks_[block.getHash()] = block;
    for (auto tr : transactions) {
      test_transactions_[tr.getHash()] = tr;
    }
    onNewBlockVerified(block);

  } else {
    LOG(log_dg_dag_prp_) << "Received NewBlock " << block.getHash().toString()
                         << "that is already known";
    return;
  }
}

void TaraxaCapability::sendSyncedMessage() {
  LOG(log_dg_dag_sync_) << "sendSyncedMessage ";
  for (auto &peer : getAllPeers()) {
    RLPStream s;
    host_.capabilityHost()->prep(peer, name(), s, SyncedPacket, 0);
    host_.capabilityHost()->sealAndSend(peer, s);
  }
}

void TaraxaCapability::onNewBlockVerified(DagBlock const &block) {
  LOG(log_dg_dag_prp_) << "Verified NewBlock " << block.getHash().toString();
  verified_blocks_.insert(block.getHash());
  {
    std::unique_lock<std::mutex> lck(mtx_for_verified_blocks);
    condition_for_verified_blocks_.notify_all();
  }
  auto const peersWithoutBlock = selectPeers([&](TaraxaPeer const &_peer) {
    return !_peer.isBlockKnown(block.getHash());
  });

  auto const peersToSendNumber = std::min<std::size_t>(
      std::max<std::size_t>(conf_.network_min_dag_block_broadcast,
                            std::sqrt(getPeersCount())),
      conf_.network_max_dag_block_broadcast);

  std::vector<NodeID> peersToSend;
  std::vector<NodeID> peersToAnnounce;
  std::tie(peersToSend, peersToAnnounce) =
      randomPartitionPeers(peersWithoutBlock, peersToSendNumber);

  for (NodeID const &peerID : peersToSend) {
    RLPStream ts;
    auto peer = getPeer(peerID);
    if (peer && !peer->syncing_) {
      sendBlock(peerID, block, true);
      peer->markBlockAsKnown(block.getHash());
    }
  }
  if (!peersToSend.empty())
    LOG(log_dg_dag_prp_) << "Sent block to" << peersToSend.size() << " peers";

  for (NodeID const &peerID : peersToAnnounce) {
    RLPStream ts;
    auto peer = getPeer(peerID);
    if (peer && !peer->syncing_) {
      sendBlockHash(peerID, block);
      peer->markBlockAsKnown(block.getHash());
    }
  }
  if (!peersToAnnounce.empty())
    LOG(log_dg_dag_prp_) << "Anounced block to " << peersToAnnounce.size()
                         << " peers";
}

void TaraxaCapability::sendBlocks(
    NodeID const &_id, std::vector<std::shared_ptr<DagBlock>> blocks) {
  RLPStream s;
  std::map<blk_hash_t, std::vector<taraxa::bytes>> blockTransactions;
  int totalTransactionsCount = 0;
  for (auto &block : blocks) {
    std::vector<taraxa::bytes> transactions;
    for (auto trx : block->getTrxs()) {
      auto t = trx_mgr_->getTransaction(trx);
      if (!t) {
        if (!stopped_) {
          LOG(log_er_dag_sync_) << "Transacation " << trx
                                << " is not available. SendBlocks canceled";
        }
        // TODO: This can happen on stopping the node because network
        // is not stopped since network does not support restart,
        // better solution needed
        return;
      }
      transactions.push_back(t->second);
      totalTransactionsCount++;
    }
    blockTransactions[block->getHash()] = transactions;
    LOG(log_nf_dag_sync_) << "Send DagBlock " << block->getHash()
                          << "# Trx: " << transactions.size() << std::endl;
  }

  host_.capabilityHost()->prep(_id, name(), s, BlocksPacket,
                               blocks.size() + totalTransactionsCount);
  for (auto &block : blocks) {
    s.appendRaw(block->rlp(true));
    taraxa::bytes trx_bytes;
    for (auto &trx : blockTransactions[block->getHash()]) {
      trx_bytes.insert(trx_bytes.end(), std::begin(trx), std::end(trx));
    }
    s.appendRaw(trx_bytes, blockTransactions[block->getHash()].size());
  }
  host_.capabilityHost()->sealAndSend(_id, s);
}

void TaraxaCapability::sendLeavesBlocks(NodeID const &_id,
                                        std::vector<std::string> block_hashes) {
  RLPStream s;
  std::map<blk_hash_t, std::vector<taraxa::bytes>> blockTransactions;
  int totalTransactionsCount = 0;
  std::vector<std::shared_ptr<DagBlock>> blocks;
  for (auto &block_hash : block_hashes) {
    auto block = db_->getDagBlock(blk_hash_t(block_hash));
    if (block) {
      blocks.push_back(block);
      std::vector<taraxa::bytes> transactions;
      for (auto trx : block->getTrxs()) {
        auto t = trx_mgr_->getTransaction(trx);
        if (!t) {
          if (!stopped_) {
            LOG(log_er_dag_sync_)
                << "Transacation " << trx
                << " is not available. sendLeavesBlocks canceled";
          }
          return;
        }
        transactions.push_back(t->second);
        totalTransactionsCount++;
      }
      blockTransactions[block->getHash()] = transactions;
      LOG(log_nf_dag_sync_) << "Send leaf DagBlock " << block->getHash()
                            << "# Trx: " << transactions.size() << std::endl;
    }
  }

  host_.capabilityHost()->prep(_id, name(), s, LeavesBlocksPacket,
                               blocks.size() + totalTransactionsCount);
  for (auto &block : blocks) {
    s.appendRaw(block->rlp(true));
    taraxa::bytes trx_bytes;
    for (auto &trx : blockTransactions[block->getHash()]) {
      trx_bytes.insert(trx_bytes.end(), std::begin(trx), std::end(trx));
    }
    s.appendRaw(trx_bytes, blockTransactions[block->getHash()].size());
  }
  host_.capabilityHost()->sealAndSend(_id, s);
}

void TaraxaCapability::sendTransactions(
    NodeID const &_id, std::vector<taraxa::bytes> const &transactions) {
  LOG(log_nf_trx_prp_) << "sendTransactions" << transactions.size() << " to "
                       << _id;
  RLPStream s;
  host_.capabilityHost()->prep(_id, name(), s, TransactionPacket,
                               transactions.size());
  taraxa::bytes trx_bytes;
  for (auto transaction : transactions) {
    trx_bytes.insert(trx_bytes.end(), std::begin(transaction),
                     std::end(transaction));
  }
  s.appendRaw(trx_bytes, transactions.size());
  host_.capabilityHost()->sealAndSend(_id, s);
}

void TaraxaCapability::sendBlock(NodeID const &_id, taraxa::DagBlock block,
                                 bool newBlock) {
  RLPStream s;
  vec_trx_t transactionsToSend;
  if (newBlock) {
    for (auto trx : block.getTrxs()) {
      auto peer = getPeer(_id);
      if (peer && !peer->isTransactionKnown(trx))
        transactionsToSend.push_back(trx);
    }
    host_.capabilityHost()->prep(_id, name(), s, NewBlockPacket,
                                 1 + transactionsToSend.size());
  } else {
    host_.capabilityHost()->prep(_id, name(), s, BlockPacket,
                                 1 + block.getTrxs().size());
    transactionsToSend = block.getTrxs();
  }
  s.appendRaw(block.rlp(true));

  taraxa::bytes trx_bytes;
  for (auto trx : transactionsToSend) {
    std::shared_ptr<std::pair<Transaction, taraxa::bytes>> transaction;
    if (blk_mgr_ != nullptr) {
      transaction = trx_mgr_->getTransaction(trx);
    } else {
      assert(test_transactions_.find(trx) != test_transactions_.end());
      transaction = std::make_shared<std::pair<Transaction, taraxa::bytes>>(
          test_transactions_[trx], *test_transactions_[trx].rlp());
    }
    assert(transaction != nullptr);  // We should never try to send a block for
                                     // which  we do not have all transactions
    trx_bytes.insert(trx_bytes.end(), std::begin(transaction->second),
                     std::end(transaction->second));
  }
  s.appendRaw(trx_bytes, transactionsToSend.size());
  host_.capabilityHost()->sealAndSend(_id, s);
  if (newBlock)
    LOG(log_dg_dag_prp_) << "Send DagBlock " << block.getHash()
                         << " #Trx: " << transactionsToSend.size() << std::endl;
  else
    LOG(log_dg_dag_sync_) << "Send DagBlock " << block.getHash()
                          << " newBlock? " << newBlock
                          << " #Trx: " << transactionsToSend.size()
                          << std::endl;
}

void TaraxaCapability::sendBlockHash(NodeID const &_id,
                                     taraxa::DagBlock block) {
  LOG(log_dg_dag_prp_) << "sendBlockHash " << block.getHash().toString();
  RLPStream s;
  host_.capabilityHost()->prep(_id, name(), s, NewBlockHashPacket, 1);
  s.append(block.getHash());
  host_.capabilityHost()->sealAndSend(_id, s);
}

void TaraxaCapability::requestBlock(NodeID const &_id, blk_hash_t hash,
                                    bool newBlock) {
  if (newBlock)
    LOG(log_dg_dag_prp_) << "requestBlock " << hash.toString();
  else
    LOG(log_dg_dag_sync_) << "requestBlock " << hash.toString();
  RLPStream s;
  if (newBlock)
    host_.capabilityHost()->prep(_id, name(), s, GetNewBlockPacket, 1);
  else
    host_.capabilityHost()->prep(_id, name(), s, GetBlockPacket, 1);
  s.append(hash);
  host_.capabilityHost()->sealAndSend(_id, s);
}

void TaraxaCapability::requestPbftBlocks(NodeID const &_id,
                                         size_t height_to_sync) {
  RLPStream s;
  host_.capabilityHost()->prep(_id, name(), s, GetPbftBlockPacket, 1);
  s << height_to_sync;
  LOG(log_dg_pbft_sync_) << "Sending GetPbftBlockPacket with height: "
                         << height_to_sync;
  host_.capabilityHost()->sealAndSend(_id, s);
}

void TaraxaCapability::requestPendingDagBlocks(NodeID const &_id,
                                               level_t level) {
  RLPStream s;
  host_.capabilityHost()->prep(_id, name(), s, GetBlocksPacket, 1);
  s << level;
  LOG(log_nf_dag_sync_) << "Sending GetBlocksPacket";
  host_.capabilityHost()->sealAndSend(_id, s);
}

void TaraxaCapability::requestLeavesDagBlocks(NodeID const &_id) {
  RLPStream s;
  host_.capabilityHost()->prep(_id, name(), s, GetLeavesBlocksPacket, 0);
  LOG(log_nf_dag_sync_) << "Sending GetLeavesBlocksPacket";
  host_.capabilityHost()->sealAndSend(_id, s);
}

std::pair<int, int> TaraxaCapability::retrieveTestData(NodeID const &_id) {
  int cnt = 0;
  int checksum = 0;
  for (auto i : cnt_received_messages_)
    if (_id == i.first) {
      cnt += i.second;
      checksum += test_sums_[_id];
    }

  return {cnt, checksum};
}

std::map<blk_hash_t, taraxa::DagBlock> TaraxaCapability::getBlocks() {
  return test_blocks_;
}

std::map<trx_hash_t, taraxa::Transaction> TaraxaCapability::getTransactions() {
  return test_transactions_;
}

void TaraxaCapability::sendTransactions() {
  if (trx_mgr_) {
    onNewTransactions(trx_mgr_->getNewVerifiedTrxSnapShotSerialized(), false);
    host_.scheduleExecution(conf_.network_transaction_interval,
                            [this]() { sendTransactions(); });
  }
}

void TaraxaCapability::doBackgroundWork() {
  for (auto const &peer : peers_) {
    // Disconnect any node that did not send any message for 3 status
    // intervals
    if (!peer.second->checkStatus(5)) {
      LOG(log_nf_) << "Host disconnected, no status message in "
                   << 5 * check_status_interval_ << " ms" << peer.first;
      host_.capabilityHost()->disconnect(peer.first, p2p::PingTimeout);
    }
    // Send status message
    else {
      sendStatus(peer.first, false);
    }
  }
  host_.scheduleExecution(check_status_interval_,
                          [this]() { doBackgroundWork(); });
}

void TaraxaCapability::onStarting() {
  if (conf_.network_simulated_delay > 0) {
    const int number_of_delayed_threads = 5;
    io_work_ = std::make_shared<boost::asio::io_service::work>(io_service_);
    for (int i = 0; i < number_of_delayed_threads; ++i)
      delay_threads_.create_thread([&]() { io_service_.run(); });
  }
  if (conf_.network_transaction_interval > 0)
    host_.scheduleExecution(conf_.network_transaction_interval,
                            [this]() { sendTransactions(); });
  check_status_interval_ = 6 * lambda_ms_min_;
  host_.scheduleExecution(check_status_interval_,
                          [this]() { doBackgroundWork(); });
}

void TaraxaCapability::onNewPbftVote(taraxa::Vote const &vote) {
  std::vector<NodeID> peers_to_send;
  {
    boost::shared_lock<boost::shared_mutex> lock(peers_mutex_);
    for (auto const &peer : peers_) {
      if (!peer.second->isVoteKnown(vote.getHash())) {
        peers_to_send.push_back(peer.first);
      }
    }
  }
  for (auto const &peer : peers_to_send) {
    sendPbftVote(peer, vote);
  }
}

void TaraxaCapability::sendPbftVote(NodeID const &_id,
                                    taraxa::Vote const &vote) {
  LOG(log_dg_vote_prp_) << "sendPbftVote " << vote.getHash() << " to " << _id;
  auto vote_rlp = vote.rlp();

  RLPStream s;
  host_.capabilityHost()->prep(_id, name(), s, PbftVotePacket, 1);
  s.append(vote_rlp);
  host_.capabilityHost()->sealAndSend(_id, s);
}

void TaraxaCapability::onNewPbftBlock(taraxa::PbftBlock const &pbft_block) {
  std::vector<NodeID> peers_to_send;
  auto my_chain_size = pbft_chain_->getPbftChainSize();
  {
    boost::shared_lock<boost::shared_mutex> lock(peers_mutex_);
    for (auto const &peer : peers_) {
      if (!peer.second->isPbftBlockKnown(pbft_block.getBlockHash())) {
        peers_to_send.push_back(peer.first);
      }
    }
  }
  for (auto const &peer : peers_to_send) {
    sendPbftBlock(peer, pbft_block, my_chain_size);
  }
}

// api for pbft syncing
void TaraxaCapability::sendPbftBlocks(NodeID const &_id, size_t height_to_sync,
                                      size_t blocks_to_transfer) {
  LOG(log_dg_pbft_sync_)
      << "In sendPbftBlocks, peer want to sync from pbft chain height "
      << height_to_sync << ", will send " << blocks_to_transfer
      << " pbft blocks to " << _id;
  auto pbft_blks =
      pbft_chain_->getPbftBlocks(height_to_sync, blocks_to_transfer);
  vector<PbftBlockCert> cert_blocks;  // only for logging
  cert_blocks.reserve(pbft_blks.size());
  RLPStream s;
  host_.capabilityHost()->prep(_id, name(), s, PbftBlockPacket,
                               pbft_blks.size());
  for (auto const &pbft_blk : pbft_blks) {
    s.appendList(2);
    // add cert votes for each pbft block
    auto const &pbft_blk_cert = cert_blocks.emplace_back(
        pbft_blk, db_->getVote(pbft_blk.getBlockHash()));
    s.appendRaw(pbft_blk_cert.rlp());
    auto dag_blks = db_->getFinalizedDagBlockHashesByAnchor(
        pbft_blk.getPivotDagBlockHash());
    s.appendList(dag_blks.size());
    for (auto const &dag_blk_raw :
         db_->multi_get(DbStorage::Columns::dag_blocks, dag_blks)) {
      s.appendList(2);
      s.appendRaw(dag_blk_raw);
      auto trx_hashes =
          DagBlock::extract_transactions_from_rlp(dev::RLP(dag_blk_raw));
      s.appendList(trx_hashes.size());
      for (auto const &trx_raw :
           db_->multi_get(DbStorage::Columns::transactions, trx_hashes)) {
        s.appendRaw(trx_raw);
      }
    }
  }
  host_.capabilityHost()->sealAndSend(_id, s);
  // Question: will send multiple times to a same receiver, why?
  LOG(log_dg_pbft_sync_) << "Sending PbftCertBlocks " << cert_blocks << " to "
                         << _id;
}

void TaraxaCapability::sendPbftBlock(NodeID const &_id,
                                     taraxa::PbftBlock const &pbft_block,
                                     uint64_t const &pbft_chain_size) {
  LOG(log_dg_pbft_prp_) << "sendPbftBlock " << pbft_block.getBlockHash()
                        << " to " << _id;

  RLPStream s;
  host_.capabilityHost()->prep(_id, name(), s, NewPbftBlockPacket, 2);
  pbft_block.streamRLP(s, true);
  s << pbft_chain_size;
  host_.capabilityHost()->sealAndSend(_id, s);
}

void TaraxaCapability::syncPbftNextVotes(uint64_t const pbft_round) {
  if (stopped_) {
    return;
  }

  NodeID max_pbft_round_peerID;
  uint64_t peer_max_pbft_round = 1;
  {
    boost::shared_lock<boost::shared_mutex> lock(peers_mutex_);
    for (auto const peer : peers_) {
      if (peer.second->pbft_round_ > peer_max_pbft_round) {
        peer_max_pbft_round = peer.second->pbft_round_;
        max_pbft_round_peerID = peer.first;
      }
    }
  }

  if (!stopped_ && pbft_round < peer_max_pbft_round) {
    LOG(log_dg_next_votes_sync_)
        << "Syncing PBFT next votes. Current PBFT round " << pbft_round
        << ", peer " << max_pbft_round_peerID << " is in PBFT round "
        << peer_max_pbft_round;
    requestPbftNextVotes(max_pbft_round_peerID, pbft_round);
  }
}

void TaraxaCapability::requestPbftNextVotes(NodeID const &peerID,
                                            uint64_t const pbft_round) {
  RLPStream s;
  host_.capabilityHost()->prep(peerID, name(), s, GetPbftNextVotes, 1);
  s << pbft_round;
  LOG(log_dg_next_votes_sync_)
      << "Sending GetPbftNextVotes with round: " << pbft_round;
  host_.capabilityHost()->sealAndSend(peerID, s);
}

void TaraxaCapability::sendPbftNextVotes(NodeID const &peerID) {
  std::vector<Vote> next_votes_bundle;
  pbft_mgr_->getNextVotesForLastRound(next_votes_bundle);
  LOG(log_dg_next_votes_sync_) << "Send size of " << next_votes_bundle.size()
                               << " PBFT next votes to " << peerID;

  RLPStream s;
  host_.capabilityHost()->prep(peerID, name(), s, PbftNextVotesPacket,
                               next_votes_bundle.size());
  for (auto const &next_vote : next_votes_bundle) {
    s.appendRaw(next_vote.rlp());
    LOG(log_dg_next_votes_sync_) << "Send next vote " << next_vote.getHash();
  }
  host_.capabilityHost()->sealAndSend(peerID, s);
}

Json::Value TaraxaCapability::getStatus() const {
  Json::Value res;
  res["synced"] = Json::UInt64(!this->syncing_);
  res["peers"] = Json::Value(Json::arrayValue);
  boost::unique_lock<boost::shared_mutex> lock(peers_mutex_);
  for (auto &peer : peers_) {
    Json::Value peer_status;
    peer_status["node_id"] = peer.first.toString();
    peer_status["dag_level"] = Json::UInt64(peer.second->dag_level_);
    peer_status["pbft_size"] = Json::UInt64(peer.second->pbft_chain_size_);
    peer_status["dag_synced"] = !peer.second->syncing_;
    res["peers"].append(peer_status);
  }
  Json::Value counters;
  for (uint8_t it = 0; it != PacketCount; it++) {
    Json::Value counter;
    auto total = packet_count.find(it)->second;
    counter["total"] = Json::UInt64(total);
    if (total > 0) {
      counter["avg packet size"] =
          Json::UInt64(packet_size.find(it)->second / total);
      auto unique = unique_packet_count.find(it)->second;
      if (unique > 0) {
        counter["unique"] = Json::UInt64(unique);
        counter["unique %"] = Json::UInt64(unique * 100 / total);
      }
      counters[packetToPacketName(it)] = counter;
    }
  }
  counters["transaction count"] = Json::UInt64(received_trx_count);
  counters["unique transaction count"] =
      Json::UInt64(unique_received_trx_count);
  if (received_trx_count)
    counters["unique transaction %"] =
        Json::UInt64(unique_received_trx_count * 100 / received_trx_count);
  res["counters"] = counters;
  return res;
}

std::string TaraxaCapability::packetToPacketName(byte const &packet) const {
  switch (packet) {
    case StatusPacket:
      return "StatusPacket";
    case NewBlockPacket:
      return "NewBlockPacket";
    case BlockPacket:
      return "BlockPacket";
    case NewBlockHashPacket:
      return "NewBlockHashPacket";
    case GetNewBlockPacket:
      return "GetNewBlockPacket";
    case GetBlockPacket:
      return "GetBlockPacket";
    case GetBlocksPacket:
      return "GetBlocksPacket";
    case BlocksPacket:
      return "BlocksPacket";
    case TransactionPacket:
      return "TransactionPacket";
    case TestPacket:
      return "TestPacket";
    case PbftVotePacket:
      return "PbftVotePacket";
    case GetPbftNextVotes:
      return "GetPbftNextVotes";
    case PbftNextVotesPacket:
      return "PbftNextVotesPacket";
    case NewPbftBlockPacket:
      return "NewPbftBlockPacket";
    case GetPbftBlockPacket:
      return "GetPbftBlockPacket";
    case PbftBlockPacket:
      return "PbftBlockPacket";
    case PacketCount:
      return "PacketCount";
    case GetLeavesBlocksPacket:
      return "GetLeavesBlocksPacket";
    case LeavesBlocksPacket:
      return "LeavesBlocksPacket";
    case SyncedPacket:
      return "SyncedPacket";
    case SyncedResponsePacket:
      return "SyncedResponsePacket";
  }

  return std::to_string(packet);
}<|MERGE_RESOLUTION|>--- conflicted
+++ resolved
@@ -578,28 +578,11 @@
         case PbftBlockPacket: {
           auto pbft_blk_count = _r.itemCount();
           LOG(log_dg_pbft_sync_)
-<<<<<<< HEAD
               << "In PbftBlockPacket received, num pbft blocks: "
               << pbft_blk_count;
           pbft_sync_period_ = pbft_chain_->pbftSyncingPeriod();
           for (auto const &pbft_blk_tuple : _r) {
             PbftBlockCert pbft_blk_and_votes(pbft_blk_tuple[0]);
-=======
-              << "In PbftBlockPacket received " << item_count;
-          auto it = _r.begin();
-          uint64_t pbft_block_counter = 0;
-          uint64_t dag_block_counter = 0;
-          uint64_t dag_block_trx_counter = 0;
-
-          pbft_sync_period_ = pbft_chain_->pbftSyncingPeriod();
-
-          while (true) {
-            if (pbft_block_counter + dag_block_counter +
-                    dag_block_trx_counter >=
-                item_count)
-              break;
-            PbftBlockCert pbft_blk_and_votes((*it++).data().toBytes());
->>>>>>> 450fe658
             LOG(log_dg_pbft_sync_)
                 << "Received pbft block: "
                 << pbft_blk_and_votes.pbft_blk->getBlockHash();
@@ -621,7 +604,6 @@
             string received_dag_blocks_str;
             map<uint64_t, map<blk_hash_t, pair<DagBlock, vector<Transaction>>>>
                 dag_blocks_per_level;
-<<<<<<< HEAD
             for (auto const &dag_blk_struct : pbft_blk_tuple[1]) {
               DagBlock dag_blk(dag_blk_struct[0]);
               auto const &dag_blk_h = dag_blk.getHash();
@@ -630,20 +612,6 @@
               for (auto const &trx_raw : dag_blk_struct[1]) {
                 auto &trx = newTransactions.emplace_back(trx_raw);
                 peer->markTransactionAsKnown(trx.getHash());
-=======
-            for (auto const &dag_hash :
-                 pbft_blk_and_votes.pbft_blk.getSchedule().dag_blks_order) {
-              DagBlock block((*it++).data().toBytes());
-              dag_block_counter++;
-              peer->markBlockAsKnown(block.getHash());
-
-              std::vector<Transaction> newTransactions;
-              for (auto const &trx_hash : block.getTrxs()) {
-                Transaction transaction((*it++).data().toBytes());
-                dag_block_trx_counter++;
-                newTransactions.push_back(transaction);
-                peer->markTransactionAsKnown(transaction.getHash());
->>>>>>> 450fe658
               }
               received_dag_blocks_str += dag_blk_h.toString() + " ";
               auto level = dag_blk.getLevel();
