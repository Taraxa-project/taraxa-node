--- conflicted
+++ resolved
@@ -96,51 +96,9 @@
                            DatabaseKind::RocksDB);
     db_replay_protection_service_.reset((RocksDB *)db_result.db.release());
   }
-<<<<<<< HEAD
-  db_pbft_sortition_accounts_ = std::move(
-      newDB(conf_.pbft_sortition_accounts_db_path(), genesis_hash).db);
-  db_blks_ = std::make_shared<DatabaseFaceCache>(
-      newDB(conf_.block_db_path(), genesis_hash).db, 10000);
-  db_blks_index_ =
-      std::move(newDB(conf_.block_index_db_path(), genesis_hash).db);
-  db_trxs_ = std::make_shared<DatabaseFaceCache>(
-      newDB(conf_.transactions_db_path(), genesis_hash).db, 100000);
-  db_trxs_to_blk_ =
-      std::move(newDB(conf_.trxs_to_blk_db_path(), genesis_hash).db);
-  db_pbftchain_ = std::move(newDB(conf_.pbft_chain_db_path(), genesis_hash).db);
-  db_pbft_blocks_order_ =
-      std::move(newDB(conf_.pbft_blocks_order_db_path(), genesis_hash).db);
-  db_dag_blocks_order_ =
-      std::move(newDB(conf_.dag_blocks_order_path(), genesis_hash).db);
-  db_dag_blocks_height_ =
-      std::move(newDB(conf_.dag_blocks_height_path(), genesis_hash).db);
-  db_cert_votes_ = std::make_shared<DatabaseFaceCache>(
-      newDB(conf_.pbft_cert_votes_db_path(), genesis_hash).db, 100000);
-  db_dag_blocks_period_ =
-      std::move(newDB(conf_.dag_blocks_period_path(), genesis_hash).db);
-  db_period_schedule_block_ =
-      std::move(newDB(conf_.period_schedule_block_path(), genesis_hash).db);
-  db_status_ = std::move(newDB(conf_.status_path(), genesis_hash).db);
-  // store genesis blk to db
-  db_blks_->insert(genesis_hash, genesis_block.rlp(true));
-=======
   db_ = std::make_shared<DbStorage>(conf_.db_path, genesis_hash, destroy_db);
   // store genesis blk to db
   db_->saveDagBlock(genesis_block);
-  // TODO add move to a StateRegistry constructor?
-  auto acc_db = newDB(conf_.account_db_path(),
-                      genesis_hash,  //
-                      mode);
-  auto snapshot_db = newDB(conf_.account_snapshot_db_path(),
-                           genesis_hash,  //
-                           mode);
-  state_registry_ =
-      make_shared<account_state::StateRegistry>(conf_.genesis_state,
-                                                move(acc_db.db),  //
-                                                move(snapshot_db.db));
-  state_ =
-      make_shared<account_state::State>(state_registry_->getCurrentState());
->>>>>>> 6db30687
   LOG(log_nf_) << "DB initialized ...";
   bool boot_node_balance_initialized = false;
   // init master boot node ...
@@ -186,11 +144,9 @@
       new EthService(getShared(), conf_.eth_chain_params, conf_.eth_db_path()));
   executor_ = as_shared(new Executor(pbft_mgr_->VALID_SORTITION_COINS,
                                      log_time_,  //
-                                     db_blks_,
-                                     db_trxs_,                    //
+                                     db_,
                                      replay_protection_service_,  //
-                                     eth_service_,                //
-                                     db_status_));
+                                     eth_service_));
   executor_->setFullNode(getShared());
   // order depend, be careful when changing the order
   // setFullNode pbft_chain need be before network, otherwise db_pbftchain will
@@ -210,16 +166,6 @@
   vote_mgr_->setFullNode(getShared());
   pbft_mgr_->setFullNode(getShared(), replay_protection_service_);
   pbft_mgr_->start();
-<<<<<<< HEAD
-=======
-  executor_ = std::make_shared<Executor>(pbft_mgr_->VALID_SORTITION_COINS,
-                                         log_time_,  //
-                                         db_,
-                                         replay_protection_service_,  //
-                                         state_registry_,             //
-                                         conf_.use_basic_executor);
-  executor_->setFullNode(getShared());
->>>>>>> 6db30687
   i_am_boot_node_ = boot_node;
   if (i_am_boot_node_) {
     LOG(log_nf_) << "Starting a boot node ..." << std::endl;
@@ -279,23 +225,6 @@
   eth_service_ = nullptr;
   replay_protection_service_ = nullptr;
   assert(db_replay_protection_service_.use_count() == 1);
-<<<<<<< HEAD
-  assert(db_blks_.use_count() == 1);
-  assert(db_blks_index_.use_count() == 1);
-  assert(db_trxs_.use_count() == 1);
-  assert(db_trxs_to_blk_.use_count() == 1);
-  assert(db_cert_votes_.use_count() == 1);
-  assert(db_pbftchain_.use_count() == 1);
-  assert(db_pbft_blocks_order_.use_count() == 1);
-  assert(db_dag_blocks_order_.use_count() == 1);
-  assert(db_dag_blocks_height_.use_count() == 1);
-  assert(db_pbft_sortition_accounts_.use_count() == 1);
-  assert(db_dag_blocks_period_.use_count() == 1);
-  assert(db_period_schedule_block_.use_count() == 1);
-=======
-  assert(state_registry_.use_count() == 1);
-  assert(state_.use_count() == 1);
->>>>>>> 6db30687
   LOG(log_nf_) << "Node stopped ... ";
 }
 
