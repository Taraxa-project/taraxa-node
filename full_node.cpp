/*
 * @Copyright: Taraxa.io
 * @Author: Chia-Chun Lin
 * @Date: 2018-11-01 15:43:56
 * @Last Modified by: Chia-Chun Lin
 * @Last Modified time: 2019-05-16 12:54:43
 */
#include "full_node.hpp"
#include <boost/algorithm/string.hpp>
#include <boost/algorithm/string/split.hpp>
#include <boost/asio.hpp>
#include <boost/filesystem.hpp>
#include <chrono>
#include "SimpleDBFactory.h"
#include "block_proposer.hpp"
#include "dag.hpp"
#include "dag_block.hpp"
#include "network.hpp"
#include "pbft_manager.hpp"
#include "sortition.h"
#include "vote.h"

namespace taraxa {

using boost::property_tree::ptree;
using std::string;
using std::to_string;

void FullNode::setVerbose(bool verbose) {
  verbose_ = verbose;
  dag_mgr_->setVerbose(verbose);
  // TODO: setup logs for DB
  // db_blks_->setVerbose(verbose);
}

void FullNode::setDebug(bool debug) { debug_ = debug; }

FullNode::FullNode(boost::asio::io_context &io_context,
                   std::string const &conf_full_node_file, bool destroy_db,
                   bool rebuild_network)
    : FullNode(io_context, FullNodeConfig(conf_full_node_file), destroy_db,
               rebuild_network) {}
FullNode::FullNode(boost::asio::io_context &io_context,
                   FullNodeConfig const &conf_full_node, bool destroy_db,
                   bool rebuild_network) try
    : io_context_(io_context),
      num_block_workers_(conf_full_node.dag_processing_threads),
      conf_(conf_full_node),
      blk_mgr_(std::make_shared<BlockManager>(1024 /*capacity*/,
                                              4 /* verifer thread*/)),
      trx_mgr_(std::make_shared<TransactionManager>()),
      trx_order_mgr_(std::make_shared<TransactionOrderManager>()),
      dag_mgr_(std::make_shared<DagManager>()),
      blk_proposer_(std::make_shared<BlockProposer>(
          conf_.test_params.block_proposer, dag_mgr_->getShared(),
          trx_mgr_->getShared())),
      executor_(std::make_shared<Executor>()),
      vote_mgr_(std::make_shared<VoteManager>()),
      vote_queue_(std::make_shared<VoteQueue>()),
      pbft_mgr_(std::make_shared<PbftManager>(conf_.test_params.pbft)),
      pbft_chain_(std::make_shared<PbftChain>()) {
  LOG(log_nf_) << "Read FullNode Config: " << std::endl << conf_ << std::endl;
  initDB(destroy_db);
  auto key = dev::KeyPair::create();
  if (conf_.node_secret.empty()) {
    LOG(log_si_) << "New key generated " << toHex(key.secret().ref());
  } else {
    auto secret = dev::Secret(conf_.node_secret,
                              dev::Secret::ConstructFromStringType::FromHex);
    key = dev::KeyPair(secret);
  }
  if (rebuild_network) {
    network_ =
        std::make_shared<Network>(conf_full_node.network, "", key.secret());
  } else {
    network_ = std::make_shared<Network>(conf_full_node.network,
                                         conf_.db_path + "/net", key.secret());
  }
  node_sk_ = key.secret();
  node_pk_ = key.pub();
  node_addr_ = key.address();

  LOG(log_si_) << "Node public key: " << EthGreen << node_pk_.toString()
               << std::endl;
  LOG(log_si_) << "Node address: " << EthRed << node_addr_.toString()
               << std::endl;
  LOG(log_si_) << "Number of block works: " << num_block_workers_;
  LOG(log_time_) << "Start taraxa efficiency evaluation logging:" << std::endl;

} catch (std::exception &e) {
  std::cerr << e.what() << std::endl;
  throw e;
}
void FullNode::initDB(bool destroy_db) {
  if (!stopped_) {
    LOG(log_er_) << "Cannot init DB if node started ...";
    return;
  }

  if (db_accs_ == nullptr) {
<<<<<<< HEAD
    db_accs_ = SimpleDBFactory::createDelegate<SimpleStateDBDelegate>(
        conf_.account_db_path(), destroy_db);
    assert(db_accs_);
  }
  if (db_blks_ == nullptr) {
    db_blks_ = SimpleDBFactory::createDelegate<SimpleOverlayDBDelegate>(
        conf_.block_db_path(), destroy_db);
=======
    db_accs_ = SimpleDBFactory::createDelegate(
        SimpleDBFactory::SimpleDBType::StateDBKind, conf_.db_path + "/accs",
        destroy_db);
    assert(db_accs_);
  }
  if (db_blks_ == nullptr) {
    db_blks_ = SimpleDBFactory::createDelegate(
        SimpleDBFactory::SimpleDBType::OverlayDBKind, conf_.db_path + "/blks",
        destroy_db);
>>>>>>> 8865e866
    assert(db_blks_);
  }
  if (db_blks_index_ == nullptr) {
    db_blks_index_ = SimpleDBFactory::createDelegate<SimpleOverlayDBDelegate>(
        conf_.block_index_db_path(), destroy_db);
    assert(db_blks_index_);
  }
  if (db_trxs_ == nullptr) {
<<<<<<< HEAD
    db_trxs_ = SimpleDBFactory::createDelegate<SimpleOverlayDBDelegate>(
        conf_.transactions_db_path(), destroy_db);
=======
    db_trxs_ = SimpleDBFactory::createDelegate(
        SimpleDBFactory::SimpleDBType::OverlayDBKind, conf_.db_path + "/trxs",
        destroy_db);
>>>>>>> 8865e866
    assert(db_trxs_);
  }

  if (db_trxs_to_blk_ == nullptr) {
    db_trxs_to_blk_ = SimpleDBFactory::createDelegate(
        SimpleDBFactory::SimpleDBType::OverlayDBKind,
        conf_.db_path + "/trxs_to_blk", destroy_db);
    assert(db_trxs_to_blk_);
  }

  if (db_votes_ == nullptr) {
    db_votes_ = SimpleDBFactory::createDelegate<SimpleOverlayDBDelegate>(
        conf_.pbft_votes_db_path(), destroy_db);
    assert(db_votes_);
  }
  if (db_pbftchain_ == nullptr) {
    db_pbftchain_ = SimpleDBFactory::createDelegate<SimpleOverlayDBDelegate>(
        conf_.pbft_chain_db_path(), destroy_db);
    assert(db_pbftchain_);
  }
  LOG(log_nf_) << "DB initialized ...";
  db_inited_ = true;
  DagBlock genesis;

  // store genesis blk to db
  db_blks_->put(genesis.getHash().toString(), genesis.getJsonStr());
  db_blks_->commit();

  // Initilize DAG genesis at DAG block heigh 0
  pbft_chain_->pushDagBlockHash(genesis.getHash());

  // store pbft chain genesis(HEAD) block to db
  db_pbftchain_->put(pbft_chain_->getGenesisHash().toString(),
                     pbft_chain_->getJsonStr());
  db_pbftchain_->commit();

  // Initialize MASTER BOOT NODE to all coins
  addr_t master_boot_node_address(MASTER_BOOT_NODE_ADDRESS);
  bal_t total_coins(TARAXA_COINS_DECIMAL);
  if (!setBalance(master_boot_node_address, total_coins)) {
    LOG(log_er_) << "Failed to set master boot node account balance";
  }
  // Reconstruct DAG
  if (!destroy_db) {
    unsigned long level = 1;
    while (true) {
      h256 level_key(level);
      string entry = db_blks_index_->get(level_key.toString());
      if (entry.empty()) break;
      vector<string> blocks;
      boost::split(blocks, entry, boost::is_any_of(","));
      for (auto const &block : blocks) {
        auto block_json = db_blks_->get(block);
        if (block_json != "") {
          auto blk = DagBlock(block_json);
          dag_mgr_->addDagBlock(blk);
          max_dag_level_ = level;
        }
      }
      level++;
    }
  }
  LOG(log_wr_) << "DB initialized ... ";
}
// must call close() before destroyDB
bool FullNode::destroyDB() {
  if (!stopped_) {
    LOG(log_wr_) << "Cannot destroyDb if node is running ...";
    return false;
  }
  // make sure all sub moduled has relased DB, the full_node can release the
  // DB and destroy
  assert(db_accs_.use_count() == 1);
  assert(db_blks_.use_count() == 1);
  assert(db_blks_index_.use_count() == 1);
  assert(db_trxs_.use_count() == 1);
  assert(db_trxs_to_blk_.use_count() == 1);
  assert(db_votes_.use_count() == 1);
  assert(db_pbftchain_.use_count() == 1);

  db_accs_ = nullptr;
  db_blks_ = nullptr;
  db_blks_index_ = nullptr;
  db_trxs_ = nullptr;
  db_trxs_to_blk_ = nullptr;
  db_votes_ = nullptr;
  db_pbftchain_ = nullptr;
  db_inited_ = false;
  thisThreadSleepForMilliSeconds(1000);
  boost::filesystem::path path(conf_.db_path);
  if (path.size() == 0) {
    throw std::invalid_argument("Error, invalid db path: " + conf_.db_path);
    return false;
  }
  if (boost::filesystem::exists(path)) {
    LOG(log_wr_) << "Delete db directory: " << path;
    if (!boost::filesystem::remove_all(path)) {
      throw std::invalid_argument("Error, cannot delete db path: " +
                                  conf_.db_path);
      return false;
    }
  }
  LOG(log_wr_) << "DB destroyed ... ";

  return true;
}
std::shared_ptr<FullNode> FullNode::getShared() {
  try {
    return shared_from_this();
  } catch (std::bad_weak_ptr &e) {
    std::cerr << "FullNode: " << e.what() << std::endl;
    return nullptr;
  }
}
boost::asio::io_context &FullNode::getIoContext() { return io_context_; }

void FullNode::start(bool boot_node) {
  if (!stopped_) {
    return;
  }
  if (!db_inited_) {
    initDB(false);
  }
  taraxa_vm_ = vm::TaraxaVM::fromConfig({
      vm::StateDBConfig{
          vm::DBConfig::fromTaraxaStateDB(*db_accs_),
      },
      true,
  });
  stopped_ = false;
  // order depend, be careful when changing the order
  network_->setFullNode(getShared());
  network_->start(boot_node);
  dag_mgr_->start();
  blk_mgr_->setFullNode(getShared());
  blk_mgr_->start();
  trx_mgr_->setFullNode(getShared());
  trx_mgr_->start();
  trx_order_mgr_->setFullNode(getShared());
  trx_order_mgr_->start();
  blk_proposer_->setFullNode(getShared());
  blk_proposer_->start();
  executor_->setFullNode(getShared());
  executor_->start();
  pbft_mgr_->setFullNode(getShared());
  pbft_mgr_->start();

  if (boot_node) {
    LOG(log_nf_) << "Starting a boot node ..." << std::endl;
  }
  block_workers_.clear();
  for (auto i = 0; i < num_block_workers_; ++i) {
    block_workers_.emplace_back([this]() {
      while (!stopped_) {
        // will block if no verified block available
        auto blk = blk_mgr_->popVerifiedBlock();
        if (stopped_) break;

        if (debug_) {
          std::unique_lock<std::mutex> lock(debug_mutex_);
          if (!stopped_) {
            received_blocks_++;
          }
        }

        dag_mgr_->addDagBlock(blk);
        {
          db_blks_->put(blk.getHash().toString(), blk.getJsonStr());
          db_blks_->commit();
          auto level = blk.getLevel();
          h256 level_key(level);
          std::string blocks = db_blks_index_->get(level_key.toString());
          if (level > max_dag_level_) max_dag_level_ = level;
          if (blocks == "") {
            db_blks_index_->put(level_key.toString(), blk.getHash().toString());
          } else {
            auto newblocks = blocks + "," + blk.getHash().toString();
            db_blks_index_->update(level_key.toString(),
                                   blocks + "," + blk.getHash().hex());
          }
          db_blks_index_->commit();
        }
        network_->onNewBlockVerified(blk);
        LOG(log_time_) << "Broadcast block " << blk.getHash()
                       << " at: " << getCurrentTimeMilliSeconds();
      }
    });
  }
  assert(num_block_workers_ == block_workers_.size());
  assert(db_accs_);
  assert(db_blks_);
  assert(db_blks_index_);
  assert(db_trxs_);
  assert(db_trxs_to_blk_);
  assert(db_votes_);
  assert(db_pbftchain_);
  LOG(log_wr_) << "Node started ... ";
}

void FullNode::stop() {
  if (stopped_) {
    return;
  }
  stopped_ = true;

  dag_mgr_->stop();  // dag_mgr_ stopped, notify blk_proposer ...
  blk_proposer_->stop();
  blk_mgr_->stop();
  // Do not stop network_, o.w. restart node will crash
  // network_->stop();
  trx_mgr_->stop();
  trx_order_mgr_->stop();
  pbft_mgr_->stop();
  executor_->stop();
  taraxa_vm_ = nullptr;

  for (auto i = 0; i < num_block_workers_; ++i) {
    block_workers_[i].join();
  }
  // wait a while to let other modules to stop
  thisThreadSleepForMilliSeconds(100);
  assert(db_accs_.use_count() == 1);
  assert(db_blks_.use_count() == 1);
  assert(db_blks_index_.use_count() == 1);
  assert(db_trxs_.use_count() == 1);
  assert(db_trxs_to_blk_.use_count() == 1);

  assert(db_votes_.use_count() == 1);
  assert(db_pbftchain_.use_count() == 1);
  LOG(log_wr_) << "Node stopped ... ";
}

bool FullNode::reset() {
  destroyDB();
  network_ = nullptr;
  dag_mgr_ = nullptr;
  blk_mgr_ = nullptr;
  trx_mgr_ = nullptr;
  trx_order_mgr_ = nullptr;
  blk_proposer_ = nullptr;
  executor_ = nullptr;
  vote_mgr_ = nullptr;
  vote_queue_ = nullptr;
  pbft_mgr_ = nullptr;
  pbft_chain_ = nullptr;
  taraxa_vm_ = nullptr;

  assert(network_.use_count() == 0);
  // dag
  assert(dag_mgr_.use_count() == 0);
  // ledger
  assert(blk_mgr_.use_count() == 0);
  assert(trx_mgr_.use_count() == 0);
  assert(trx_order_mgr_.use_count() == 0);
  // block proposer (multi processing)
  assert(blk_proposer_.use_count() == 0);
  // transaction executor
  assert(executor_.use_count() == 0);
  // PBFT
  assert(vote_mgr_.use_count() == 0);

  assert(vote_queue_.use_count() == 0);

  assert(pbft_mgr_.use_count() == 0);

  assert(pbft_chain_.use_count() == 0);

  known_votes_.clear();
  max_dag_level_ = 0;
  received_blocks_ = 0;
  received_trxs_ = 0;

  // init
  network_ = std::make_shared<Network>(conf_.network, "", node_sk_);
  blk_mgr_ =
      std::make_shared<BlockManager>(1024 /*capacity*/, 4 /* verifer thread*/);
  trx_mgr_ = std::make_shared<TransactionManager>();
  trx_order_mgr_ = std::make_shared<TransactionOrderManager>();
  dag_mgr_ = std::make_shared<DagManager>();
  blk_proposer_ = std::make_shared<BlockProposer>(
      conf_.test_params.block_proposer, dag_mgr_->getShared(),
      trx_mgr_->getShared());
  executor_ = std::make_shared<Executor>();
  pbft_mgr_ = std::make_shared<PbftManager>(conf_.test_params.pbft);
  vote_mgr_ = std::make_shared<VoteManager>();
  vote_queue_ = std::make_shared<VoteQueue>();
  pbft_chain_ = std::make_shared<PbftChain>();
  LOG(log_wr_) << "Node reset ... ";
  return true;
}

size_t FullNode::getPeerCount() const { return network_->getPeerCount(); }
std::vector<public_t> FullNode::getAllPeers() const {
  return network_->getAllPeers();
}

void FullNode::insertBroadcastedBlockWithTransactions(
    DagBlock const &blk, std::vector<Transaction> const &transactions) {
  blk_mgr_->pushUnverifiedBlock(std::move(blk), std::move(transactions),
                                false /*critical*/);
  LOG(log_time_) << "Store ncblock " << blk.getHash()
                 << " at: " << getCurrentTimeMilliSeconds();
}

void FullNode::insertBlock(DagBlock const &blk) {
  blk_mgr_->pushUnverifiedBlock(std::move(blk), true /*critical*/);
  LOG(log_time_) << "Store cblock " << blk.getHash()
                 << " at: " << getCurrentTimeMilliSeconds();
}

void FullNode::insertBlockAndSign(DagBlock const &blk) {
  DagBlock sign_block(blk);
  sign_block.sign(node_sk_);

  auto now = getCurrentTimeMilliSeconds();

  LOG(log_time_) << "Propose block " << sign_block.getHash() << " at: " << now
                 << " ,trxs: " << sign_block.getTrxs();

  insertBlock(sign_block);
}

bool FullNode::isBlockKnown(blk_hash_t const &hash) {
  auto known = blk_mgr_->isBlockKnown(hash);
  if (!known) return getDagBlock(hash) != nullptr;
  return true;
}

void FullNode::insertTransaction(Transaction const &trx) {
  if (conf_.network.network_transaction_interval == 0) {
    std::unordered_map<trx_hash_t, Transaction> map_trx;
    map_trx[trx.getHash()] = trx;
    network_->onNewTransactions(map_trx);
  }
  trx_mgr_->insertTrx(trx, true);
}

std::shared_ptr<DagBlock> FullNode::getDagBlockFromDb(blk_hash_t const &hash) {
  std::string json = db_blks_->get(hash.toString());
  if (!json.empty()) {
    return std::make_shared<DagBlock>(json);
  }
  return nullptr;
}

std::shared_ptr<DagBlock> FullNode::getDagBlock(blk_hash_t const &hash) {
  std::shared_ptr<DagBlock> blk;
  // find if in block queue
  blk = blk_mgr_->getDagBlock(hash);
  // not in queue, search db
  if (!blk) {
    std::string json = db_blks_->get(hash.toString());
    if (!json.empty()) {
      blk = std::make_shared<DagBlock>(json);
    }
  }

  return blk;
}

std::shared_ptr<Transaction> FullNode::getTransaction(trx_hash_t const &hash) {
  return trx_mgr_->getTransaction(hash);
}

unsigned long FullNode::getTransactionStatusCount() {
  return trx_mgr_->getTransactionStatusCount();
}

time_stamp_t FullNode::getDagBlockTimeStamp(blk_hash_t const &hash) {
  return dag_mgr_->getDagBlockTimeStamp(hash.toString());
}

void FullNode::setDagBlockTimeStamp(blk_hash_t const &hash,
                                    time_stamp_t stamp) {
  dag_mgr_->setDagBlockTimeStamp(hash.toString(), stamp);
}

std::vector<std::string> FullNode::getDagBlockChildren(blk_hash_t const &hash,
                                                       time_stamp_t stamp) {
  std::vector<std::string> children =
      dag_mgr_->getPivotChildrenBeforeTimeStamp(hash.toString(), stamp);
  return children;
}

std::vector<std::string> FullNode::getTotalDagBlockChildren(
    blk_hash_t const &hash, time_stamp_t stamp) {
  std::vector<std::string> children =
      dag_mgr_->getTotalChildrenBeforeTimeStamp(hash.toString(), stamp);
  return children;
}

std::vector<std::shared_ptr<DagBlock>> FullNode::getDagBlocksAtLevel(
    unsigned long level, int number_of_levels) {
  std::vector<std::shared_ptr<DagBlock>> res;
  for (int i = 0; i < number_of_levels; i++) {
    if (level + i == 0) continue;  // Skip genesis
    dev::h256 level_key(level + i);
    string entry = db_blks_index_->get(level_key.toString());

    if (entry.empty()) break;
    vector<string> blocks;
    boost::split(blocks, entry, boost::is_any_of(","));
    for (auto const &block : blocks) {
      auto block_json = db_blks_->get(block);
      if (block_json != "") {
        res.push_back(std::make_shared<DagBlock>(block_json));
      }
    }
  }
  return res;
}

std::vector<std::string> FullNode::collectTotalLeaves() {
  std::vector<std::string> leaves;
  dag_mgr_->collectTotalLeaves(leaves);
  return leaves;
}

void FullNode::getLatestPivotAndTips(std::string &pivot,
                                     std::vector<std::string> &tips) {
  dag_mgr_->getLatestPivotAndTips(pivot, tips);
}

void FullNode::getGhostPath(std::string const &source,
                            std::vector<std::string> &ghost) {
  dag_mgr_->getGhostPath(source, ghost);
}

// Recursive call to children
std::vector<std::string> FullNode::getDagBlockSubtree(blk_hash_t const &hash,
                                                      time_stamp_t stamp) {
  std::vector<std::string> subtree =
      dag_mgr_->getPivotSubtreeBeforeTimeStamp(hash.toString(), stamp);
  return subtree;
}

std::vector<std::string> FullNode::getDagBlockTips(blk_hash_t const &hash,
                                                   time_stamp_t stamp) {
  std::vector<std::string> tips =
      dag_mgr_->getTotalLeavesBeforeTimeStamp(hash.toString(), stamp);
  return tips;
}

std::vector<std::string> FullNode::getDagBlockPivotChain(blk_hash_t const &hash,
                                                         time_stamp_t stamp) {
  std::vector<std::string> pivot_chain =
      dag_mgr_->getPivotChainBeforeTimeStamp(hash.toString(), stamp);
  return pivot_chain;
}

std::vector<std::string> FullNode::getDagBlockEpFriend(blk_hash_t const &from,
                                                       blk_hash_t const &to) {
  std::vector<std::string> epfriend =
      dag_mgr_->getEpFriendBetweenPivots(from.toString(), to.toString());
  return epfriend;
}

std::vector<std::string> FullNode::getDagBlockSiblings(blk_hash_t const &hash,
                                                       time_stamp_t stamp) {
  auto blk = getDagBlock(hash);
  std::vector<std::string> parents;
  parents.emplace_back(blk->getPivot().toString());

  std::vector<std::string> siblings;
  for (auto const &parent : parents) {
    std::vector<std::string> children;
    children = dag_mgr_->getPivotChildrenBeforeTimeStamp(parent, stamp);
    siblings.insert(siblings.end(), children.begin(), children.end());
  }
  return siblings;
}

// return {period, block order}, for pbft-pivot-blk proposing
std::pair<uint64_t, std::shared_ptr<vec_blk_t>> FullNode::getDagBlockOrder(
    blk_hash_t const &anchor) {
  vec_blk_t orders;
  auto period = dag_mgr_->getDagBlockOrder(anchor, orders);
  return {period, std::make_shared<vec_blk_t>(orders)};
}
// receive pbft-povit-blk, update periods
uint FullNode::setDagBlockOrder(blk_hash_t const &anchor, uint64_t period) {
  return dag_mgr_->setDagBlockPeriod(anchor, period);
}

uint64_t FullNode::getLatestPeriod() const {
  return dag_mgr_->getLatestPeriod();
}
blk_hash_t FullNode::getLatestAnchor() const {
  return blk_hash_t(dag_mgr_->getLatestAnchor());
}

std::shared_ptr<std::vector<std::pair<blk_hash_t, std::vector<bool>>>>
FullNode::getTransactionOverlapTable(
    std::shared_ptr<vec_blk_t> ordered_dag_blocks) {
  std::vector<std::shared_ptr<DagBlock>> blks;
  for (auto const &b : *ordered_dag_blocks) {
    auto dagblk = getDagBlock(b);
    assert(dagblk);
    blks.emplace_back(dagblk);
  }
  return trx_order_mgr_->computeOrderInBlocks(blks);
}

std::shared_ptr<TrxSchedule> FullNode::createMockTrxSchedule(
    std::shared_ptr<vec_blk_t> blk_order) {
  if (!blk_order) {
    LOG(log_er_) << "Blk order NULL, cannot create mock trx schedule ...";
    return nullptr;
  }
  if (blk_order->empty()) {
    LOG(log_wr_)
        << "Blk order is empty ..., create empty mock trx schedule ...";
  }

  std::vector<std::vector<uint>> modes;
  for (auto const &b : *blk_order) {
    auto blk = getDagBlock(b);
    if (!blk) {
      LOG(log_er_) << "Cannot create schedule blk, blk missing ... " << b
                   << std::endl;
      return nullptr;
    }
    auto num_trx = blk->getTrxs().size();
    modes.emplace_back(std::vector<uint>(num_trx, 1));
  }
  return std::make_shared<TrxSchedule>(*blk_order, modes);
}

uint64_t FullNode::getNumReceivedBlocks() { return received_blocks_; }

uint64_t FullNode::getNumProposedBlocks() {
  return BlockProposer::getNumProposedBlocks();
}

std::pair<uint64_t, uint64_t> FullNode::getNumVerticesInDag() {
  return dag_mgr_->getNumVerticesInDag();
}

std::pair<uint64_t, uint64_t> FullNode::getNumEdgesInDag() {
  return dag_mgr_->getNumEdgesInDag();
}

void FullNode::drawGraph(std::string const &dotfile) const {
  dag_mgr_->drawPivotGraph("pivot." + dotfile);
  dag_mgr_->drawTotalGraph("total." + dotfile);
}

std::unordered_map<trx_hash_t, Transaction> FullNode::getNewVerifiedTrxSnapShot(
    bool onlyNew) {
  return trx_mgr_->getNewVerifiedTrxSnapShot(onlyNew);
}

void FullNode::insertBroadcastedTransactions(
    // transactions coming from broadcastin is less critical
    std::unordered_map<trx_hash_t, Transaction> const &transactions) {
  for (auto const &trx : transactions) {
    trx_mgr_->insertTrx(trx.second, false /* critical */);
    LOG(log_time_dg_) << "Transaction " << trx.second.getHash()
                      << " brkreceived at: " << getCurrentTimeMilliSeconds();
  }
}

FullNodeConfig const &FullNode::getConfig() const { return conf_; }
std::shared_ptr<Network> FullNode::getNetwork() const { return network_; }

std::pair<bal_t, bool> FullNode::getBalance(addr_t const &acc) const {
  std::string bal = db_accs_->get(acc.toString());
  bool ret = false;
  if (bal.empty()) {
    LOG(log_tr_) << "Account " << acc << " not exist ..." << std::endl;
    bal = "0";
  } else {
    LOG(log_tr_) << "Account " << acc << "balance: " << bal << std::endl;
    ret = true;
  }
  return {std::stoull(bal), ret};
}
bal_t FullNode::getMyBalance() const {
  auto my_bal = getBalance(node_addr_);
  if (!my_bal.second) {
    return 0;
  } else {
    return my_bal.first;
  }
}

bool FullNode::setBalance(addr_t const &acc, bal_t const &new_bal) {
  bool ret = true;
  if (!db_accs_->update(acc.toString(), std::to_string(new_bal))) {
    LOG(log_wr_) << "Account " << acc.toString() << " update fail ..."
                 << std::endl;
  }
  return ret;
}

addr_t FullNode::getAddress() const { return node_addr_; }

dev::Signature FullNode::signMessage(std::string message) {
  return dev::sign(node_sk_, dev::sha3(message));
}

bool FullNode::verifySignature(dev::Signature const &signature,
                               std::string &message) {
  return dev::verify(node_pk_, signature, dev::sha3(message));
}
bool FullNode::executeScheduleBlock(
    ScheduleBlock const &sche_blk,
    std::unordered_map<addr_t, bal_t> &sortition_account_balance_table) {
  return executor_->execute(sche_blk.getSchedule(),
                            sortition_account_balance_table);
}

void FullNode::pushVoteIntoQueue(taraxa::Vote const &vote) {
  vote_queue_->pushBackVote(vote);
}

std::vector<Vote> FullNode::getVotes(uint64_t period) {
  return vote_queue_->getVotes(period);
}

void FullNode::receivedVotePushIntoQueue(taraxa::Vote const &vote) {
  addr_t vote_address = dev::toAddress(vote.getPublicKey());
  std::pair<bal_t, bool> account_balance = getBalance(vote_address);
  if (!account_balance.second) {
    LOG(log_er_) << "Cannot find the vote account balance: " << vote_address;
    return;
  }

  blk_hash_t last_pbft_block_hash = pbft_chain_->getLastPbftBlockHash();
  size_t sortition_threshold = pbft_mgr_->getSortitionThreshold();
  // TODO: there is bug here, need add back later
  //  if (vote_mgr_->voteValidation(last_pbft_block_hash, vote,
  //                                account_balance.first,
  //                                sortition_threshold))
  //                                {
  vote_queue_->pushBackVote(vote);
  //  }
}
void FullNode::broadcastVote(Vote const &vote) {
  // come from RPC
  network_->onNewPbftVote(vote);
}

bool FullNode::shouldSpeak(PbftVoteTypes type, uint64_t period, size_t step) {
  return pbft_mgr_->shouldSpeak(type, period, step);
}

void FullNode::clearVoteQueue() { vote_queue_->clearQueue(); }

size_t FullNode::getVoteQueueSize() { return vote_queue_->getSize(); }

bool FullNode::isKnownVote(vote_hash_t const &vote_hash) const {
  return known_votes_.count(vote_hash);
}

void FullNode::setVoteKnown(vote_hash_t const &vote_hash) {
  known_votes_.insert(vote_hash);
}

bool FullNode::isKnownPbftBlockInChain(
    taraxa::blk_hash_t const &pbft_block_hash) const {
  return pbft_chain_->findPbftBlockInChain(pbft_block_hash);
}

bool FullNode::isKnownPbftBlockInQueue(
    taraxa::blk_hash_t const &pbft_block_hash) const {
  return pbft_chain_->findPbftBlockInQueue(pbft_block_hash);
}

void FullNode::pushPbftBlockIntoQueue(taraxa::PbftBlock const &pbft_block) {
  pbft_chain_->pushPbftBlockIntoQueue(pbft_block);
}

size_t FullNode::getPbftChainSize() const {
  return pbft_chain_->getPbftChainSize();
}

size_t FullNode::getPbftQueueSize() const {
  return pbft_chain_->getPbftQueueSize();
}

bool FullNode::setPbftBlock(taraxa::PbftBlock const &pbft_block) {
  if (pbft_block.getBlockType() == pivot_block_type) {
    if (!pbft_chain_->pushPbftPivotBlock(pbft_block)) {
      return false;
    }
    // get dag blocks order
    blk_hash_t dag_block_hash = pbft_block.getPivotBlock().getDagBlockHash();
    uint64_t current_period;
    std::shared_ptr<vec_blk_t> dag_blocks_order;
    std::tie(current_period, dag_blocks_order) =
        getDagBlockOrder(dag_block_hash);
    // update DAG blocks order and DAG blocks table
    for (auto const &dag_blk_hash : *dag_blocks_order) {
      pbft_chain_->pushDagBlockHash(dag_blk_hash);
    }
  } else if (pbft_block.getBlockType() == schedule_block_type) {
    if (!pbft_chain_->pushPbftScheduleBlock(pbft_block)) {
      return false;
    }
    // set Dag blocks period
    blk_hash_t last_pivot_block_hash =
        pbft_block.getScheduleBlock().getPrevBlockHash();
    std::pair<PbftBlock, bool> last_pivot_block =
        pbft_chain_->getPbftBlockInChain(last_pivot_block_hash);
    if (!last_pivot_block.second) {
      LOG(log_err_) << "Cannot find the last pivot block hash "
                    << last_pivot_block_hash
                    << " in pbft chain. Should never happen here!";
      assert(false);
    }
    blk_hash_t dag_block_hash =
        last_pivot_block.first.getPivotBlock().getDagBlockHash();
    uint64_t current_pbft_chain_period =
        last_pivot_block.first.getPivotBlock().getPeriod();
    setDagBlockOrder(dag_block_hash, current_pbft_chain_period);

    // TODO: VM executor will not take sortition_account_balance_table as
    // reference.
    //  But will return a list of modified accounts as pairs<addr_t, bal_t>.
    //  Will need update sortition_account_balance_table here
    // execute schedule block
    if (!executeScheduleBlock(pbft_block.getScheduleBlock(),
                              pbft_mgr_->sortition_account_balance_table)) {
      LOG(log_er_) << "Failed to execute schedule block";
      // TODO: If valid transaction failed execute, how to do?
    }
    // reset sortition_threshold and TWO_T_PLUS_ONE
    size_t accounts = pbft_mgr_->sortition_account_balance_table.size();
    size_t two_t_plus_one;
    size_t sortition_threshold;
    if (pbft_mgr_->COMMITTEE_SIZE <= accounts) {
      two_t_plus_one = pbft_mgr_->COMMITTEE_SIZE * 2 / 3 + 1;
      sortition_threshold = pbft_mgr_->COMMITTEE_SIZE;
    } else {
      two_t_plus_one = accounts * 2 / 3 + 1;
      sortition_threshold = accounts;
    }
    pbft_mgr_->setTwoTPlusOne(two_t_plus_one);
    pbft_mgr_->setSortitionThreshold(sortition_threshold);
    LOG(log_deb_) << "Reset 2t+1 " << two_t_plus_one << " Threshold "
                  << sortition_threshold;
  }
  // TODO: push other type pbft block into pbft chain

  // store pbft block into DB
  if (!db_pbftchain_->put(pbft_block.getBlockHash().toString(),
                          pbft_block.getJsonStr())) {
    LOG(log_er_) << "Failed put pbft block: " << pbft_block.getBlockHash()
                 << " into DB";
    return false;
  }
  if (!db_pbftchain_->update(pbft_chain_->getGenesisHash().toString(),
                             pbft_chain_->getJsonStr())) {
    LOG(log_er_) << "Failed update pbft genesis in DB";
    return false;
  }
  db_pbftchain_->commit();

  return true;
}

Vote FullNode::generateVote(blk_hash_t const &blockhash, PbftVoteTypes type,
                            uint64_t period, size_t step) {
  blk_hash_t lask_pbft_block_hash = pbft_chain_->getLastPbftBlockHash();
  // sortition signature
  sig_t sortition_signature =
      vote_mgr_->signVote(node_sk_, lask_pbft_block_hash, type, period, step);
  // vote signature
  sig_t vote_signature =
      vote_mgr_->signVote(node_sk_, blockhash, type, period, step);

  Vote vote(node_pk_, sortition_signature, vote_signature, blockhash, type,
            period, step);
  return vote;
}
level_t FullNode::getMaxDagLevel() const { return dag_mgr_->getMaxLevel(); }

}  // namespace taraxa<|MERGE_RESOLUTION|>--- conflicted
+++ resolved
@@ -98,7 +98,6 @@
   }
 
   if (db_accs_ == nullptr) {
-<<<<<<< HEAD
     db_accs_ = SimpleDBFactory::createDelegate<SimpleStateDBDelegate>(
         conf_.account_db_path(), destroy_db);
     assert(db_accs_);
@@ -106,17 +105,6 @@
   if (db_blks_ == nullptr) {
     db_blks_ = SimpleDBFactory::createDelegate<SimpleOverlayDBDelegate>(
         conf_.block_db_path(), destroy_db);
-=======
-    db_accs_ = SimpleDBFactory::createDelegate(
-        SimpleDBFactory::SimpleDBType::StateDBKind, conf_.db_path + "/accs",
-        destroy_db);
-    assert(db_accs_);
-  }
-  if (db_blks_ == nullptr) {
-    db_blks_ = SimpleDBFactory::createDelegate(
-        SimpleDBFactory::SimpleDBType::OverlayDBKind, conf_.db_path + "/blks",
-        destroy_db);
->>>>>>> 8865e866
     assert(db_blks_);
   }
   if (db_blks_index_ == nullptr) {
@@ -125,14 +113,8 @@
     assert(db_blks_index_);
   }
   if (db_trxs_ == nullptr) {
-<<<<<<< HEAD
     db_trxs_ = SimpleDBFactory::createDelegate<SimpleOverlayDBDelegate>(
         conf_.transactions_db_path(), destroy_db);
-=======
-    db_trxs_ = SimpleDBFactory::createDelegate(
-        SimpleDBFactory::SimpleDBType::OverlayDBKind, conf_.db_path + "/trxs",
-        destroy_db);
->>>>>>> 8865e866
     assert(db_trxs_);
   }
 
