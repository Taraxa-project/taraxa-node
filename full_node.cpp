--- conflicted
+++ resolved
@@ -180,10 +180,7 @@
   vote_mgr_->setFullNode(getShared());
   pbft_mgr_->setFullNode(getShared());
   pbft_mgr_->start();
-<<<<<<< HEAD
-=======
-
->>>>>>> 2d3306cf
+
   executor_ = std::make_shared<Executor>(pbft_mgr_->VALID_SORTITION_COINS,
                                          log_time_,  //
                                          db_blks_,
@@ -253,10 +250,6 @@
   network_->stop();
   blk_proposer_->stop();
   blk_mgr_->stop();
-<<<<<<< HEAD
-=======
-  network_->stop();
->>>>>>> 2d3306cf
   trx_mgr_->stop();
   trx_order_mgr_->stop();
   pbft_mgr_->stop();
