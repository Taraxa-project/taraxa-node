--- conflicted
+++ resolved
@@ -419,16 +419,9 @@
   pbft_mgr_ = std::make_shared<PbftManager>(
       conf_.test_params.pbft, conf_.genesis_state.block.getHash().toString());
   vote_mgr_ = std::make_shared<VoteManager>();
-<<<<<<< HEAD
-  pbft_chain_ = std::make_shared<PbftChain>();
-  executor_ = nullptr;
-=======
   pbft_chain_ = std::make_shared<PbftChain>(
       conf_.genesis_state.block.getHash().toString());
-  executor_ =
-      std::make_shared<Executor>(pbft_mgr_->VALID_SORTITION_COINS, log_time_,
-                                 db_blks_, db_trxs_, state_registry_);
->>>>>>> df798d35
+  executor_ = nullptr;
   LOG(log_wr_) << "Node reset ... ";
   return true;
 }
