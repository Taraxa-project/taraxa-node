--- conflicted
+++ resolved
@@ -1,9 +1,11 @@
 #include "full_node.hpp"
+
 #include <boost/algorithm/string.hpp>
 #include <boost/algorithm/string/split.hpp>
 #include <boost/asio.hpp>
 #include <boost/filesystem.hpp>
 #include <chrono>
+
 #include "account_state/index.hpp"
 #include "block_proposer.hpp"
 #include "dag.hpp"
@@ -607,23 +609,15 @@
                                std::string &message) {
   return dev::verify(node_pk_, signature, dev::sha3(message));
 }
-<<<<<<< HEAD
 bool FullNode::executePeriod(PbftBlock const &pbft_block,
                              std::unordered_map<addr_t, PbftSortitionAccount>
                                  &sortition_account_balance_table,
                              uint64_t period) {
-=======
-bool FullNode::executeScheduleBlock(
-    ScheduleBlock const &sche_blk,
-    std::unordered_map<addr_t, PbftSortitionAccount>
-        &sortition_account_balance_table,
-    uint64_t period) {
+  auto const &sche_blk = pbft_block.getScheduleBlock();
   // TODO: Since PBFT use replay protection serivce and no longer include
   //  overlapped/invalid transations in schedule block. May not need transtion
   //  overlap table anymore. CCL please check here
->>>>>>> f6034d9b
   // update transaction overlap table first
-  auto const &sche_blk = pbft_block.getScheduleBlock();
   auto res = trx_order_mgr_->updateOrderedTrx(sche_blk.getSchedule());
   res |=
       executor_->execute(pbft_block, sortition_account_balance_table, period);
