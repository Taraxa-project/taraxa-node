version: 2.1

parameters: 
  pull_request:
    type: string
    default: ""

  deploy_testnet:
    default: true
    type: boolean

orbs:
  git: opuscapita/git@0.0.3
  github-release: izumin5210/github-release@0.1.1

  gcp-gcr: circleci/gcp-gcr@0.13.0


jobs: 
   build-and-push-docker-image:
    environment:
      - IMAGE: taraxa-node
#      - CIRCLE_PULL_REQUEST: << pipeline.parameters.pull_request >>
    machine:
      image: ubuntu-1604:202007-01
      docker_layer_caching: true
    resource_class: xlarge
    steps:
      - checkout
      - run: 
         name: Checkout Submodules
         command: |
              git submodule sync
              git submodule update --init --recursive --jobs 8
      - run:
         name: Prepare Environment
         command: |
           if [[ ${CIRCLE_SHELL_ENV} =~ "localbuild" ]]; then
              export CIRCLE_BRANCH=circleci
              export CIRCLE_BUILD_NUM=300
           fi
           echo "export HELM_TEST_NAME=$(echo $CIRCLE_BRANCH | sed 's/[^A-Za-z0-9\\-]*//g' | tr '[:upper:]' '[:lower:]')" >>$BASH_ENV
           echo "export DOCKER_BRANCH_TAG=$(./scripts/docker_tag_from_branch.sh $CIRCLE_BRANCH)" >>$BASH_ENV
           echo "export START_TIME=$(date +%Y%m%d-%Hh%Mm%Ss)" >>$BASH_ENV
           echo "export GCP_IMAGE=gcr.io/${GOOGLE_PROJECT_ID}/${IMAGE}" >> $BASH_ENV
           echo "export PR=$( [[ -z ${CIRCLE_PULL_REQUEST+x} ]] && echo false || echo $(basename ${CIRCLE_PULL_REQUEST}) )" >>$BASH_ENV
           sudo service apport stop
           sudo bash -c 'echo /tmp/core.%t.%e.%p >/proc/sys/kernel/core_pattern'

           mkdir -p  $PWD/tmp_docker 
      - run:
         name: Docker Build taraxa-node
         command: |
           docker build -t ${IMAGE}:${DOCKER_BRANCH_TAG}-${CIRCLE_BUILD_NUM} .
      - run:
         name: Docker Build taraxa-node-ctest
         command: |
          docker build -t ${IMAGE}-ctest:${DOCKER_BRANCH_TAG}-${CIRCLE_BUILD_NUM} \
            --target build .
      - run:
         name: Run Ctest
         command: |
           docker run  --rm -v $PWD/tmp_docker:/tmp \
                       --name taraxa-node-ctest-${DOCKER_BRANCH_TAG} \
                       ${IMAGE}-ctest:${DOCKER_BRANCH_TAG}-${CIRCLE_BUILD_NUM}\
                        sh -c \
                       'cd cmake-docker-build-debug/tests \
                        && ctest --output-on-failure' 
      - run:
          name: Chmod core dump if fail
          command: |
            if [ -f tmp_docker/core* ];then
              sudo chmod 777 tmp_docker/core*
            fi
          when: on_fail
      - run: 
         name: Run SmokeTest
         command: |
          if [ ! -z "$(docker network list --format '{{.Name}}' | grep -o smoke-test-net-${DOCKER_BRANCH_TAG})" ]; then
            docker network rm \
              smoke-test-net-${DOCKER_BRANCH_TAG} >/dev/null;
          fi         
          docker network create --driver=bridge \
                      smoke-test-net-${DOCKER_BRANCH_TAG}
          docker run --rm -d \
              --name taraxa-node-smoke-test-${DOCKER_BRANCH_TAG} \
              --net smoke-test-net-${DOCKER_BRANCH_TAG} \
              ${IMAGE}:${DOCKER_BRANCH_TAG}-${CIRCLE_BUILD_NUM} \
              single
          mkdir -p  $PWD/test_build-d/
          sleep 30
          http_code=$(docker run --rm  -v $PWD/test_build-d:/data \
                --net smoke-test-net-${DOCKER_BRANCH_TAG} \
                byrnedo/alpine-curl \
                -sS --fail -w '%{http_code}' -o /data/http.out \
                --url taraxa-node-smoke-test-${DOCKER_BRANCH_TAG}:7777 \
                -d '{
                        "jsonrpc": "2.0",
                        "id":"0",
                        "method": "send_coin_transaction",
                        "params":[{
                            "nonce": 0,
                            "value": 0,
                            "gas": 0,
                            "gas_price": 0,
                            "receiver": "973ecb1c08c8eb5a7eaa0d3fd3aab7924f2838b0",
                            "secret": "3800b2875669d9b2053c1aff9224ecfdc411423aac5b5a73d7a45ced1c3b9dcd"
                        }]
                    }')
          cat $PWD/test_build-d/http.out || true
          if [[ $http_code -eq 200 ]] ; then
              exit 0
          else
              exit $http_code
          fi
      - run:
         name: Cleanup smoke tests
         command: |
          docker kill taraxa-node-smoke-test-${DOCKER_BRANCH_TAG} || true
          docker network rm smoke-test-net-${DOCKER_BRANCH_TAG} || true
          docker images -a
      - run:
         name: Add Tags and push images
         command: |
           echo ${GCLOUD_SERVICE_KEY} | docker login -u _json_key --password-stdin https://gcr.io
           docker tag ${IMAGE}:${DOCKER_BRANCH_TAG}-${CIRCLE_BUILD_NUM} ${GCP_IMAGE}:${CIRCLE_SHA1}
           docker tag ${IMAGE}:${DOCKER_BRANCH_TAG}-${CIRCLE_BUILD_NUM} ${GCP_IMAGE}:${DOCKER_BRANCH_TAG}-${CIRCLE_BUILD_NUM}
           docker tag ${IMAGE}:${DOCKER_BRANCH_TAG}-${CIRCLE_BUILD_NUM} ${GCP_IMAGE}:${START_TIME}
           docker tag ${IMAGE}:${DOCKER_BRANCH_TAG}-${CIRCLE_BUILD_NUM} ${GCP_IMAGE}:${START_TIME}-${CIRCLE_SHA1}
           docker tag ${IMAGE}:${DOCKER_BRANCH_TAG}-${CIRCLE_BUILD_NUM} ${GCP_IMAGE}:latest
           docker push ${GCP_IMAGE}:latest
           docker push ${GCP_IMAGE}:${DOCKER_BRANCH_TAG}-${CIRCLE_BUILD_NUM}
           docker push ${GCP_IMAGE}:${START_TIME}
           docker push ${GCP_IMAGE}:${CIRCLE_SHA1}
           docker push ${GCP_IMAGE}:${START_TIME}-${CIRCLE_SHA1}
           if [[ ${PR} != "false" ]];then
              docker tag ${IMAGE}:${DOCKER_BRANCH_TAG}-${CIRCLE_BUILD_NUM} ${GCP_IMAGE}:pr-${PR}-${CIRCLE_BUILD_NUM} 
              docker push ${GCP_IMAGE}:pr-${PR}-${CIRCLE_BUILD_NUM} 
           fi
           if [[ ${CIRCLE_BRANCH} == "master" ]];then
              echo ${DOCKERHUB_PASS} | docker login -u taraxa --password-stdin
              docker tag ${IMAGE}:${DOCKER_BRANCH_TAG}-${CIRCLE_BUILD_NUM} ${IMAGE}:${CIRCLE_SHA1}
              docker tag ${IMAGE}:${DOCKER_BRANCH_TAG}-${CIRCLE_BUILD_NUM} ${IMAGE}:${START_TIME}
              docker tag ${IMAGE}:${DOCKER_BRANCH_TAG}-${CIRCLE_BUILD_NUM} ${IMAGE}:${START_TIME}-${CIRCLE_SHA1}
              docker tag ${IMAGE}:${DOCKER_BRANCH_TAG}-${CIRCLE_BUILD_NUM} ${IMAGE}:latest
              docker push ${IMAGE}:${DOCKER_BRANCH_TAG}-${CIRCLE_BUILD_NUM}
              docker push ${IMAGE}:${START_TIME}
              docker push ${IMAGE}:${CIRCLE_SHA1}
              docker push ${IMAGE}:${START_TIME}-${CIRCLE_SHA1}
              docker push ${IMAGE}:latest
           fi
      - run:
         name: Install/configure helm and chart
         command: |
            if [[ ${PR} != "false" ]];then
              git clone --branch development  https://github.com/Taraxa-project/taraxa-testnet.git
              mkdir -p $HOME/.kube
              echo -n "${KUBE_CONFIG}" | base64 --decode > $HOME/.kube/config
              curl https://raw.githubusercontent.com/helm/helm/master/scripts/get-helm-3 | bash
              cd taraxa-testnet/tests
              helm install  ${HELM_TEST_NAME} taraxa-node \
                --wait \
                --atomic \
                --timeout 1200s \
                --create-namespace \
                --namespace ${HELM_TEST_NAME} \
                --set replicaCount=5 \
                --set test.pythontester.script=jenkins.py \
                --set image.repository=${GCP_IMAGE} \
                --set image.tag=${DOCKER_BRANCH_TAG}-${CIRCLE_BUILD_NUM} \
                -f taraxa-node/values.yaml
            fi
      - run:
         name: Run helm test
         command: |
            if [[ ${PR} != "false" ]];then
              helm test ${HELM_TEST_NAME} \
                --timeout 3600s \
                --namespace ${HELM_TEST_NAME}
              ./scripts/kibana-url.sh || true
            fi
      - run:
         name: Cleanup helm tests
         command: |
           if [[ ${PR} != "false" ]];then
              helm delete ${HELM_TEST_NAME} || true
              curl -LO "https://dl.k8s.io/release/$(curl -L -s https://dl.k8s.io/release/stable.txt)/bin/linux/amd64/kubectl"
              chmod +x ./kubectl
              ./kubectl delete ns ${HELM_TEST_NAME} || true
           fi

      - store_artifacts:
          path: tmp_docker 

   create-and-push-builder:
     docker:
       - image: circleci/buildpack-deps:stretch
     steps:
       ### This step is to enable local testing with circleci cli tool
       - run:
          name: Local build handling
          command: |
            if [[ ${CIRCLE_SHELL_ENV} =~ "localbuild" ]]; then
              if [ -d /workdir ]; then
                ln -s /workdir /tmp/_circleci_local_build_repo
              else
                echo "Run this local build using: circleci build -v \$(pwd):/workdir"
                exit 1
              fi
            fi
       - checkout
       - gcp-gcr/gcr-auth
       - setup_remote_docker:
          docker_layer_caching: true
       - gcp-gcr/build-image: 
           extra_build_args: --target builder
           image: taraxa-node/builder
       - gcp-gcr/push-image:
           image: taraxa-node/builder
   build-mac:
     macos:
       xcode: 12.0.0
     environment:
        CLANG_VERSION: "1:10.0-50~exp1"
        GO_VERSION: "1.13.7"
        CMAKE_VERSION: "3.16.3-1ubuntu1"
        GCC_VERSION: "4:9.3.0-1ubuntu2"
        GFLAGS_VERSION: "2.2.2-1build1"
        JSONCPP_VERSION: "1.7.4-3.1ubuntu2"
        JSONRPCCPP_VERSION: "0.7.0-1build3"
        SCRYPT_VERSION: "1.21-3"
     steps: 
        - checkout
        - run: 
           name: Checkout Submodules
           command: |
              git submodule sync
              git submodule update --init --recursive --jobs 8
        - run: 
           command: brew update
        - run: 
           command: brew install coreutils 
        - run:
           command: |
              brew install go  ccache gflags &&
              brew install libscrypt libtool cmake libjson-rpc-cpp conan
        - restore_cache:
           keys:
            - conan-cache-v2-mac--{{ checksum "conanfile.py" }}
            - conan-cache-v2-mac
        - run:
           name: connan install 
           command: conan install -if cmake-build --build missing .
        - save_cache:
           paths:
             - ~/.conan
           key: conan-cache-v2-mac--{{ checksum "conanfile.py" }}
#        - run: 
#           name: conan Build
#           command: |
#             export GOPATH=$HOME/golang &&
#             export GOROOT=/usr/local/opt/go/libexec &&
#             export CC=gcc &&
#             export CPATH=/Applications/Xcode.app/Contents/Developer/Platforms/MacOSX.platform/Developer/SDKs/MacOSX10.15.sdk/usr/include &&
#             conan build -bf cmake-build -sf . .  &&
#             cp cmake-build/bin/taraxad cmake-build/bin/taraxad-macos
        - run: 
           name: Cmake
           command: |
               cd cmake-build
               export GOPATH=$HOME/golang &&
               export GOROOT=/usr/local/opt/go/libexec &&
               export CC=gcc &&
               export CPATH=/Applications/Xcode.app/Contents/Developer/Platforms/MacOSX.platform/Developer/SDKs/MacOSX10.15.sdk/usr/include &&
               cmake -DCMAKE_BUILD_TYPE=Release -DCMAKE_C_COMPILER=gcc -DSYSTEM_HOME_OVERRIDE=/Users/root/project/cmake-build  ../ &&
               make -j 6  && 
               cp bin/taraxad bin/taraxad-macos
        - run: 
           name: Execute ctest 
           command: cd cmake-build/tests && ctest --output-on-failure
        - store_artifacts:
           path: /Users/distiller/project/cmake-build/bin/taraxad-macos
        - persist_to_workspace:
           root: cmake-build
           paths: [ bin ]
   build-linux:
     environment:
        BUILD_OUTPUT_DIR: "cmake-docker-build-debug"
        CLANG_VERSION: "1:10.0-50~exp1"
        GO_VERSION: "1.13.7"
        CMAKE_VERSION: "3.16.3-1ubuntu1"
        GCC_VERSION: "4:9.3.0-1ubuntu2"
        GFLAGS_VERSION: "2.2.2-1build1"
        JSONCPP_VERSION: "1.7.4-3.1ubuntu2"
        JSONRPCCPP_VERSION: "0.7.0-1build3"
        SCRYPT_VERSION: "1.21-3"
        GOROOT: "/usr/local/go"
        GOPATH: "/root/.go"
     docker:
      - image: gcr.io/$GOOGLE_PROJECT_ID/taraxa-node/builder
        auth:
          username: _json_key  # default username when using a JSON key file to authenticate
          password: $GCLOUD_SERVICE_KEY 
     resource_class: xlarge
     steps:
        - checkout
        - run:       
           name: Checkout Submodules
           command: |
              git submodule sync
              git submodule update --init --recursive --jobs 8
        - run: 
           command: mkdir $BUILD_OUTPUT_DIR
        - restore_cache:
           keys:
            - conan-cache-v1-linux--{{ checksum "conanfile.py" }}
            - conan-cache-v1-linux
        - run:
           name: Conan
           command: conan install -if $BUILD_OUTPUT_DIR --build missing -s build_type=Release .
        - save_cache:
           paths:
             - ~/.conan
           key: conan-cache-v1-linux--{{ checksum "conanfile.py" }}

       # - run: 
       #    name: Copy /opt/taraxa/existing files to project
       #    command: cp -rp /opt/taraxa/cmake-docker-build-debug/* /root/project/cmake-docker-build-debug/
#       - git/checkout-with-submodules
#       - setup_remote_docker:
#           docker_layer_caching: true
        - run: 
            name: Cmake
            command: | 
              cd $BUILD_OUTPUT_DIR &&
              cmake -DCMAKE_BUILD_TYPE=Release \
              -DTARAXA_STATIC_BUILD=ON \
              -DTARAXAD_INSTALL_DIR=./bin_install \
              -DTARAXAD_CONF_INSTALL_DIR=./bin_install \
              ../ 
        - run:
            name: make clang-format
            command: cd $BUILD_OUTPUT_DIR && make clang-format && make clang-format-check
        - run: 
           name: make
           command: cd $BUILD_OUTPUT_DIR && make -j8 all 
        - run: 
           name: make install 
           command: cd $BUILD_OUTPUT_DIR && make install 
        - run: 
           name: strip binary
           command: cd $BUILD_OUTPUT_DIR && strip bin_install/taraxad && cp bin_install/taraxad bin_install/taraxad-x86_64
        - run: 
           name: Execute ctest 
           command: cd $BUILD_OUTPUT_DIR/tests && ctest --output-on-failure
        - store_artifacts:
           path: /root/project/cmake-docker-build-debug/bin_install/taraxad
        - persist_to_workspace:
           root: cmake-docker-build-debug
           paths: [ bin_install ]
           

workflows:
  version: 2
  build-and-deploy-image:
    jobs:
      - build-and-push-docker-image:
         context: taraxa-node
<<<<<<< HEAD
=======
         filters:
          branches: 
            only: 
              - circleci
              - circleci-prtest
              - develop
              - master

>>>>>>> c352189b
                           
  create-builder-image:
    jobs:
      - create-and-push-builder:
          context: taraxa-node
          filters:
            branches: 
              only: 
#               - develop
               - cirleci

      - build-linux:
          filters:
            branches: 
              ignore: /.*/
            tags:  
              only: /^v\d+\.\d+\.\d+$/
          context: taraxa-node
#         requires: [ gcp-gcr/build-and-push-image ]
      - build-mac:
          filters:
            branches: 
              ignore: /.*/
            tags:  
              only: /^v\d+\.\d+\.\d+$/
          context: taraxa-node
      - github-release/create:
          context: taraxa-node
          attach-workspace: true
          workspace-root: cmake-docker-build-debug
          path: cmake-docker-build-debug/bin_install/taraxad-x86_64
          filters:
            branches: 
              ignore: /.*/
            tags:  
              only: /^v\d+\.\d+\.\d+$/
          requires: 
            - build-linux
            - build-mac
      - github-release/create:
          context: taraxa-node
          attach-workspace: true
          workspace-root: cmake-build
          path: cmake-build/bin/taraxad-macos
          filters:
            branches: 
              ignore: /.*/
            tags:  
              only: /^v\d+\.\d+\.\d+$/
          requires: 
            - build-linux
            - build-mac<|MERGE_RESOLUTION|>--- conflicted
+++ resolved
@@ -366,17 +366,6 @@
     jobs:
       - build-and-push-docker-image:
          context: taraxa-node
-<<<<<<< HEAD
-=======
-         filters:
-          branches: 
-            only: 
-              - circleci
-              - circleci-prtest
-              - develop
-              - master
-
->>>>>>> c352189b
                            
   create-builder-image:
     jobs:
