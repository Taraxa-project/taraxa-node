version: 2.1
orbs:
  git: opuscapita/git@0.0.3
  github-release: izumin5210/github-release@0.1.1

#  gcp-gcr: circleci/gcp-gcr@0.13.0

   
jobs: 
   build-linux:
     environment:
        BUILD_OUTPUT_DIR: "cmake-docker-build-debug"
        CLANG_VERSION: "1:10.0-50~exp1"
        GO_VERSION: "1.13.7"
        CMAKE_VERSION: "3.16.3-1ubuntu1"
        GCC_VERSION: "4:9.3.0-1ubuntu2"
        GFLAGS_VERSION: "2.2.2-1build1"
        JSONCPP_VERSION: "1.7.4-3.1ubuntu2"
        JSONRPCCPP_VERSION: "0.7.0-1build3"
        SCRYPT_VERSION: "1.21-3"
        GOROOT: "/usr/local/go"
        GOPATH: "/root/.go"
     docker:

      - image: gcr.io/$GOOGLE_PROJECT_ID/taraxa-node/builder
        auth:
          username: _json_key  # default username when using a JSON key file to authenticate
          password: $GCLOUD_SERVICE_KEY 
     resource_class: xlarge
     steps:
       - git/checkout-with-submodules
#       - setup_remote_docker:
#           docker_layer_caching: true
#       - run:
#          command: |
#              hexport PATH=$PATH:$GOPATH/bin:$GOROOT/bin && \
#              mkdir $BUILD_OUTPUT_DIR && cd $BUILD_OUTPUT_DIR &&  pwd && \
       - run: mkdir $BUILD_OUTPUT_DIR
       - run: | 
              cd $BUILD_OUTPUT_DIR &&
              cmake -DCMAKE_BUILD_TYPE=Debug \
              -DTARAXA_STATIC_BUILD=ON \
              -DTARAXAD_INSTALL_DIR=./bin_install \
              -DTARAXAD_CONF_INSTALL_DIR=./bin_install \
              ../ 
       - run: cd $BUILD_OUTPUT_DIR && make -j10 all 
       - run: cd $BUILD_OUTPUT_DIR && make install 
       - run: cd $BUILD_OUTPUT_DIR && strip bin_install/taraxad
       - run: cd $BUILD_OUTPUT_DIR/tests && ctest --output-on-failure
       - store_artifacts:
<<<<<<< HEAD
         path:  /root/project/cmake-docker-build-debug/bin_install/taraxad
=======
          path:  /root/project/cmake-docker-build-debug/bin-install/taraxad
>>>>>>> b68d3c2f
       - persist_to_workspace:
          root: /root/project/cmake-docker-build-debug/bin_install
          paths: [ taraxad ]

workflows:
  build-and-release:
    jobs:
#      - gcp-gcr/build-and-push-image:
#          executor: docker
#          image: taraxa-node/taraxa-node-builder
#          context: taraxa-node
#          path: builder
#          setup-remote-docker: true
#          use-docker-layer-caching: true
      - build-linux:
           context: taraxa-node
#           requires: [ gcp-gcr/build-and-push-image ]
      - github-release/create:
          attach-workspace: true
          workspace-root: project
          path: cmake-docker-build-debug/taraxad
          filters:
            branches: 
              only: [ develop , circleci ]
            tags:  
              only: /^v\d+\.\d+\.\d+$/
          requires: 
            - build-linux

<|MERGE_RESOLUTION|>--- conflicted
+++ resolved
@@ -48,11 +48,7 @@
        - run: cd $BUILD_OUTPUT_DIR && strip bin_install/taraxad
        - run: cd $BUILD_OUTPUT_DIR/tests && ctest --output-on-failure
        - store_artifacts:
-<<<<<<< HEAD
-         path:  /root/project/cmake-docker-build-debug/bin_install/taraxad
-=======
-          path:  /root/project/cmake-docker-build-debug/bin-install/taraxad
->>>>>>> b68d3c2f
+          path:  /root/project/cmake-docker-build-debug/bin_install/taraxad
        - persist_to_workspace:
           root: /root/project/cmake-docker-build-debug/bin_install
           paths: [ taraxad ]
