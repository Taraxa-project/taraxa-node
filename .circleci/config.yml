--- conflicted
+++ resolved
@@ -25,8 +25,8 @@
   git: opuscapita/git@0.0.3
   github-release: izumin5210/github-release@0.1.1
   gcp-gcr: circleci/gcp-gcr@0.13.0
-<<<<<<< HEAD
   gcp-cli: circleci/gcp-cli@1.0.0
+  docker-cache: cci-x/docker-registry-image-cache@0.2.12
 
 commands:
    pr_comment:
@@ -266,9 +266,8 @@
               fi             
             done
           when: << parameters.when >>
-=======
-  docker-cache: cci-x/docker-registry-image-cache@0.2.12
->>>>>>> 7853095f
+
+
 
 
 jobs:
