version: 2.1
orbs:
  git: opuscapita/git@0.0.3
  github-release: izumin5210/github-release@0.1.1

#  gcp-gcr: circleci/gcp-gcr@0.13.0

   
jobs: 
   build-linux:
     environment:
        BUILD_OUTPUT_DIR: "cmake-docker-build-debug"
        CLANG_VERSION: "1:10.0-50~exp1"
        GO_VERSION: "1.13.7"
        CMAKE_VERSION: "3.16.3-1ubuntu1"
        GCC_VERSION: "4:9.3.0-1ubuntu2"
        GFLAGS_VERSION: "2.2.2-1build1"
        JSONCPP_VERSION: "1.7.4-3.1ubuntu2"
        JSONRPCCPP_VERSION: "0.7.0-1build3"
        SCRYPT_VERSION: "1.21-3"
        GOROOT: "/usr/local/go"
        GOPATH: "/root/.go"
     docker:

      - image: gcr.io/$GOOGLE_PROJECT_ID/taraxa-node/builder
        auth:
          username: _json_key  # default username when using a JSON key file to authenticate
          password: $GCLOUD_SERVICE_KEY 
     resource_class: xlarge
     steps:
       - git/checkout-with-submodules
#       - setup_remote_docker:
#           docker_layer_caching: true
#       - run:
#          command: |
#              hexport PATH=$PATH:$GOPATH/bin:$GOROOT/bin && \
#              mkdir $BUILD_OUTPUT_DIR && cd $BUILD_OUTPUT_DIR &&  pwd && \
       - run: mkdir $BUILD_OUTPUT_DIR
       - run: | 
              cd $BUILD_OUTPUT_DIR &&
              cmake -DCMAKE_BUILD_TYPE=Debug \
              -DTARAXA_STATIC_BUILD=ON \
              -DTARAXAD_INSTALL_DIR=./bin_install \
              -DTARAXAD_CONF_INSTALL_DIR=./bin_install \
              ../ 
       - run: cd $BUILD_OUTPUT_DIR && make -j10 all 
       - run: cd $BUILD_OUTPUT_DIR && make install 
       - run: cd $BUILD_OUTPUT_DIR && strip bin_install/taraxad
       - run: cd $BUILD_OUTPUT_DIR/tests && ctest --output-on-failure
       - store_artifacts:
<<<<<<< HEAD
         path:  /root/project/cmake-docker-build-debug/taraxad
       - persist_to_workspace:
         path: /root/project/taraxad
=======
          path:  $BUILD_OUTPUT_DIR/taraxad
       - persist_to_workspace:
          root: $BUILD_OUTPUT_DIR
          paths: [ taraxad ]
>>>>>>> 22c889b4

workflows:
  build-and-release:
    jobs:
#      - gcp-gcr/build-and-push-image:
#          executor: docker
#          image: taraxa-node/taraxa-node-builder
#          context: taraxa-node
#          path: builder
#          setup-remote-docker: true
#          use-docker-layer-caching: true
      - build-linux:
           context: taraxa-node
#           requires: [ gcp-gcr/build-and-push-image ]
      - github-release/create:
          attach-workspace: true
          workspace-root: project
          path: cmake-docker-build-debug/taraxad
          filters:
            branches: 
              only: [ develop , circleci ]
            tags:  
              only: /^v\d+\.\d+\.\d+$/
          requires: 
            - build-linux

<|MERGE_RESOLUTION|>--- conflicted
+++ resolved
@@ -48,16 +48,10 @@
        - run: cd $BUILD_OUTPUT_DIR && strip bin_install/taraxad
        - run: cd $BUILD_OUTPUT_DIR/tests && ctest --output-on-failure
        - store_artifacts:
-<<<<<<< HEAD
          path:  /root/project/cmake-docker-build-debug/taraxad
        - persist_to_workspace:
-         path: /root/project/taraxad
-=======
-          path:  $BUILD_OUTPUT_DIR/taraxad
-       - persist_to_workspace:
-          root: $BUILD_OUTPUT_DIR
+          root: /root/project/cmake-docker-build-debug/
           paths: [ taraxad ]
->>>>>>> 22c889b4
 
 workflows:
   build-and-release:
