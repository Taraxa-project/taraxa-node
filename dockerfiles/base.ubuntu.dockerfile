FROM ubuntu:18.10 as builder

ENV DEBIAN_FRONTEND noninteractive
ENV TERM xterm
RUN apt-get update \
    && apt-get install -y \
    libgflags-dev libsnappy-dev zlib1g-dev libicu-dev libbz2-dev libzstd-dev liblz4-dev gcc-8 g++-8 clang \
    libblkid-dev e2fslibs-dev libaudit-dev wget build-essential xz-utils curl libcurl4-openssl-dev unzip pkg-config git \
    rapidjson-dev python-dev libxml2-dev libxslt-dev libscrypt-dev libssl-dev openssl libgmp3-dev autoconf libtool \
    libjsoncpp-dev libjsonrpccpp-dev libjsonrpccpp-tools
# After install and link for json/json.h include dir
RUN ln -s /usr/include/jsoncpp/json /usr/include/json
RUN update-alternatives --install /usr/bin/gcc gcc /usr/bin/gcc-8 800 --slave /usr/bin/g++ g++ /usr/bin/g++-8
RUN apt-get -y install python3-pip
RUN pip3 install cmake

# Add multi-stage build for docker layer caching
FROM builder as boost-layer
ENV BOOST_VERSION="1_70_0"
RUN cd /tmp \
    && wget https://dl.bintray.com/boostorg/release/1.70.0/source/boost_${BOOST_VERSION}.tar.bz2 \
    && tar --bzip2 -xf boost_${BOOST_VERSION}.tar.bz2 \
    && export CPLUS_INCLUDE_PATH="$CPLUS_INCLUDE_PATH:/usr/include/python2.7/" \
    && cd boost_${BOOST_VERSION} \
    && ./bootstrap.sh --prefix=/usr/local \
    && ./b2 install \
    && ln -s /usr/local/lib/libboost_thread.so /usr/local/lib/libboost_thread-mt.so

FROM boost-layer as gtest-layer
ENV LD_LIBRARY_PATH /usr/local/lib/
RUN git clone https://github.com/google/googletest /tmp/gtest \
  && cd /tmp/gtest && mkdir build && cd build && cmake .. && make && make install

FROM gtest-layer as rocksdb-layer
<<<<<<< HEAD
ARG rocksdb_version=5.18.3
ENV ROCKSDB_VERSION="$rocksdb_version"
RUN wget https://github.com/facebook/rocksdb/archive/v$rocksdb_version.zip \
    && unzip v$rocksdb_version.zip -d /tmp \
    && cd /tmp/rocksdb-$rocksdb_version \
    && make shared_lib -j `nproc` \
=======
RUN wget https://github.com/facebook/rocksdb/archive/v5.14.3.zip \
    && unzip v5.14.3.zip -d /tmp \
    && cd /tmp/rocksdb-5.14.3 \
    && make shared_lib PORTABLE=1 \
>>>>>>> ac784ae1
    && cp librocksdb.so* /usr/local/lib \
    && cp -r ./include/* /usr/local/include

FROM rocksdb-layer as leveldb-layer
WORKDIR /tmp/
ENV LEVELDB_VERSION="1.20"
RUN wget https://github.com/google/leveldb/archive/v${LEVELDB_VERSION}.tar.gz \
  && tar xvf v${LEVELDB_VERSION}.tar.gz \
  && rm -f v${LEVELDB_VERSION}.tar.gz
WORKDIR /tmp/leveldb-${LEVELDB_VERSION}
RUN make -j `nproc`
RUN scp -r out-static/lib* out-shared/lib* "/usr/local/lib"
RUN scp -r include/leveldb /usr/local/include
RUN ldconfig

FROM leveldb-layer as grpc-layer
ENV CC=gcc
ENV CXX=g++
ENV GRPC_VERSION="v1.19.1"
RUN cd /tmp && git clone --verbose --progress --recursive --depth 1 --jobs `nproc` \
    --branch ${GRPC_VERSION} https://github.com/grpc/grpc.git
RUN cd /tmp/grpc/ && git submodule update --init
ENV PROTOBUF_VERSION="v3.7.1"
RUN cd /tmp/grpc/third_party/protobuf \
  && git checkout tags/${PROTOBUF_VERSION} \
  && (git pull || true) \
  && ./autogen.sh \
  && ./configure --prefix=/usr \
  && make -j `nproc` \
  && make install -j `nproc`
RUN cd /tmp/grpc/third_party/cares/cares && (git pull || true)
RUN cd /tmp/grpc/third_party/boringssl && (git pull || true)
RUN cd /tmp/grpc \
  && make clean \
  && make CFLAGS='-g -O2 -w' CXXFLAGS='-g -O2 -w' -j `nproc` \
  && make CFLAGS='-g -O2 -w' CXXFLAGS='-g -O2 -w' prefix=/usr install -j `nproc`

FROM grpc-layer as go-layer
ARG go_version=1.12.1
RUN wget -qO- --show-progress --progress=bar:force \
    https://dl.google.com/go/go$go_version.linux-amd64.tar.gz | tar xvz -C /usr/local
ENV GOROOT=/usr/local/go
ENV GOPATH=$HOME/.go
ENV PATH=$GOPATH/bin:$GOROOT/bin:$PATH

FROM go-layer as release
# Clean up image
WORKDIR /app
RUN cd / && rm -rf /tmp/*<|MERGE_RESOLUTION|>--- conflicted
+++ resolved
@@ -32,19 +32,12 @@
   && cd /tmp/gtest && mkdir build && cd build && cmake .. && make && make install
 
 FROM gtest-layer as rocksdb-layer
-<<<<<<< HEAD
 ARG rocksdb_version=5.18.3
 ENV ROCKSDB_VERSION="$rocksdb_version"
 RUN wget https://github.com/facebook/rocksdb/archive/v$rocksdb_version.zip \
     && unzip v$rocksdb_version.zip -d /tmp \
     && cd /tmp/rocksdb-$rocksdb_version \
-    && make shared_lib -j `nproc` \
-=======
-RUN wget https://github.com/facebook/rocksdb/archive/v5.14.3.zip \
-    && unzip v5.14.3.zip -d /tmp \
-    && cd /tmp/rocksdb-5.14.3 \
-    && make shared_lib PORTABLE=1 \
->>>>>>> ac784ae1
+    && make shared_lib PORTABLE=1 -j `nproc` \
     && cp librocksdb.so* /usr/local/lib \
     && cp -r ./include/* /usr/local/include
 
