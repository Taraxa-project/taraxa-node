FROM ubuntu:18.10 as builder

ENV DEBIAN_FRONTEND noninteractive
ENV TERM xterm

RUN apt-get update \
    && apt-get install -y \
    libgflags-dev libsnappy-dev zlib1g-dev libicu-dev libbz2-dev libzstd-dev liblz4-dev gcc-8 g++-8 clang \
<<<<<<< HEAD
    libblkid-dev e2fslibs-dev libaudit-dev wget build-essential xz-utils curl libcurl4-openssl-dev unzip pkg-config git \
    rapidjson-dev python-dev libxml2-dev libxslt-dev libscrypt-dev libssl-dev openssl libgmp3-dev autoconf libtool

RUN apt-get -y install python3-pip
RUN pip3 install cmake

RUN update-alternatives --install /usr/bin/gcc gcc /usr/bin/gcc-8 800 --slave /usr/bin/g++ g++ /usr/bin/g++-8    
=======
    libblkid-dev e2fslibs-dev libaudit-dev wget build-essential xz-utils curl libcurl4-openssl-dev cmake unzip pkg-config git \
    rapidjson-dev python-dev libxml2-dev libxslt-dev libscrypt-dev libssl-dev openssl libgmp3-dev autoconf libtool \
    libjsoncpp-dev libjsonrpccpp-dev libjsonrpccpp-tools

# After install and link for json/json.h include dir
RUN ln -s /usr/include/jsoncpp/json /usr/include/json
>>>>>>> a5ea95ca


RUN update-alternatives --install /usr/bin/gcc gcc /usr/bin/gcc-8 800 --slave /usr/bin/g++ g++ /usr/bin/g++-8

# Add multi-stage build for docker layer caching
FROM builder as boost-layer

ENV BOOST_VERSION="1_70_0"
RUN cd /tmp \
    && wget https://dl.bintray.com/boostorg/release/1.70.0/source/boost_${BOOST_VERSION}.tar.bz2 \
    && tar --bzip2 -xf boost_${BOOST_VERSION}.tar.bz2 \
    && export CPLUS_INCLUDE_PATH="$CPLUS_INCLUDE_PATH:/usr/include/python2.7/" \
    && cd boost_${BOOST_VERSION} \
    && ./bootstrap.sh --prefix=/usr/local \
    && ./b2 install \
    && ln -s /usr/local/lib/libboost_thread.so /usr/local/lib/libboost_thread-mt.so

FROM boost-layer as gtest-layer
ENV LD_LIBRARY_PATH /usr/local/lib/
RUN git clone https://github.com/google/googletest /tmp/gtest \
  && cd /tmp/gtest && mkdir build && cd build && cmake .. && make && make install

<<<<<<< HEAD
ARG rocksdb_version=5.18.3
ENV ROCKSDB_VERSION="$rocksdb_version"
RUN wget https://github.com/facebook/rocksdb/archive/v$rocksdb_version.zip \
    && unzip v$rocksdb_version.zip -d /tmp \
    && cd /tmp/rocksdb-$rocksdb_version \
    && make shared_lib -j `nproc` \
=======
FROM gtest-layer as rocksdb-layer
RUN wget https://github.com/facebook/rocksdb/archive/v5.14.3.zip \
    && unzip v5.14.3.zip -d /tmp \
    && cd /tmp/rocksdb-5.14.3 \
    && make shared_lib \
>>>>>>> a5ea95ca
    && cp librocksdb.so* /usr/local/lib \
    && cp -r ./include/* /usr/local/include

FROM rocksdb-layer as leveldb-layer
WORKDIR /tmp/
ENV LEVELDB_VERSION="1.20"
RUN wget https://github.com/google/leveldb/archive/v${LEVELDB_VERSION}.tar.gz \
  && tar xvf v${LEVELDB_VERSION}.tar.gz \
  && rm -f v${LEVELDB_VERSION}.tar.gz

WORKDIR /tmp/leveldb-${LEVELDB_VERSION}
RUN make -j `nproc`
RUN scp -r out-static/lib* out-shared/lib* "/usr/local/lib"
RUN scp -r include/leveldb /usr/local/include
RUN ldconfig

FROM leveldb-layer as grpc-layer
ENV CC=gcc
ENV CXX=g++
ENV GRPC_VERSION="v1.19.1"
RUN cd /tmp && git clone --verbose --progress --recursive --depth 1 --jobs `nproc` \
    --branch ${GRPC_VERSION} https://github.com/grpc/grpc.git
RUN cd /tmp/grpc/ && git submodule update --init
ENV PROTOBUF_VERSION="v3.7.1"
RUN cd /tmp/grpc/third_party/protobuf \
  && git checkout tags/${PROTOBUF_VERSION} \
  && (git pull || true) \
  && ./autogen.sh \
  && ./configure --prefix=/usr \
  && make -j `nproc` \
<<<<<<< HEAD
  && make install -j `nproc`
=======
  && make install

>>>>>>> a5ea95ca
RUN cd /tmp/grpc/third_party/cares/cares && (git pull || true)
RUN cd /tmp/grpc/third_party/boringssl && (git pull || true)
RUN cd /tmp/grpc \
  && make clean \
  && make CFLAGS='-g -O2 -w' CXXFLAGS='-g -O2 -w' -j `nproc` \
<<<<<<< HEAD
  && make CFLAGS='-g -O2 -w' CXXFLAGS='-g -O2 -w' prefix=/usr install -j `nproc`

ARG go_version=1.12.1
RUN wget -qO- --show-progress --progress=bar:force \
    https://dl.google.com/go/go$go_version.linux-amd64.tar.gz | tar xvz -C /usr/local
ENV GOROOT=/usr/local/go
ENV GOPATH=$HOME/.go
ENV PATH=$GOPATH/bin:$GOROOT/bin:$PATH
=======
  && make CFLAGS='-g -O2 -w' CXXFLAGS='-g -O2 -w' prefix=/usr install

FROM grpc-layer as release

# Clean up image
WORKDIR /app
RUN cd / && rm -rf /tmp/*
>>>>>>> a5ea95ca
<|MERGE_RESOLUTION|>--- conflicted
+++ resolved
@@ -2,33 +2,20 @@
 
 ENV DEBIAN_FRONTEND noninteractive
 ENV TERM xterm
-
 RUN apt-get update \
     && apt-get install -y \
     libgflags-dev libsnappy-dev zlib1g-dev libicu-dev libbz2-dev libzstd-dev liblz4-dev gcc-8 g++-8 clang \
-<<<<<<< HEAD
     libblkid-dev e2fslibs-dev libaudit-dev wget build-essential xz-utils curl libcurl4-openssl-dev unzip pkg-config git \
-    rapidjson-dev python-dev libxml2-dev libxslt-dev libscrypt-dev libssl-dev openssl libgmp3-dev autoconf libtool
-
+    rapidjson-dev python-dev libxml2-dev libxslt-dev libscrypt-dev libssl-dev openssl libgmp3-dev autoconf libtool \
+    libjsoncpp-dev libjsonrpccpp-dev libjsonrpccpp-tools
+# After install and link for json/json.h include dir
+RUN ln -s /usr/include/jsoncpp/json /usr/include/json
+RUN update-alternatives --install /usr/bin/gcc gcc /usr/bin/gcc-8 800 --slave /usr/bin/g++ g++ /usr/bin/g++-8
 RUN apt-get -y install python3-pip
 RUN pip3 install cmake
 
-RUN update-alternatives --install /usr/bin/gcc gcc /usr/bin/gcc-8 800 --slave /usr/bin/g++ g++ /usr/bin/g++-8    
-=======
-    libblkid-dev e2fslibs-dev libaudit-dev wget build-essential xz-utils curl libcurl4-openssl-dev cmake unzip pkg-config git \
-    rapidjson-dev python-dev libxml2-dev libxslt-dev libscrypt-dev libssl-dev openssl libgmp3-dev autoconf libtool \
-    libjsoncpp-dev libjsonrpccpp-dev libjsonrpccpp-tools
-
-# After install and link for json/json.h include dir
-RUN ln -s /usr/include/jsoncpp/json /usr/include/json
->>>>>>> a5ea95ca
-
-
-RUN update-alternatives --install /usr/bin/gcc gcc /usr/bin/gcc-8 800 --slave /usr/bin/g++ g++ /usr/bin/g++-8
-
 # Add multi-stage build for docker layer caching
 FROM builder as boost-layer
-
 ENV BOOST_VERSION="1_70_0"
 RUN cd /tmp \
     && wget https://dl.bintray.com/boostorg/release/1.70.0/source/boost_${BOOST_VERSION}.tar.bz2 \
@@ -44,20 +31,13 @@
 RUN git clone https://github.com/google/googletest /tmp/gtest \
   && cd /tmp/gtest && mkdir build && cd build && cmake .. && make && make install
 
-<<<<<<< HEAD
+FROM gtest-layer as rocksdb-layer
 ARG rocksdb_version=5.18.3
 ENV ROCKSDB_VERSION="$rocksdb_version"
 RUN wget https://github.com/facebook/rocksdb/archive/v$rocksdb_version.zip \
     && unzip v$rocksdb_version.zip -d /tmp \
     && cd /tmp/rocksdb-$rocksdb_version \
     && make shared_lib -j `nproc` \
-=======
-FROM gtest-layer as rocksdb-layer
-RUN wget https://github.com/facebook/rocksdb/archive/v5.14.3.zip \
-    && unzip v5.14.3.zip -d /tmp \
-    && cd /tmp/rocksdb-5.14.3 \
-    && make shared_lib \
->>>>>>> a5ea95ca
     && cp librocksdb.so* /usr/local/lib \
     && cp -r ./include/* /usr/local/include
 
@@ -67,7 +47,6 @@
 RUN wget https://github.com/google/leveldb/archive/v${LEVELDB_VERSION}.tar.gz \
   && tar xvf v${LEVELDB_VERSION}.tar.gz \
   && rm -f v${LEVELDB_VERSION}.tar.gz
-
 WORKDIR /tmp/leveldb-${LEVELDB_VERSION}
 RUN make -j `nproc`
 RUN scp -r out-static/lib* out-shared/lib* "/usr/local/lib"
@@ -88,32 +67,23 @@
   && ./autogen.sh \
   && ./configure --prefix=/usr \
   && make -j `nproc` \
-<<<<<<< HEAD
   && make install -j `nproc`
-=======
-  && make install
-
->>>>>>> a5ea95ca
 RUN cd /tmp/grpc/third_party/cares/cares && (git pull || true)
 RUN cd /tmp/grpc/third_party/boringssl && (git pull || true)
 RUN cd /tmp/grpc \
   && make clean \
   && make CFLAGS='-g -O2 -w' CXXFLAGS='-g -O2 -w' -j `nproc` \
-<<<<<<< HEAD
   && make CFLAGS='-g -O2 -w' CXXFLAGS='-g -O2 -w' prefix=/usr install -j `nproc`
 
+FROM grpc-layer as go-layer
 ARG go_version=1.12.1
 RUN wget -qO- --show-progress --progress=bar:force \
     https://dl.google.com/go/go$go_version.linux-amd64.tar.gz | tar xvz -C /usr/local
 ENV GOROOT=/usr/local/go
 ENV GOPATH=$HOME/.go
 ENV PATH=$GOPATH/bin:$GOROOT/bin:$PATH
-=======
-  && make CFLAGS='-g -O2 -w' CXXFLAGS='-g -O2 -w' prefix=/usr install
 
-FROM grpc-layer as release
-
+FROM go-layer as release
 # Clean up image
 WORKDIR /app
-RUN cd / && rm -rf /tmp/*
->>>>>>> a5ea95ca
+RUN cd / && rm -rf /tmp/*