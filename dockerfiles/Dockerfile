--- conflicted
+++ resolved
@@ -1,4 +1,4 @@
-FROM 258198740961.dkr.ecr.us-west-2.amazonaws.com/taraxa-node-base as builder
+FROM 541656622270.dkr.ecr.us-west-2.amazonaws.com/taraxa-node-base as builder
 
 ENV APP_PATH /opt/taraxa/taraxa-node
 ENV LD_LIBRARY_PATH /usr/local/lib/
@@ -6,12 +6,9 @@
 ADD . .  
 RUN make main
 
-<<<<<<< HEAD
+
 FROM ubuntu:18.10
-=======
 
-FROM ubuntu:18.04
->>>>>>> 9271fa30
 
 ENV DEBIAN_FRONTEND noninteractive
 ENV TERM xterm
