/*
 * @Copyright: Taraxa.io
 * @Author: Chia-Chun Lin
 * @Date: 2019-04-23 15:42:37
 * @Last Modified by: Chia-Chun Lin
 * @Last Modified time: 2019-04-23 16:40:21
 */

#ifndef CONFIG_HPP
#define CONFIG_HPP
#include <string>
#include "genesis_state.hpp"
#include "types.hpp"
#include "util.hpp"

// TODO make all the classes json/ptree (ser|de)serializable and use it in
// << operator
namespace taraxa {
struct RpcConfig {
  RpcConfig() = default;
  RpcConfig(std::string const &json_file);
  std::string json_file_name;
  uint16_t port;
  uint16_t ws_port;
  boost::asio::ip::address address;
};

struct NodeConfig {
  std::string id;
  std::string ip;
  uint16_t port;
};

struct NetworkConfig {
  NetworkConfig() = default;
  std::string json_file_name;
  std::string network_address;
  uint16_t network_listen_port;
  std::vector<NodeConfig> network_boot_nodes;
  uint16_t network_simulated_delay;
  uint16_t network_bandwidth;
  uint16_t network_transaction_interval;
  std::string network_id;
};

// Parameter Tuning purpose
struct TestParamsConfig {
  std::vector<uint> block_proposer;  // test_params.block_proposer
  std::vector<uint> pbft;            // test_params.pbft
};

struct FullNodeConfig {
  FullNodeConfig(std::string const &json_file);
  std::string json_file_name;
  std::string node_secret;
  std::string db_path;
  uint16_t dag_processing_threads;
  NetworkConfig network;
  RpcConfig rpc;
  TestParamsConfig test_params;
<<<<<<< HEAD

  auto account_db_path() { return db_path + "/acc"; }
=======
  GenesisState genesis_state;

  auto account_db_path() { return db_path + "/acc"; }
  auto account_snapshot_db_path() { return db_path + "/acc_snapshots"; }
>>>>>>> ac784ae1
  auto block_db_path() { return db_path + "/blk"; }
  auto block_index_db_path() { return db_path + "/blk_index"; }
  auto transactions_db_path() { return db_path + "/trx"; }
  auto pbft_votes_db_path() { return db_path + "/pbftvotes"; }
  auto pbft_chain_db_path() { return db_path + "/pbftchain"; }
  auto trxs_to_blk_db_path() { return db_path + "/trxs_to_blk"; }
<<<<<<< HEAD
=======
  auto dag_blk_to_state_root_db_path() {
    return db_path + "/blk_to_state_root";
  }
>>>>>>> ac784ae1
};

std::ostream &operator<<(std::ostream &strm, NodeConfig const &conf);
std::ostream &operator<<(std::ostream &strm, NetworkConfig const &conf);
std::ostream &operator<<(std::ostream &strm, FullNodeConfig const &conf);

}  // namespace taraxa
#endif<|MERGE_RESOLUTION|>--- conflicted
+++ resolved
@@ -58,27 +58,19 @@
   NetworkConfig network;
   RpcConfig rpc;
   TestParamsConfig test_params;
-<<<<<<< HEAD
-
-  auto account_db_path() { return db_path + "/acc"; }
-=======
   GenesisState genesis_state;
 
   auto account_db_path() { return db_path + "/acc"; }
   auto account_snapshot_db_path() { return db_path + "/acc_snapshots"; }
->>>>>>> ac784ae1
   auto block_db_path() { return db_path + "/blk"; }
   auto block_index_db_path() { return db_path + "/blk_index"; }
   auto transactions_db_path() { return db_path + "/trx"; }
   auto pbft_votes_db_path() { return db_path + "/pbftvotes"; }
   auto pbft_chain_db_path() { return db_path + "/pbftchain"; }
   auto trxs_to_blk_db_path() { return db_path + "/trxs_to_blk"; }
-<<<<<<< HEAD
-=======
   auto dag_blk_to_state_root_db_path() {
     return db_path + "/blk_to_state_root";
   }
->>>>>>> ac784ae1
 };
 
 std::ostream &operator<<(std::ostream &strm, NodeConfig const &conf);
