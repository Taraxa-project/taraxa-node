/*
 * @Copyright: Taraxa.io
 * @Author: Chia-Chun Lin
 * @Date: 2019-03-20 22:01:11
 * @Last Modified by: Chia-Chun Lin
 * @Last Modified time: 2019-03-20 22:07:47
 */

#pragma once
#include <atomic>
#include <condition_variable>
#include <iostream>
#include <memory>
#include <set>
#include <thread>
#include "SimpleStateDBDelegate.h"
#include "libdevcore/Log.h"
#include "pbft_chain.hpp"
#include "transaction.hpp"
#include "vm/TaraxaVM.hpp"

namespace taraxa {
/**
 * Executor will execute transactions in parallel inside a block,
 * Blocks are sequentially executed.
 * Cannot call execute() until all trans in this period are processed. This will
 * be a blocking call.
 */
class FullNode;
class DagBlock;

class Executor {
 public:
  inline static const auto MOCK_BLOCK_GAS_LIMIT =
      std::numeric_limits<uint64_t>::max();

  using uLock = std::unique_lock<std::mutex>;
  enum class ExecutorStatus { idle, run_parallel, run_sequential };
  Executor() {}
  ~Executor();
  // fixme: start/stop methods seem to be excessive, and complicate the
  // lifecycle
  void start();
  void setFullNode(std::shared_ptr<FullNode> node) { node_ = node; }
  void stop();
  void clear();
  bool execute(
      TrxSchedule const& schedule,
      std::unordered_map<addr_t, bal_t>& sortition_account_balance_table);
  bool executeBlkTrxs(
      blk_hash_t const& blk,
      std::unordered_map<addr_t, bal_t>& sortition_account_balance_table);
  bool coinTransfer(
      Transaction const& trx,
      std::unordered_map<addr_t, bal_t>& sortition_account_balance_table);

 private:
  ExecutorStatus status_ = ExecutorStatus::idle;
  bool stopped_ = true;
  std::weak_ptr<FullNode> node_;
<<<<<<< HEAD
  std::shared_ptr<SimpleDBFace> db_blks_;
  std::shared_ptr<SimpleDBFace> db_trxs_;
  std::shared_ptr<SimpleStateDBDelegate> db_accs_;
  std::shared_ptr<vm::TaraxaVM> taraxaVM;
=======
  std::shared_ptr<SimpleDBFace> db_blks_ = nullptr;
  std::shared_ptr<SimpleDBFace> db_trxs_ = nullptr;
  std::shared_ptr<SimpleDBFace> db_accs_ = nullptr;
>>>>>>> 8865e866
  dev::Logger log_er_{
      dev::createLogger(dev::Verbosity::VerbosityError, "EXETOR")};
  dev::Logger log_wr_{
      dev::createLogger(dev::Verbosity::VerbosityWarning, "EXETOR")};
  dev::Logger log_nf_{
      dev::createLogger(dev::Verbosity::VerbosityInfo, "EXETOR")};
  std::mutex mu;
  std::unordered_set<trx_hash_t> txHashes;
};

using TransactionOverlapTable =
    std::vector<std::pair<blk_hash_t, std::vector<bool>>>;
enum class TransactionExecStatus { non_ordered, ordered, executed };
using TransactionExecStatusTable =
    StatusTable<trx_hash_t, TransactionExecStatus>;
using TrxOverlapInBlock = std::pair<blk_hash_t, std::vector<bool>>;

// TODO: the table need to flush out
// Compute 1) transaction order and 2) map[transaction --> dagblock]
class TransactionOrderManager {
 public:
  TransactionOrderManager() = default;
  ~TransactionOrderManager();
  void start();
  void setFullNode(std::shared_ptr<FullNode> node) { node_ = node; }
  void stop();
  void clear() { status_.clear(); }

  std::vector<bool> computeOrderInBlock(DagBlock const& blk);
  std::shared_ptr<std::vector<TrxOverlapInBlock>> computeOrderInBlocks(
      std::vector<std::shared_ptr<DagBlock>> const& blks);
  blk_hash_t getDagBlockFromTransaction(trx_hash_t const& t);

 private:
  bool stopped_ = true;
  std::weak_ptr<FullNode> node_;
  TransactionExecStatusTable status_;
  std::shared_ptr<SimpleDBFace> db_trxs_to_blk_ = nullptr;
  dev::Logger log_er_{
      dev::createLogger(dev::Verbosity::VerbosityError, "TRXODR")};
  dev::Logger log_wr_{
      dev::createLogger(dev::Verbosity::VerbosityWarning, "TRXODR")};
  dev::Logger log_nf_{
      dev::createLogger(dev::Verbosity::VerbosityInfo, "TRXODR")};
};

}  // namespace taraxa<|MERGE_RESOLUTION|>--- conflicted
+++ resolved
@@ -58,16 +58,10 @@
   ExecutorStatus status_ = ExecutorStatus::idle;
   bool stopped_ = true;
   std::weak_ptr<FullNode> node_;
-<<<<<<< HEAD
-  std::shared_ptr<SimpleDBFace> db_blks_;
-  std::shared_ptr<SimpleDBFace> db_trxs_;
-  std::shared_ptr<SimpleStateDBDelegate> db_accs_;
-  std::shared_ptr<vm::TaraxaVM> taraxaVM;
-=======
   std::shared_ptr<SimpleDBFace> db_blks_ = nullptr;
   std::shared_ptr<SimpleDBFace> db_trxs_ = nullptr;
-  std::shared_ptr<SimpleDBFace> db_accs_ = nullptr;
->>>>>>> 8865e866
+  std::shared_ptr<SimpleStateDBDelegate> db_accs_ = nullptr;
+  std::shared_ptr<vm::TaraxaVM> taraxaVM = nullptr;
   dev::Logger log_er_{
       dev::createLogger(dev::Verbosity::VerbosityError, "EXETOR")};
   dev::Logger log_wr_{
