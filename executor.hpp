/*
 * @Copyright: Taraxa.io
 * @Author: Chia-Chun Lin
 * @Date: 2019-03-20 22:01:11
 * @Last Modified by: Chia-Chun Lin
 * @Last Modified time: 2019-03-20 22:07:47
 */

#pragma once
#include <atomic>
#include <condition_variable>
#include <iostream>
#include <memory>
#include <set>
#include <thread>
#include "SimpleStateDBDelegate.h"
#include "libdevcore/Log.h"
#include "pbft_chain.hpp"
#include "transaction.hpp"
#include "vm/TaraxaVM.hpp"

namespace taraxa {
/**
 * Executor will execute transactions in parallel inside a block,
 * Blocks are sequentially executed.
 * Cannot call execute() until all trans in this period are processed. This will
 * be a blocking call.
 */
class FullNode;
class Executor {
 public:
  using uLock = std::unique_lock<std::mutex>;
  enum class ExecutorStatus { idle, run_parallel, run_sequential };
  Executor() {}
  ~Executor();
  // fixme: start/stop methods seem to be excessive, and complicate the
  // lifecycle
  void start();
  void setFullNode(std::shared_ptr<FullNode> node) { node_ = node; }
  void stop();
  void clear();
<<<<<<< HEAD
  bool execute(TrxSchedule const& schedule);
  bool executeBlkTrxs(blk_hash_t const& blk);
=======
  bool execute(TrxSchedule const& schedule,
      std::unordered_map<addr_t, bal_t>& sortition_account_balance_table);
  bool executeBlkTrxs(blk_hash_t const& blk,
      std::unordered_map<addr_t, bal_t>& sortition_account_balance_table);
  bool coinTransfer(Transaction const& trx,
      std::unordered_map<addr_t, bal_t>& sortition_account_balance_table);
>>>>>>> a5ea95ca

 private:
  ExecutorStatus status_ = ExecutorStatus::idle;
  bool stopped_ = true;
  std::weak_ptr<FullNode> node_;
  std::shared_ptr<SimpleDBFace> db_blks_;
  std::shared_ptr<SimpleDBFace> db_trxs_;
  std::shared_ptr<SimpleStateDBDelegate> db_accs_;
  std::shared_ptr<vm::TaraxaVM> taraxaVM;
  dev::Logger log_er_{
      dev::createLogger(dev::Verbosity::VerbosityError, "EXETOR")};
  dev::Logger log_wr_{
      dev::createLogger(dev::Verbosity::VerbosityWarning, "EXETOR")};
  dev::Logger log_nf_{
      dev::createLogger(dev::Verbosity::VerbosityInfo, "EXETOR")};
};
}  // namespace taraxa<|MERGE_RESOLUTION|>--- conflicted
+++ resolved
@@ -39,17 +39,10 @@
   void setFullNode(std::shared_ptr<FullNode> node) { node_ = node; }
   void stop();
   void clear();
-<<<<<<< HEAD
-  bool execute(TrxSchedule const& schedule);
-  bool executeBlkTrxs(blk_hash_t const& blk);
-=======
   bool execute(TrxSchedule const& schedule,
       std::unordered_map<addr_t, bal_t>& sortition_account_balance_table);
   bool executeBlkTrxs(blk_hash_t const& blk,
       std::unordered_map<addr_t, bal_t>& sortition_account_balance_table);
-  bool coinTransfer(Transaction const& trx,
-      std::unordered_map<addr_t, bal_t>& sortition_account_balance_table);
->>>>>>> a5ea95ca
 
  private:
   ExecutorStatus status_ = ExecutorStatus::idle;
