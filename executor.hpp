/*
 * @Copyright: Taraxa.io
 * @Author: Chia-Chun Lin
 * @Date: 2019-03-20 22:01:11
 * @Last Modified by: Chia-Chun Lin
 * @Last Modified time: 2019-03-20 22:07:47
 */
#ifndef TARAXA_NODE_EXECUTOR_HPP
#define TARAXA_NODE_EXECUTOR_HPP

#pragma once
#include <atomic>
#include <condition_variable>
#include <iostream>
#include <memory>
#include <set>
#include <thread>
#include "dag_block.hpp"
#include "libdevcore/Log.h"
#include "pbft_chain.hpp"
#include "state_registry.hpp"
#include "transaction.hpp"

namespace taraxa {
/**
 * Executor will execute transactions in parallel inside a block,
 * Blocks are sequentially executed.
 * Cannot call execute() until all trans in this period are processed. This will
 * be a blocking call.
 */

class Executor {
 public:
  inline static const auto MOCK_BLOCK_GAS_LIMIT =
      std::numeric_limits<uint64_t>::max();

<<<<<<< HEAD
=======
  using uLock = std::unique_lock<std::mutex>;
  enum class ExecutorStatus { idle, run_parallel, run_sequential };
  Executor() {}
  ~Executor();
  // fixme: start/stop methods seem to be excessive, and complicate the
  // lifecycle
  void start();
  void setFullNode(std::shared_ptr<FullNode> node) { node_ = node; }
  void stop();
  void clear();
  bool execute(
      TrxSchedule const& schedule,
      std::unordered_map<addr_t, val_t>& sortition_account_balance_table);
  bool executeBlkTrxs(
      blk_hash_t const& blk, std::vector<uint> const& trx_modes,
      std::unordered_map<addr_t, val_t>& sortition_account_balance_table);
  bool coinTransfer(
      Transaction const& trx,
      std::unordered_map<addr_t, val_t>& sortition_account_balance_table);

>>>>>>> f6f264bc
 private:
  uint64_t pbft_require_sortition_coins_;
  dev::Logger log_time_;
  std::shared_ptr<SimpleDBFace> db_blks_ = nullptr;
  std::shared_ptr<SimpleDBFace> db_trxs_ = nullptr;
<<<<<<< HEAD
  std::shared_ptr<StateRegistry> state_registry_ = nullptr;
=======
  std::shared_ptr<SimpleDBFace> db_accs_ = nullptr;
  // for debug purpose
>>>>>>> f6f264bc
  dev::Logger log_er_{
      dev::createLogger(dev::Verbosity::VerbosityError, "EXETOR")};
  dev::Logger log_wr_{
      dev::createLogger(dev::Verbosity::VerbosityWarning, "EXETOR")};
  dev::Logger log_nf_{
      dev::createLogger(dev::Verbosity::VerbosityInfo, "EXETOR")};
<<<<<<< HEAD
=======
  dev::Logger log_dg_{
      dev::createLogger(dev::Verbosity::VerbosityDebug, "EXETOR")};
};
>>>>>>> f6f264bc

 public:
  Executor(uint64_t pbft_require_sortition_coins,
           decltype(log_time_) log_time,  //
           decltype(db_blks_) db_blks,
           decltype(db_trxs_) db_trxs,  //
           decltype(state_registry_) state_registry)
      : pbft_require_sortition_coins_(pbft_require_sortition_coins),
        log_time_(std::move(log_time)),
        db_blks_(std::move(db_blks)),
        db_trxs_(std::move(db_trxs)),
        state_registry_(std::move(state_registry)) {}

  bool execute(
      TrxSchedule const& schedule,
      std::unordered_map<addr_t, val_t>& sortition_account_balance_table);

 private:
  bool executeBlkTrxs(
      StateRegistry::State&, blk_hash_t const& blk,
      std::unordered_map<addr_t, val_t>& sortition_account_balance_table);
  bool coinTransfer(
      StateRegistry::State&, Transaction const& trx,
      std::unordered_map<addr_t, val_t>& sortition_account_balance_table);
};

}  // namespace taraxa

#endif<|MERGE_RESOLUTION|>--- conflicted
+++ resolved
@@ -34,52 +34,22 @@
   inline static const auto MOCK_BLOCK_GAS_LIMIT =
       std::numeric_limits<uint64_t>::max();
 
-<<<<<<< HEAD
-=======
-  using uLock = std::unique_lock<std::mutex>;
-  enum class ExecutorStatus { idle, run_parallel, run_sequential };
-  Executor() {}
-  ~Executor();
-  // fixme: start/stop methods seem to be excessive, and complicate the
-  // lifecycle
-  void start();
-  void setFullNode(std::shared_ptr<FullNode> node) { node_ = node; }
-  void stop();
-  void clear();
-  bool execute(
-      TrxSchedule const& schedule,
-      std::unordered_map<addr_t, val_t>& sortition_account_balance_table);
-  bool executeBlkTrxs(
-      blk_hash_t const& blk, std::vector<uint> const& trx_modes,
-      std::unordered_map<addr_t, val_t>& sortition_account_balance_table);
-  bool coinTransfer(
-      Transaction const& trx,
-      std::unordered_map<addr_t, val_t>& sortition_account_balance_table);
-
->>>>>>> f6f264bc
  private:
   uint64_t pbft_require_sortition_coins_;
   dev::Logger log_time_;
   std::shared_ptr<SimpleDBFace> db_blks_ = nullptr;
   std::shared_ptr<SimpleDBFace> db_trxs_ = nullptr;
-<<<<<<< HEAD
   std::shared_ptr<StateRegistry> state_registry_ = nullptr;
-=======
-  std::shared_ptr<SimpleDBFace> db_accs_ = nullptr;
   // for debug purpose
->>>>>>> f6f264bc
   dev::Logger log_er_{
       dev::createLogger(dev::Verbosity::VerbosityError, "EXETOR")};
   dev::Logger log_wr_{
       dev::createLogger(dev::Verbosity::VerbosityWarning, "EXETOR")};
   dev::Logger log_nf_{
       dev::createLogger(dev::Verbosity::VerbosityInfo, "EXETOR")};
-<<<<<<< HEAD
-=======
   dev::Logger log_dg_{
       dev::createLogger(dev::Verbosity::VerbosityDebug, "EXETOR")};
 };
->>>>>>> f6f264bc
 
  public:
   Executor(uint64_t pbft_require_sortition_coins,
@@ -100,6 +70,7 @@
  private:
   bool executeBlkTrxs(
       StateRegistry::State&, blk_hash_t const& blk,
+      std::vector<uint> const& trx_modes
       std::unordered_map<addr_t, val_t>& sortition_account_balance_table);
   bool coinTransfer(
       StateRegistry::State&, Transaction const& trx,
