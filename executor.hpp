/*
 * @Copyright: Taraxa.io
 * @Author: Chia-Chun Lin
 * @Date: 2019-03-20 22:01:11
 * @Last Modified by: Chia-Chun Lin
 * @Last Modified time: 2019-03-20 22:07:47
 */
#ifndef TARAXA_NODE_EXECUTOR_HPP
#define TARAXA_NODE_EXECUTOR_HPP

#pragma once
#include <atomic>
#include <condition_variable>
#include <iostream>
#include <memory>
#include <set>
#include <thread>
<<<<<<< HEAD
#include "SimpleStateDBDelegate.h"
#include "libdevcore/Log.h"
#include "pbft_chain.hpp"
#include "transaction.hpp"
#include "vm/TaraxaVM.hpp"
=======
#include "dag_block.hpp"
#include "libdevcore/Log.h"
#include "pbft_chain.hpp"
#include "state_registry.hpp"
>>>>>>> ac784ae1

namespace taraxa {
/**
 * Executor will execute transactions in parallel inside a block,
 * Blocks are sequentially executed.
 * Cannot call execute() until all trans in this period are processed. This will
 * be a blocking call.
 */
class FullNode;

class Executor {
 private:
  uint64_t pbft_require_sortition_coins_;
  dev::Logger log_time_;
  std::weak_ptr<FullNode> full_node_;
  std::shared_ptr<SimpleDBFace> db_blks_ = nullptr;
  std::shared_ptr<SimpleDBFace> db_trxs_ = nullptr;
<<<<<<< HEAD
  std::shared_ptr<SimpleStateDBDelegate> db_accs_ = nullptr;
  std::shared_ptr<vm::TaraxaVM> taraxaVM = nullptr;
=======
  std::shared_ptr<StateRegistry> state_registry_ = nullptr;
  std::atomic<uint64_t> num_executed_trx_ = 0;
  std::atomic<uint64_t> num_executed_blk_ = 0;

  // for debug purpose
  dev::Logger log_si_{
      dev::createLogger(dev::Verbosity::VerbositySilent, "EXETOR")};
>>>>>>> ac784ae1
  dev::Logger log_er_{
      dev::createLogger(dev::Verbosity::VerbosityError, "EXETOR")};
  dev::Logger log_wr_{
      dev::createLogger(dev::Verbosity::VerbosityWarning, "EXETOR")};
  dev::Logger log_nf_{
      dev::createLogger(dev::Verbosity::VerbosityInfo, "EXETOR")};
<<<<<<< HEAD
  std::mutex mu;
  std::unordered_set<trx_hash_t> txHashes;
};
=======
  dev::Logger log_dg_{
      dev::createLogger(dev::Verbosity::VerbosityDebug, "EXETOR")};
>>>>>>> ac784ae1

 public:
  Executor(uint64_t pbft_require_sortition_coins,
           decltype(log_time_) log_time,  //
           decltype(db_blks_) db_blks,
           decltype(db_trxs_) db_trxs,  //
           decltype(state_registry_) state_registry)
      : pbft_require_sortition_coins_(pbft_require_sortition_coins),
        log_time_(std::move(log_time)),
        db_blks_(std::move(db_blks)),
        db_trxs_(std::move(db_trxs)),
        state_registry_(std::move(state_registry)) {}

  bool execute(
      TrxSchedule const& schedule,
      std::unordered_map<addr_t, val_t>& sortition_account_balance_table);
  uint64_t getNumExecutedTrx() { return num_executed_trx_; }
  uint64_t getNumExecutedBlk() { return num_executed_blk_; }
  void setFullNode(std::shared_ptr<FullNode> full_node) {
    full_node_ = full_node;
  }

 private:
  bool executeBlkTrxs(
      StateRegistry::State&, blk_hash_t const& blk,
      std::vector<uint> const& trx_modes,
      std::unordered_map<addr_t, val_t>& sortition_account_balance_table);
  bool coinTransfer(
      StateRegistry::State&, Transaction const& trx,
      std::unordered_map<addr_t, val_t>& sortition_account_balance_table);
};

}  // namespace taraxa

#endif<|MERGE_RESOLUTION|>--- conflicted
+++ resolved
@@ -15,18 +15,11 @@
 #include <memory>
 #include <set>
 #include <thread>
-<<<<<<< HEAD
-#include "SimpleStateDBDelegate.h"
-#include "libdevcore/Log.h"
-#include "pbft_chain.hpp"
-#include "transaction.hpp"
-#include "vm/TaraxaVM.hpp"
-=======
 #include "dag_block.hpp"
 #include "libdevcore/Log.h"
 #include "pbft_chain.hpp"
 #include "state_registry.hpp"
->>>>>>> ac784ae1
+#include "vm/TaraxaVM.hpp"
 
 namespace taraxa {
 /**
@@ -44,32 +37,22 @@
   std::weak_ptr<FullNode> full_node_;
   std::shared_ptr<SimpleDBFace> db_blks_ = nullptr;
   std::shared_ptr<SimpleDBFace> db_trxs_ = nullptr;
-<<<<<<< HEAD
-  std::shared_ptr<SimpleStateDBDelegate> db_accs_ = nullptr;
+  std::shared_ptr<StateRegistry> state_registry_ = nullptr;
   std::shared_ptr<vm::TaraxaVM> taraxaVM = nullptr;
-=======
-  std::shared_ptr<StateRegistry> state_registry_ = nullptr;
   std::atomic<uint64_t> num_executed_trx_ = 0;
   std::atomic<uint64_t> num_executed_blk_ = 0;
 
   // for debug purpose
   dev::Logger log_si_{
       dev::createLogger(dev::Verbosity::VerbositySilent, "EXETOR")};
->>>>>>> ac784ae1
   dev::Logger log_er_{
       dev::createLogger(dev::Verbosity::VerbosityError, "EXETOR")};
   dev::Logger log_wr_{
       dev::createLogger(dev::Verbosity::VerbosityWarning, "EXETOR")};
   dev::Logger log_nf_{
       dev::createLogger(dev::Verbosity::VerbosityInfo, "EXETOR")};
-<<<<<<< HEAD
-  std::mutex mu;
-  std::unordered_set<trx_hash_t> txHashes;
-};
-=======
   dev::Logger log_dg_{
       dev::createLogger(dev::Verbosity::VerbosityDebug, "EXETOR")};
->>>>>>> ac784ae1
 
  public:
   Executor(uint64_t pbft_require_sortition_coins,
