# Building taraxa-node

### Compile-Time Options (cmake)

#### CMAKE_BUILD_TYPE=[Release/Debug/RelWithDebInfo]

Specifies whether to build with or without optimization and without or with
the symbol table for debugging. Unless you are specifically debugging or
running tests, it is recommended to build as release.

## Building on Ubuntu 22.04
For Ubuntu 22.04 users, after installing the right packages with `apt` taraxa-node
will build out of the box without further effort:

### Install taraxa-node dependencies:

    # Required packages
    sudo apt-get install -y \
        libtool \
        autoconf \
        ccache \
        cmake \
        clang-format-14 \
        clang-tidy-14 \
        golang-go \
        python3-pip \
        # this libs are required for arm build by go part. you can skip it for amd64 build
        libzstd-dev \
        libsnappy-dev \
        rapidjson-dev \
        libgmp-dev \
        libmpfr-dev \
        libmicrohttpd-dev

    # Optional. Needed to run py_test. This won't install on arm64 OS because package is missing in apt
    sudo add-apt-repository ppa:ethereum/ethereum
    sudo apt-get update
    sudo apt install solc

    # Install conan package manager
    sudo python3 -m pip install conan==1.59.0

    # Setup clang as default compiler either in your IDE or by env. variables"
    export CC="clang-14"
    export CXX="clang++-14"

### Clone the Repository

    git clone https://github.com/Taraxa-project/taraxa-node.git --branch testnet
    cd taraxa-node
    git submodule update --init --recursive

### Compile

    # Optional - one time action
    # Create clang profile
    # It is recommended to use clang because on other compilers you could face some errors
    conan profile new clang --detect && \
    conan profile update settings.compiler=clang clang && \
    conan profile update settings.compiler.version=14 clang && \
    conan profile update settings.compiler.libcxx=libstdc++11 clang && \
    conan profile update env.CC=clang-14 clang && \
    conan profile update env.CXX=clang++-14 clang

    # Export needed var for conan
    export CONAN_REVISIONS_ENABLED=1

    # Fetch and compile libraries fetched from conan
    conan remote add -f bincrafters "https://bincrafters.jfrog.io/artifactory/api/conan/public-conan"

    # Compile project using cmake
    mkdir cmake-build
    cd cmake-build
    cmake -DCONAN_PROFILE=clang -DCMAKE_BUILD_TYPE=RelWithDebInfo ../
    make -j$(nproc)

## Building on Ubuntu 20.04
For Ubuntu 20.04 users, after installing the right packages with `apt` taraxa-node
will build out of the box without further effort:

### Install taraxa-node dependencies:

    # Required packages
    sudo apt-get install -y \
        libtool \
        autoconf \
        ccache cmake gcc g++ clang-format clang-tidy cppcheck \
        libgflags-dev\
        libjsoncpp-dev \
        libjsonrpccpp-dev \
        python3-pip \
        rapidjson-dev \
        libgmp-dev \
        libmpfr-dev \
        libmicrohttpd-dev


    # Install conan package manager
    # >= 1.36.0 version is required to work properly with clang-14
    sudo python3 -m pip install conan==1.59.0

    # Install cmake
    # >= 3.20 version is required for JSON subcommand
    # Setup your IDE accordingly to use this version
    sudo python3 -m pip install cmake

    # Go (required)
    curl -LO https://go.dev/dl/go1.18.3.linux-amd64.tar.gz
    sudo tar -C /usr/local -xzf go1.18.3.linux-amd64.tar.gz
    rm -rf go1.18.3.linux-amd64.tar.gz

    # Add go to PATH
    # Add these env. variables to the ~/.profile to persist go settings even after restart
    export GOROOT=/usr/local/go
    export GOPATH=$HOME/.go
    export PATH=$GOPATH/bin:$GOROOT/bin:$PATH

    # Optional
    # We are using clang from llvm toolchain as default compiler as well as clang-format and clang-tidy
    # It is possible to build taraxa-node also with other C++ compilers but to contribute to the official repo,
    # changes must pass clang-format/clang-tidy checks for which we internally use llvm version=13
    # To install llvm:
    sudo su

    curl -SL -o llvm.sh https://apt.llvm.org/llvm.sh && \
    chmod +x llvm.sh && \
    ./llvm.sh 14 && \
    apt-get install -y clang-format-14 clang-tidy-14 && \
    rm -f llvm.sh

    # Setup clang as default compiler either in your IDE or by env. variables"
    export CC="clang-14"
    export CXX="clang++-14"

### Clone the Repository

    git clone https://github.com/Taraxa-project/taraxa-node.git --branch testnet
    cd taraxa-node
    git submodule update --init --recursive

### Compile

    # Optional - one time action
    # Create clang profile
    # It is recommended to use clang because on other compilers you could face some errors
    conan profile new clang --detect && \
    conan profile update settings.compiler=clang clang && \
    conan profile update settings.compiler.version=14 clang && \
    conan profile update settings.compiler.libcxx=libstdc++11 clang && \
    conan profile update env.CC=clang-14 clang && \
    conan profile update env.CXX=clang++-14 clang

    # Export needed var for conan
    export CONAN_REVISIONS_ENABLED=1

    # Fetch and compile libraries fetched from conan
    conan remote add -f bincrafters "https://bincrafters.jfrog.io/artifactory/api/conan/public-conan"

    # Compile project using cmake
    mkdir cmake-build
    cd cmake-build
    cmake -DCONAN_PROFILE=clang -DCMAKE_BUILD_TYPE=RelWithDebInfo ../
    make -j$(nproc)

And optional:

    # optional
    make install  # defaults to /usr/local

## Building on MacOS

### Install taraxa-node dependencies:

First you need to get (Brew)[https://brew.sh/] package manager. After that you need tot install dependencies with it. Clang-14 is used for compilation.

    brew update
    brew install coreutils go autoconf automake gflags git libtool llvm@14 make pkg-config cmake conan snappy zstd rapidjson gmp mpfr libmicrohttpd 

### Clone the Repository

    git clone https://github.com/Taraxa-project/taraxa-node.git --branch testnet
    cd taraxa-node
    git submodule update --init --recursive

### Compile

    # Optional - one time action
    # It is recommended to use clang because on other compilers you could face some errors
    conan profile new clang --detect && \
    conan profile update settings.compiler=clang clang && \
    conan profile update settings.compiler.version=14 clang && \
<<<<<<< HEAD
    conan profile update settings.compiler.compiler.cppstd=14
=======
>>>>>>> 64a3d341
    conan profile update settings.compiler.libcxx=libc++ clang && \
    conan profile update env.CC=clang clang && \
    conan profile update env.CXX=clang++ clang

    # Export needed var for conan
    export CONAN_REVISIONS_ENABLED=1
    # Add bincrafters remote
    conan remote add -f bincrafters "https://bincrafters.jfrog.io/artifactory/api/conan/public-conan"

    # Build project
    mkdir cmake-build
    cd cmake-build
    cmake -DCONAN_PROFILE=clang -DCMAKE_BUILD_TYPE=RelWithDebInfo ../
    make -j$(nproc)

And optional:

    # optional
    make install  # defaults to /usr/local

### Known issues

#### Issues with conan cache

Sometimes conan cache goes wrong, so you should clean it up. You could face error like:
```
ERROR: boost/1.76.0: Error in package_info() method, line 1492
    raise ConanException("These libraries were expected to be built, but were not built: {}".format(non_built))
    ConanException: These libraries were expected to be built, but were not built: {'boost_math_c99l', 'boost_json', 'boost_math_c99', 'boost_nowide', 'boost_math_tr1l', 'boost_math_tr1f', 'boost_math_tr1', 'boost_math_c99f'}
```

It could be cleaned up with:

```
rm -rf ~/.conan/data
```

## Building on M1 Macs for x86_64 with Rosetta2

You should be able to build project following default MacOS building process. But here is a guide how to build project for x86_64 arch with Rosetta2.

### Install Rosetta2

    softwareupdate --install-rosetta

### Run an x86_64 session

    arch -x86_64 zsh

### Install Homebrew

    /bin/bash -c "$(curl -fsSL https://raw.githubusercontent.com/Homebrew/install/HEAD/install.sh)"

### Install dependencies

<<<<<<< HEAD
    /usr/local/bin/brew install coreutils go autoconf automake gflags git libtool llvm@13 make pkg-config cmake conan snappy zstd rapidjson gmp mpfr libmicrohttpd
=======
    /usr/local/bin/brew install coreutils go autoconf automake gflags git libtool llvm@14 make pkg-config cmake conan snappy zstd rapidjson gmp mpfr libmicrohttpd
>>>>>>> 64a3d341

### Clone the Repository

    git clone https://github.com/Taraxa-project/taraxa-node.git --branch testnet
    cd taraxa-node
    git submodule update --init --recursive

### Compile

    # Optional - one time action
    # It is recommended to use clang because on other compilers you could face some errors
    # Make sure that you executing this from x86_64 CLI. Could be verified with `arch` command
    # It output should be equal to `i386`
    conan profile new clang --detect && \
    conan profile update settings.compiler=clang clang && \
    conan profile update settings.compiler.version=14 clang && \
    conan profile update settings.compiler.libcxx=libc++ clang && \
    conan profile update env.CC=/usr/local/opt/llvm/bin/clang clang && \
    conan profile update env.CXX=/usr/local/opt/llvm/bin/clang++ clang
    # Export needed var for conan
    export CONAN_REVISIONS_ENABLED=1
    # Add bincrafters remote
    conan remote add -f bincrafters "https://bincrafters.jfrog.io/artifactory/api/conan/public-conan"

    # Build project
    mkdir cmake-build
    cd cmake-build
    # Make sure that you are specifying the full path to C and CXX compilers
    cmake -DCONAN_PROFILE=clang -DCMAKE_BUILD_TYPE=RelWithDebInfo -DCMAKE_C_COMPILER=/usr/local/opt/llvm/bin/clang -DCMAKE_CXX_COMPILER=/usr/local/opt/llvm/bin/clang++ ../
    make -j$(nproc)

## Run
### Running tests

> OSX: maybe you need to set a new limit for max open files per thread/process: `ulimit -n 200000`

    cd cmake-build-release
    make all_tests

    or

    cd cd cmake-build-release/tests
    ctest

### Running taraxa-node
    cd cmake-build-release/src/taraxad

Run taraxa node with default testnet config which on initial run will generate default
config and wallet file in `~/.taraxa/config.json` and `~/.taraxa/wallet.json`

    # run taraxa-node
    ./taraxad

Run taraxa node with specified config and wallet files

    # run taraxa-node
    ./taraxad --config /path/to/config/file --wallet /path/to/wallet/file

Run help message to display all command line options to run and configure node
in devnet, testnet or custom network

    # help
    ./taraxad --help

## Building using "taraxa-builder" docker image

TODO: tutorial How to use docker image for remote building will be added soon<|MERGE_RESOLUTION|>--- conflicted
+++ resolved
@@ -189,10 +189,7 @@
     conan profile new clang --detect && \
     conan profile update settings.compiler=clang clang && \
     conan profile update settings.compiler.version=14 clang && \
-<<<<<<< HEAD
     conan profile update settings.compiler.compiler.cppstd=14
-=======
->>>>>>> 64a3d341
     conan profile update settings.compiler.libcxx=libc++ clang && \
     conan profile update env.CC=clang clang && \
     conan profile update env.CXX=clang++ clang
@@ -248,11 +245,7 @@
 
 ### Install dependencies
 
-<<<<<<< HEAD
     /usr/local/bin/brew install coreutils go autoconf automake gflags git libtool llvm@13 make pkg-config cmake conan snappy zstd rapidjson gmp mpfr libmicrohttpd
-=======
-    /usr/local/bin/brew install coreutils go autoconf automake gflags git libtool llvm@14 make pkg-config cmake conan snappy zstd rapidjson gmp mpfr libmicrohttpd
->>>>>>> 64a3d341
 
 ### Clone the Repository
 
