--- conflicted
+++ resolved
@@ -1525,31 +1525,11 @@
   //  DB commit
   pbft_chain_->updatePbftChain(pbft_block_hash);
   // Update PBFT chain head block
-<<<<<<< HEAD
   db_->addPbftHeadToBatch(pbft_chain_->getHeadHash(), pbft_chain_->getJsonStr(),
                           batch);
-=======
-  blk_hash_t pbft_chain_head_hash = pbft_chain_->getHeadHash();
-  std::string pbft_chain_head_str = pbft_chain_->getJsonStr();
-  db_->addPbftHeadToBatch(pbft_chain_head_hash, pbft_chain_head_str, batch);
-
-  // Set DAG blocks period
+    // Set DAG blocks period
   dag_mgr_->setDagBlockOrder(dag_block_hash, pbft_period, dag_blocks_hash_order,
                              batch);
-
-  // Commit DB
-  db_->commitWriteBatch(batch);
-  LOG(log_dg_) << "DB write batch committed already";
-
-  if (ws_server_) ws_server_->newDagBlockFinalized(dag_block_hash, pbft_period);
-
-  // Reset proposed PBFT block hash to False for next pbft block proposal
-  proposed_block_hash_ = std::make_pair(NULL_BLOCK_HASH, false);
-  executed_pbft_block_ = true;
-
-  // After DB commit, confirm in final chain(Ethereum)
-  final_chain_->advance_confirm();
->>>>>>> 8fe3f9fc
   // Remove executed transactions at Ethereum pending block. The Ethereum
   // pending block is same with latest block at Taraxa
   trx_mgr_->getPendingBlock()->advance(
@@ -1583,48 +1563,6 @@
 }
 
 void PbftManager::updateTwoTPlusOneAndThreshold_() {
-<<<<<<< HEAD
-=======
-  uint64_t last_pbft_period = pbft_chain_->getPbftChainSize();
-  int64_t since_period;
-  if (last_pbft_period < SKIP_PERIODS) {
-    since_period = 0;
-  } else {
-    since_period = last_pbft_period - SKIP_PERIODS;
-  }
-  size_t active_players = 0;
-  while (active_players == 0 && since_period >= 0) {
-    active_players += std::count_if(
-        sortition_account_balance_table.begin(),
-        sortition_account_balance_table.end(),
-        [since_period](std::pair<const taraxa::addr_t,
-                                 taraxa::PbftSortitionAccount> const &account) {
-          return (account.second.last_period_seen >= since_period);
-        });
-    if (active_players == 0) {
-      LOG(log_wr_) << "Active players was found to be 0 since period "
-                   << since_period
-                   << ". Will go back one period continue to check. ";
-      since_period--;
-    }
-  }
-  addr_t account_address = node_addr_;
-  auto it = sortition_account_balance_table.find(account_address);
-  is_active_player_ = it != sortition_account_balance_table.end() &&
-                      it->second.last_period_seen >= since_period;
-  if (active_players == 0) {
-    // IF active_players count 0 then all players should be treated as active
-    LOG(log_wr_) << "Active players was found to be 0! This should only "
-                    "happen at initialization, when master boot node "
-                    "distribute all of coins out to players. Will set active "
-                    "player count to be sortition table size of "
-                 << valid_sortition_accounts_size_ << ". Last period is "
-                 << last_pbft_period;
-    active_players = valid_sortition_accounts_size_;
-    is_active_player_ = true;
-  }
-
->>>>>>> 8fe3f9fc
   // Update 2t+1 and threshold
   auto eligible_voter_count = getEligibleVoterCount();
   sortition_threshold_ = min(COMMITTEE_SIZE, eligible_voter_count);
