include Makefile.common
include Makefile.submodules

include $(shell find $(BUILD_DIR) -path "*.d" 2> /dev/null)

DEPS := $(SUBMODULE_DEPS)

ifneq ($(DEBUG), 0)
	COMPILE_FLAGS := -g
else
	COMPILE_FLAGS := -O3
endif
ifneq ($(PERF), 0)
 	COMPILE_FLAGS += -fno-omit-frame-pointer
endif

COMPILE_DEFINITIONS := \
	$(BOOST_COMPILE_DEFINITIONS) \
	$(CRYPTOPP_COMPILE_DEFIINITIONS)

INCLUDE_DIRS := $(CURDIR) $(DEPS_INSTALL_PREFIX)/include $(JSONCPP_INCLUDE_DIR)

LINK_FLAGS := -Wl,-rpath $(DEPS_INSTALL_PREFIX)/lib
ifeq ($(DEBUG), 1)
	ifeq ($(OS), Darwin)
		LINK_FLAGS += -rdynamic
	else
		LINK_FLAGS += -Wl,--export-dynamic
	endif
endif

LIB_DIRS := $(DEPS_INSTALL_PREFIX)/lib

BOOST_LIBS := \
	boost_program_options \
	boost_filesystem \
	boost_system \
	boost_thread-mt \
	boost_log_setup
ifeq ($(OS), Darwin)
	BOOST_LIBS += boost_log-mt
else
	BOOST_LIBS += boost_log
endif
LIBS := \
	$(TARAXA_ALETH_LIB) \
	$(TARAXA_EVM_LIB) \
	vdf \
	sodium \
	dl \
	pthread \
	z \
	curl \
	ssl \
	crypto \
	gmp \
	gmpxx \
	mpfr \
	snappy \
	$(BOOST_LIBS) \
	leveldb \
	rocksdb \
	scrypt \
	prometheus-cpp-core \
	prometheus-cpp-push \
	prometheus-cpp-pull \
	jsoncpp \
	jsonrpccpp-common \
	jsonrpccpp-server \
	ff \
	secp256k1 \
	cryptopp \
	ethash \
	gtest
# Optional linking for libatomic (part of standard library).
# Some toolchains provide this library,
# and assume programs using <atomic> would link against it.
# Note: makefile translates `$$?` into `$?`
LIBATOMIC_NOT_FOUND = $(shell \
    $(CXX) $(LIB_DIRS) -latomic -shared -o /dev/null &> /dev/null; echo $$? \
)
ifeq ($(LIBATOMIC_NOT_FOUND), 0)
    LIBS += atomic
endif
ifeq ($(OS), Darwin)
	OSX_FRAMEWORKS := CoreFoundation Security
endif

<<<<<<< HEAD
NODE_SRCS := \
	util.cpp \
	dag_block.cpp \
	network.cpp \
	full_node.cpp \
	types.cpp \
	dag.cpp \
	block_proposer.cpp \
	transaction.cpp \
	transaction_queue.cpp \
	transaction_manager.cpp \
	transaction_order_manager.cpp \
	pbft_chain.cpp \
	taraxa_capability.cpp \
	sortition.cpp \
	pbft_manager.cpp \
	vote.cpp \
	top.cpp \
	config.cpp \
	pbft_sortition_account.cpp \
	vrf_wrapper.cpp \
	net/RpcServer.cpp \
	net/WSServer.cpp \
	net/Test.cpp \
	net/Taraxa.cpp \
	net/Net.cpp \
	db_storage.cpp \
	vdf_sortition.cpp \
	replay_protection_service.cpp \
	chain_config.cpp \
	state_api.cpp \
	aleth/filter_api.cpp \
	aleth/database.cpp \
	aleth/node_api.cpp \
	aleth/pending_block.cpp \
	aleth/state_api.cpp \
	final_chain.cpp \

NODE_OBJS := $(addprefix $(OBJ_DIR)/, $(NODE_SRCS:.cpp=.o))

TEST_SRCS := \
	core_tests/full_node_test.cpp \
	core_tests/dag_block_test.cpp \
	core_tests/network_test.cpp \
	core_tests/dag_test.cpp \
	core_tests/transaction_test.cpp \
	core_tests/p2p_test.cpp \
	core_tests/crypto_test.cpp \
    core_tests/pbft_chain_test.cpp \
	core_tests/pbft_rpc_test.cpp \
	core_tests/pbft_manager_test.cpp \
	replay_protection_service_test.cpp \
	state_api_test.cpp \
	final_chain_test.cpp \

=======
NODE_SRCS := $(shell scripts/find_files_cxx_node_main.sh)
NODE_OBJS := $(addprefix $(OBJ_DIR)/, $(NODE_SRCS:.cpp=.o))
TEST_SRCS := $(shell scripts/find_files_cxx_node_tests.sh)
>>>>>>> 2faf320c
TEST_OBJS := $(addprefix $(OBJ_DIR)/, $(TEST_SRCS:.cpp=.o))
TESTS := $(addprefix $(BIN_DIR)/, $(basename $(TEST_SRCS)))

$(OBJ_DIR)/%.o: %.cpp $(DEPS)
	mkdir -p $(@D)
	$(strip \
		$(CXX) -c -std=$(CXX_STD) \
		$(COMPILE_FLAGS) \
		$(addprefix -I, $(INCLUDE_DIRS)) \
		-MF $@.d -MMD -MP \
		$(addprefix -D, $(COMPILE_DEFINITIONS)) \
		-o $@ $< \
	)

.PRECIOUS: $(OBJ_DIR)/%.o

$(BIN_DIR)/%: $(NODE_OBJS) $(OBJ_DIR)/%.o
	mkdir -p $(@D)
	$(strip \
		$(CXX) $(LINK_FLAGS) $+ -o $@ \
		$(addprefix -L, $(LIB_DIRS)) \
		$(addprefix -l, $(LIBS)) \
		$(addprefix -framework , $(OSX_FRAMEWORKS)) \
	)

.PHONY: all main test run_test perf_test run_perf_test pdemo ct c clean \
	print_var

all: main

main: $(BIN_DIR)/main

test: $(TESTS)

cppcheck_test:
	cppcheck --enable=warning,style,performance,portability,information --error-exitcode=1 -i submodules -i core_tests -i unused_yet_useful -i prometheus_demo.cpp --suppress=missingInclude .

run_test: test
	scripts/run_commands_long_circuit.sh $(TESTS)

perf_test: $(BIN_DIR)/core_tests/performance_test

run_perf_test: perf_test
	$(BIN_DIR)/core_tests/performance_test

pdemo: $(BIN_DIR)/prometheus_demo
	$< $(PUSHGATEWAY_IP) $(PUSHGATEWAY_PORT) $(PUSHGATEWAY_NAME)

ct:
	rm -rf $(TESTS) $(TEST_OBJS)

c: clean

clean:
	rm -rf $(BUILD_DIR)

# Can be used to borrow configuration from this build
# to another build e.g. Cmake
print_var:
	@echo $($(ARG))<|MERGE_RESOLUTION|>--- conflicted
+++ resolved
@@ -86,67 +86,9 @@
 	OSX_FRAMEWORKS := CoreFoundation Security
 endif
 
-<<<<<<< HEAD
-NODE_SRCS := \
-	util.cpp \
-	dag_block.cpp \
-	network.cpp \
-	full_node.cpp \
-	types.cpp \
-	dag.cpp \
-	block_proposer.cpp \
-	transaction.cpp \
-	transaction_queue.cpp \
-	transaction_manager.cpp \
-	transaction_order_manager.cpp \
-	pbft_chain.cpp \
-	taraxa_capability.cpp \
-	sortition.cpp \
-	pbft_manager.cpp \
-	vote.cpp \
-	top.cpp \
-	config.cpp \
-	pbft_sortition_account.cpp \
-	vrf_wrapper.cpp \
-	net/RpcServer.cpp \
-	net/WSServer.cpp \
-	net/Test.cpp \
-	net/Taraxa.cpp \
-	net/Net.cpp \
-	db_storage.cpp \
-	vdf_sortition.cpp \
-	replay_protection_service.cpp \
-	chain_config.cpp \
-	state_api.cpp \
-	aleth/filter_api.cpp \
-	aleth/database.cpp \
-	aleth/node_api.cpp \
-	aleth/pending_block.cpp \
-	aleth/state_api.cpp \
-	final_chain.cpp \
-
-NODE_OBJS := $(addprefix $(OBJ_DIR)/, $(NODE_SRCS:.cpp=.o))
-
-TEST_SRCS := \
-	core_tests/full_node_test.cpp \
-	core_tests/dag_block_test.cpp \
-	core_tests/network_test.cpp \
-	core_tests/dag_test.cpp \
-	core_tests/transaction_test.cpp \
-	core_tests/p2p_test.cpp \
-	core_tests/crypto_test.cpp \
-    core_tests/pbft_chain_test.cpp \
-	core_tests/pbft_rpc_test.cpp \
-	core_tests/pbft_manager_test.cpp \
-	replay_protection_service_test.cpp \
-	state_api_test.cpp \
-	final_chain_test.cpp \
-
-=======
 NODE_SRCS := $(shell scripts/find_files_cxx_node_main.sh)
 NODE_OBJS := $(addprefix $(OBJ_DIR)/, $(NODE_SRCS:.cpp=.o))
 TEST_SRCS := $(shell scripts/find_files_cxx_node_tests.sh)
->>>>>>> 2faf320c
 TEST_OBJS := $(addprefix $(OBJ_DIR)/, $(TEST_SRCS:.cpp=.o))
 TESTS := $(addprefix $(BIN_DIR)/, $(basename $(TEST_SRCS)))
 
