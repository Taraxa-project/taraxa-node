//
// Created by JC on 2019-04-27.
//
#ifndef TARAXA_NODE_SIMPLEDBFACTORY_H
#define TARAXA_NODE_SIMPLEDBFACTORY_H

#include "SimpleOverlayDBDelegate.h"
#include "SimpleStateDBDelegate.h"
#include "SimpleTaraxaRocksDBDelegate.h"

class SimpleDBFace;

class SimpleDBFactory {
 public:
  SimpleDBFactory() = delete;
  ~SimpleDBFactory() = delete;
<<<<<<< HEAD

  template <typename T>
  static std::shared_ptr<T> createDelegate(const std::string &path,
                                           bool overwrite) {
    return std::make_shared<T>(path, overwrite);
=======
  enum SimpleDBType { TaraxaRocksDBKind, OverlayDBKind, StateDBKind };

  static std::shared_ptr<SimpleDBFace> createDelegate(const SimpleDBType type,
                                                      const std::string &path,
                                                      bool overwrite) {
    switch (type) {
      case TaraxaRocksDBKind:
        return std::make_shared<SimpleTaraxaRocksDBDelegate>(path, overwrite);
      case StateDBKind:
        return std::make_shared<SimpleStateDBDelegate>(path, overwrite);
      case OverlayDBKind:
        return std::make_shared<SimpleOverlayDBDelegate>(path, overwrite);
      default:
        assert(false);
    }
>>>>>>> 8865e866
  }
};
#endif  // TARAXA_NODE_SIMPLEDBFACTORY_H<|MERGE_RESOLUTION|>--- conflicted
+++ resolved
@@ -5,8 +5,8 @@
 #define TARAXA_NODE_SIMPLEDBFACTORY_H
 
 #include "SimpleOverlayDBDelegate.h"
+#include "SimpleTaraxaRocksDBDelegate.h"
 #include "SimpleStateDBDelegate.h"
-#include "SimpleTaraxaRocksDBDelegate.h"
 
 class SimpleDBFace;
 
@@ -14,29 +14,11 @@
  public:
   SimpleDBFactory() = delete;
   ~SimpleDBFactory() = delete;
-<<<<<<< HEAD
 
   template <typename T>
   static std::shared_ptr<T> createDelegate(const std::string &path,
                                            bool overwrite) {
     return std::make_shared<T>(path, overwrite);
-=======
-  enum SimpleDBType { TaraxaRocksDBKind, OverlayDBKind, StateDBKind };
-
-  static std::shared_ptr<SimpleDBFace> createDelegate(const SimpleDBType type,
-                                                      const std::string &path,
-                                                      bool overwrite) {
-    switch (type) {
-      case TaraxaRocksDBKind:
-        return std::make_shared<SimpleTaraxaRocksDBDelegate>(path, overwrite);
-      case StateDBKind:
-        return std::make_shared<SimpleStateDBDelegate>(path, overwrite);
-      case OverlayDBKind:
-        return std::make_shared<SimpleOverlayDBDelegate>(path, overwrite);
-      default:
-        assert(false);
-    }
->>>>>>> 8865e866
   }
 };
-#endif  // TARAXA_NODE_SIMPLEDBFACTORY_H+#endif //TARAXA_NODE_SIMPLEDBFACTORY_H