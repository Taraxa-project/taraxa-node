#include "final_chain/final_chain.hpp"

#include <optional>
#include <vector>

#include "common/constants.hpp"
#include "common/vrf_wrapper.hpp"
#include "config/config.hpp"
#include "final_chain/trie_common.hpp"
#include "libdevcore/CommonJS.h"
#include "network/rpc/eth/Eth.h"
#include "test_util/gtest.hpp"
#include "test_util/samples.hpp"
#include "test_util/test_util.hpp"
#include "vote/vote.hpp"

namespace taraxa::final_chain {
using namespace taraxa::core_tests;

struct advance_check_opts {
  bool dont_assume_no_logs = 0;
  bool dont_assume_all_trx_success = 0;
  bool expect_to_fail = 0;
};

struct FinalChainTest : WithDataDir {
  std::shared_ptr<DbStorage> db{new DbStorage(data_dir / "db")};
  FullNodeConfig cfg = FullNodeConfig();
  std::shared_ptr<FinalChain> SUT;
  bool assume_only_toplevel_transfers = true;
  std::unordered_map<addr_t, u256> expected_balances;
  uint64_t expected_blk_num = 0;
  void init() {
    SUT = NewFinalChain(db, cfg);
    const auto& effective_balances = effective_initial_balances(cfg.genesis.state);
    cfg.genesis.state.dpos.yield_percentage = 0;
    for (const auto& [addr, _] : cfg.genesis.state.initial_balances) {
      auto acc_actual = SUT->get_account(addr);
      ASSERT_TRUE(acc_actual);
      const auto expected_bal = effective_balances.at(addr);
      ASSERT_EQ(acc_actual->balance, expected_bal);
      expected_balances[addr] = expected_bal;
    }
  }

  auto advance(const SharedTransactions& trxs, advance_check_opts opts = {}) {
    std::vector<h256> trx_hashes;
    ++expected_blk_num;
    for (const auto& trx : trxs) {
      trx_hashes.emplace_back(trx->getHash());
    }

    auto proposer_keys = dev::KeyPair::create();
    DagBlock dag_blk({}, {}, {}, trx_hashes, {}, {}, proposer_keys.secret());
    db->saveDagBlock(dag_blk);
    std::vector<vote_hash_t> reward_votes_hashes;
    auto pbft_block =
        std::make_shared<PbftBlock>(kNullBlockHash, kNullBlockHash, kNullBlockHash, kNullBlockHash, expected_blk_num,
                                    addr_t::random(), proposer_keys.secret(), std::move(reward_votes_hashes));

    std::vector<std::shared_ptr<Vote>> votes;
    PeriodData period_data(pbft_block, votes);
    period_data.dag_blocks.push_back(dag_blk);
    period_data.transactions = trxs;
    if (pbft_block->getPeriod() > 1) {
      period_data.previous_block_cert_votes = {
          genDummyVote(PbftVoteTypes::cert_vote, pbft_block->getPeriod() - 1, 1, 3, pbft_block->getBlockHash())};
    }

    auto batch = db->createWriteBatch();
    db->savePeriodData(period_data, batch);
    db->commitWriteBatch(batch);

    auto result = SUT->finalize(std::move(period_data), {dag_blk.getHash()}).get();
    const auto& blk_h = *result->final_chain_blk;
    EXPECT_EQ(util::rlp_enc(blk_h), util::rlp_enc(*SUT->block_header(blk_h.number)));
    EXPECT_EQ(util::rlp_enc(blk_h), util::rlp_enc(*SUT->block_header()));
    const auto& receipts = result->trx_receipts;
    EXPECT_EQ(blk_h.hash, SUT->block_header()->hash);
    EXPECT_EQ(blk_h.hash, SUT->block_hash());
    EXPECT_EQ(blk_h.parent_hash, SUT->block_header(expected_blk_num - 1)->hash);
    EXPECT_EQ(blk_h.number, expected_blk_num);
    EXPECT_EQ(blk_h.number, SUT->last_block_number());
    EXPECT_EQ(SUT->transactionCount(blk_h.number), trxs.size());
    for (size_t i = 0; i < trxs.size(); i++) EXPECT_EQ(*SUT->transactions(blk_h.number)[i], *trxs[i]);
    EXPECT_EQ(*SUT->block_number(*SUT->block_hash(blk_h.number)), expected_blk_num);
    EXPECT_EQ(blk_h.author, pbft_block->getBeneficiary());
    EXPECT_EQ(blk_h.timestamp, pbft_block->getTimestamp());
    EXPECT_EQ(receipts.size(), trxs.size());
    EXPECT_EQ(blk_h.transactions_root,
              trieRootOver(
                  trxs.size(), [&](auto i) { return dev::rlp(i); }, [&](auto i) { return trxs[i]->rlp(); }));
    EXPECT_EQ(blk_h.receipts_root, trieRootOver(
                                       trxs.size(), [&](auto i) { return dev::rlp(i); },
                                       [&](auto i) { return util::rlp_enc(receipts[i]); }));
    EXPECT_EQ(blk_h.gas_limit, cfg.genesis.pbft.gas_limit);
    EXPECT_EQ(blk_h.extra_data, bytes());
    EXPECT_EQ(blk_h.nonce(), Nonce());
    EXPECT_EQ(blk_h.difficulty(), 0);
    EXPECT_EQ(blk_h.mix_hash(), h256());
    EXPECT_EQ(blk_h.uncles_hash(), EmptyRLPListSHA3());
    EXPECT_TRUE(!blk_h.state_root.isZero());
    LogBloom expected_block_log_bloom;
    std::unordered_map<addr_t, u256> expected_balance_changes;
    std::unordered_set<addr_t> all_addrs_w_changed_balance;
    uint64_t cumulative_gas_used_actual = 0;
    for (size_t i = 0; i < trxs.size(); ++i) {
      const auto& trx = trxs[i];
      const auto& r = receipts[i];
      if (!opts.expect_to_fail) {
        EXPECT_TRUE(r.gas_used != 0);
      }
      EXPECT_EQ(util::rlp_enc(r), util::rlp_enc(*SUT->transaction_receipt(trx->getHash())));
      cumulative_gas_used_actual += r.gas_used;
      if (assume_only_toplevel_transfers && trx->getValue() != 0 && r.status_code == 1) {
        const auto& sender = trx->getSender();
        expected_balances[sender] -= trx->getValue();
        expected_balances[sender] -= r.gas_used * trx->getGasPrice();
        const auto& receiver = !trx->getReceiver() ? *r.new_contract_address : *trx->getReceiver();
        all_addrs_w_changed_balance.insert(sender);
        all_addrs_w_changed_balance.insert(receiver);
        expected_balances[receiver] += trx->getValue();
        if (SUT->get_account(sender)->code_size == 0) {
          expected_balance_changes[sender] = expected_balances[sender];
        }
        if (SUT->get_account(receiver)->code_size == 0) {
          expected_balance_changes[receiver] = expected_balances[receiver];
        }
      }
      if (opts.expect_to_fail) {
        EXPECT_EQ(r.status_code, 0);
      } else if (!opts.dont_assume_all_trx_success) {
        EXPECT_EQ(r.status_code, 1);
      }

      if (!opts.dont_assume_no_logs) {
        EXPECT_EQ(r.logs.size(), 0);
        EXPECT_EQ(r.bloom(), LogBloom());
      }
      expected_block_log_bloom |= r.bloom();
      auto trx_loc = *SUT->transaction_location(trx->getHash());
      EXPECT_EQ(trx_loc.blk_n, blk_h.number);
      EXPECT_EQ(trx_loc.index, i);
    }
    EXPECT_EQ(blk_h.gas_used, cumulative_gas_used_actual);
    if (!receipts.empty()) {
      EXPECT_EQ(receipts.back().cumulative_gas_used, cumulative_gas_used_actual);
    }
    EXPECT_EQ(blk_h.log_bloom, expected_block_log_bloom);
    if (assume_only_toplevel_transfers) {
      for (const auto& addr : all_addrs_w_changed_balance) {
        EXPECT_EQ(SUT->get_account(addr)->balance, expected_balances[addr]);
      }
    }
    return result;
  }

  void fillConfigForGenesisTests(const addr_t& init_address) {
    cfg.genesis.state.initial_balances = {};
    cfg.genesis.state.initial_balances[init_address] = 1000000000 * kOneTara;
    cfg.genesis.state.dpos.eligibility_balance_threshold = 100000 * kOneTara;
    cfg.genesis.state.dpos.vote_eligibility_balance_step = 10000 * kOneTara;
    cfg.genesis.state.dpos.validator_maximum_stake = 10000000 * kOneTara;
    cfg.genesis.state.dpos.minimum_deposit = 1000 * kOneTara;
    cfg.genesis.state.dpos.eligibility_balance_threshold = 1000 * kOneTara;
    cfg.genesis.state.dpos.yield_percentage = 10;
    cfg.genesis.state.dpos.blocks_per_year = 1000;
  }

  template <class T, class U>
  static h256 trieRootOver(uint _itemCount, const T& _getKey, const U& _getValue) {
    dev::BytesMap m;
    for (uint i = 0; i < _itemCount; ++i) {
      m[_getKey(i)] = _getValue(i);
    }
    return hash256(m);
  }
};

TEST_F(FinalChainTest, initial_balances) {
  cfg.genesis.state.initial_balances = {};
  cfg.genesis.state.initial_balances[addr_t::random()] = 1;
  cfg.genesis.state.initial_balances[addr_t::random()] = 1000;
  cfg.genesis.state.initial_balances[addr_t::random()] = 100000;
  init();
}

TEST_F(FinalChainTest, contract) {
  auto sender_keys = dev::KeyPair::create();
  const auto& addr = sender_keys.address();
  const auto& sk = sender_keys.secret();
  cfg.genesis.state.initial_balances = {};
  cfg.genesis.state.initial_balances[addr] = 100000;
  init();
  auto nonce = 0;
  auto trx = std::make_shared<Transaction>(nonce++, 0, 0, 1000000, dev::fromHex(samples::greeter_contract_code), sk);
  auto result = advance({trx});
  auto contract_addr = result->trx_receipts[0].new_contract_address;
  std::cout << "contract_addr " << contract_addr->toString() << std::endl;
  EXPECT_EQ(contract_addr, dev::right160(dev::sha3(dev::rlpList(addr, 0))));
  auto greet = [&] {
    auto ret = SUT->call({
        addr,
        0,
        contract_addr,
        0,
        0,
        1000000,
        // greet()
        dev::fromHex("0xcfae3217"),
    });
    return dev::toHexPrefixed(ret.code_retval);
  };
  ASSERT_EQ(greet(),
            // "Hello"
            "0x0000000000000000000000000000000000000000000000000000000000000020"
            "000000000000000000000000000000000000000000000000000000000000000548"
            "656c6c6f000000000000000000000000000000000000000000000000000000");
  {
    advance({
        std::make_shared<Transaction>(nonce++, 11, 0, 1000000,
                                      // setGreeting("Hola")
                                      dev::fromHex("0xa4136862000000000000000000000000000000000000000000000000"
                                                   "00000000000000200000000000000000000000000000000000000000000"
                                                   "000000000000000000004486f6c61000000000000000000000000000000"
                                                   "00000000000000000000000000"),
                                      sk, contract_addr),
    });
  }
  ASSERT_EQ(greet(),
            // "Hola"
            "0x000000000000000000000000000000000000000000000000000000000000002000"
            "00000000000000000000000000000000000000000000000000000000000004486f"
            "6c6100000000000000000000000000000000000000000000000000000000");
}

TEST_F(FinalChainTest, coin_transfers) {
  constexpr size_t NUM_ACCS = 5;
  cfg.genesis.state.initial_balances = {};
  std::vector<dev::KeyPair> keys;
  keys.reserve(NUM_ACCS);
  for (size_t i = 0; i < NUM_ACCS; ++i) {
    const auto& k = keys.emplace_back(dev::KeyPair::create());
    cfg.genesis.state.initial_balances[k.address()] = std::numeric_limits<u256>::max() / NUM_ACCS;
  }

  init();
  advance({});

  constexpr auto TRX_GAS = 100000;
  advance({
      std::make_shared<Transaction>(1, 13, 0, TRX_GAS, dev::bytes(), keys[0].secret(), keys[1].address()),
      std::make_shared<Transaction>(1, 11300, 0, TRX_GAS, dev::bytes(), keys[1].secret(), keys[1].address()),
      std::make_shared<Transaction>(1, 1040, 0, TRX_GAS, dev::bytes(), keys[2].secret(), keys[1].address()),
  });
  advance({});
  advance({
      std::make_shared<Transaction>(1, 0, 0, TRX_GAS, dev::bytes(), keys[3].secret(), keys[1].address()),
      std::make_shared<Transaction>(1, 131, 0, TRX_GAS, dev::bytes(), keys[4].secret(), keys[1].address()),
  });
  advance({
      std::make_shared<Transaction>(2, 100441, 0, TRX_GAS, dev::bytes(), keys[0].secret(), keys[1].address()),
      std::make_shared<Transaction>(2, 2300, 0, TRX_GAS, dev::bytes(), keys[1].secret(), keys[1].address()),
      std::make_shared<Transaction>(2, 130, 0, TRX_GAS, dev::bytes(), keys[2].secret(), keys[1].address()),
  });
  advance({});
  advance({
      std::make_shared<Transaction>(2, 100431, 0, TRX_GAS, dev::bytes(), keys[3].secret(), keys[1].address()),
      std::make_shared<Transaction>(2, 13411, 0, TRX_GAS, dev::bytes(), keys[4].secret(), keys[1].address()),
      std::make_shared<Transaction>(3, 130, 0, TRX_GAS, dev::bytes(), keys[0].secret(), keys[1].address()),
      std::make_shared<Transaction>(3, 343434, 0, TRX_GAS, dev::bytes(), keys[1].secret(), keys[1].address()),
      std::make_shared<Transaction>(3, 131313, 0, TRX_GAS, dev::bytes(), keys[2].secret(), keys[1].address()),
      std::make_shared<Transaction>(3, 143430, 0, TRX_GAS, dev::bytes(), keys[3].secret(), keys[1].address()),
      std::make_shared<Transaction>(3, 1313145, 0, TRX_GAS, dev::bytes(), keys[4].secret(), keys[1].address()),
  });
}

TEST_F(FinalChainTest, initial_validators) {
  const dev::KeyPair key = dev::KeyPair::create();
  const std::vector<dev::KeyPair> validator_keys = {dev::KeyPair::create(), dev::KeyPair::create(),
                                                    dev::KeyPair::create()};
  fillConfigForGenesisTests(key.address());

  for (const auto& vk : validator_keys) {
    const auto [vrf_key, _] = taraxa::vrf_wrapper::getVrfKeyPair();
    state_api::ValidatorInfo validator{vk.address(), key.address(), vrf_key, 0, "", "", {}};
    validator.delegations.emplace(key.address(), cfg.genesis.state.dpos.validator_maximum_stake);
    cfg.genesis.state.dpos.initial_validators.emplace_back(validator);
  }

  init();
  const auto votes_per_address =
      cfg.genesis.state.dpos.validator_maximum_stake / cfg.genesis.state.dpos.vote_eligibility_balance_step;
  const auto total_votes = SUT->dpos_eligible_total_vote_count(SUT->last_block_number());
  for (const auto& vk : validator_keys) {
    const auto address_votes = SUT->dpos_eligible_vote_count(SUT->last_block_number(), vk.address());
    EXPECT_EQ(votes_per_address, address_votes);
    EXPECT_EQ(validator_keys.size() * votes_per_address, total_votes);
  }
}

TEST_F(FinalChainTest, nonce_test) {
  auto sender_keys = dev::KeyPair::create();
  const auto& addr = sender_keys.address();
  const auto& sk = sender_keys.secret();
  const auto receiver_addr = dev::KeyPair::create().address();
  cfg.genesis.state.initial_balances = {};
  cfg.genesis.state.initial_balances[addr] = 100000;
  init();

  auto trx1 = std::make_shared<Transaction>(0, 100, 0, 100000, dev::bytes(), sk, receiver_addr);
  auto trx2 = std::make_shared<Transaction>(1, 100, 0, 100000, dev::bytes(), sk, receiver_addr);
  auto trx3 = std::make_shared<Transaction>(2, 100, 0, 100000, dev::bytes(), sk, receiver_addr);
  auto trx4 = std::make_shared<Transaction>(3, 100, 0, 100000, dev::bytes(), sk, receiver_addr);

  advance({trx1});
  advance({trx2});
  advance({trx3});
  advance({trx4});

  ASSERT_EQ(SUT->get_account(addr)->nonce.convert_to<uint64_t>(), 4);

  // nonce_skipping is enabled, ok
  auto trx6 = std::make_shared<Transaction>(6, 100, 0, 100000, dev::bytes(), sk, receiver_addr);
  advance({trx6});

  ASSERT_EQ(SUT->get_account(addr)->nonce.convert_to<uint64_t>(), 7);

  // nonce is lower, fail
  auto trx5 = std::make_shared<Transaction>(5, 101, 0, 100000, dev::bytes(), sk, receiver_addr);
  advance({trx5}, {false, false, true});
}

TEST_F(FinalChainTest, nonce_skipping) {
  auto sender_keys = dev::KeyPair::create();
  const auto& addr = sender_keys.address();
  const auto& sk = sender_keys.secret();
  const auto receiver_addr = dev::KeyPair::create().address();
  cfg.genesis.state.initial_balances = {};
  cfg.genesis.state.initial_balances[addr] = 100000;
  init();

  auto trx1 = std::make_shared<Transaction>(0, 100, 0, 100000, dev::bytes(), sk, receiver_addr);
  auto trx2 = std::make_shared<Transaction>(1, 100, 0, 100000, dev::bytes(), sk, receiver_addr);
  auto trx3 = std::make_shared<Transaction>(2, 100, 0, 100000, dev::bytes(), sk, receiver_addr);
  auto trx4 = std::make_shared<Transaction>(3, 100, 0, 100000, dev::bytes(), sk, receiver_addr);

  advance({trx1});
  ASSERT_EQ(SUT->get_account(addr)->nonce.convert_to<uint64_t>(), 1);

  advance({trx3});
  ASSERT_EQ(SUT->get_account(addr)->nonce.convert_to<uint64_t>(), 3);

  // fail transaction with the same nonce
  advance({trx3}, {false, false, true});

  // fail transaction with lower nonce
  advance({trx2}, {false, false, true});

  ASSERT_EQ(SUT->get_account(addr)->nonce.convert_to<uint64_t>(), 3);

  advance({trx4});
  ASSERT_EQ(SUT->get_account(addr)->nonce.convert_to<uint64_t>(), 4);
}

TEST_F(FinalChainTest, exec_trx_with_nonce_from_api) {
  auto sender_keys = dev::KeyPair::create();
  const auto& addr = sender_keys.address();
  const auto& sk = sender_keys.secret();
  cfg.genesis.state.initial_balances = {};
  cfg.genesis.state.initial_balances[addr] = 100000;
  init();

  // exec trx with nonce 5 to skip some
  auto nonce = 5;
  {
    auto trx = std::make_shared<Transaction>(nonce, 0, 0, 1000000, dev::fromHex(samples::greeter_contract_code), sk);
    auto result = advance({trx});
  }
  // fail second trx with same nonce
  {
    auto trx = std::make_shared<Transaction>(nonce, 1, 0, 1000000, dev::fromHex(samples::greeter_contract_code), sk);
    auto result = advance({trx}, {false, false, true});
  }
  auto account = SUT->get_account(addr);
  ASSERT_EQ(account->nonce, nonce + 1);
  auto trx =
      std::make_shared<Transaction>(account->nonce, 1, 0, 1000000, dev::fromHex(samples::greeter_contract_code), sk);
  auto result = advance({trx});
}

TEST_F(FinalChainTest, new_contract_address) {
  auto new_contract_address = [](u256 nonce, const addr_t& sender) {
    return dev::right160(dev::sha3(dev::rlpList(sender, nonce)));
  };
  {
    const auto& sender = addr_t("0xbc3f916f3384eb088b2c662f59aca594a5b25b02");
    // https://rinkeby.etherscan.io/tx/0x2c4d922f7031584ade06b04aa661c6d045482450c36c1c844848adafca29c026
    // from: 0xbc3f916f3384eb088b2c662f59aca594a5b25b02 nonce:58 created: 0x313312e14cbdad86d616debd37e0ecf0b3dfef03
    // https://rinkeby.etherscan.io/tx/0x0923ba99c0839b9ef761e1e61b7b7f20eb9d3fd48a955ae34e591c9e27e0dcce
    // from: 0xbc3f916f3384eb088b2c662f59aca594a5b25b02 nonce:59 created: 0x22f95efe25ff7dce8ed5066acff5572f9f1683e8
    // https://rinkeby.etherscan.io/tx/0x555b5fa200f768da0df1c7141321b76251c45d63aeba8d2c840fa046128d92a6
    // from: 0xbc3f916f3384eb088b2c662f59aca594a5b25b02 nonce:60 created: 0x2109b75cca2094f5df48a7a2f8a4514b521038bc
    std::map<uint8_t, addr_t> nonce_and_address = {
        {58, addr_t("0x313312e14cbdad86d616debd37e0ecf0b3dfef03")},
        {59, addr_t("0x22f95efe25ff7dce8ed5066acff5572f9f1683e8")},
        {60, addr_t("0x2109b75cca2094f5df48a7a2f8a4514b521038bc")},
    };

    for (const auto& p : nonce_and_address) {
      ASSERT_EQ(new_contract_address(p.first, sender), p.second);
    }
  }

  auto sender_keys = dev::KeyPair::create();
  const auto& addr = sender_keys.address();
  const auto& sk = sender_keys.secret();
  cfg.genesis.state.initial_balances = {};
  cfg.genesis.state.initial_balances[addr] = 100000;
  init();

  auto nonce = 0;
  {
    auto trx = std::make_shared<Transaction>(nonce++, 0, 0, 1000000, dev::fromHex(samples::greeter_contract_code), sk);
    auto result = advance({trx});
    auto contract_addr = result->trx_receipts[0].new_contract_address;
    ASSERT_EQ(contract_addr, new_contract_address(trx->getNonce(), addr));
  }

  // skip few transactions, but new contract address should be still correct
  {
    nonce = 5;
    auto trx = std::make_shared<Transaction>(nonce++, 0, 0, 1000000, dev::fromHex(samples::greeter_contract_code), sk);
    auto result = advance({trx});
    auto contract_addr = result->trx_receipts[0].new_contract_address;
    ASSERT_EQ(contract_addr, new_contract_address(trx->getNonce(), addr));
  }
}

TEST_F(FinalChainTest, failed_transaction_fee) {
  auto sender_keys = dev::KeyPair::create();
  auto gas = 30000;

  const auto& receiver = dev::KeyPair::create().address();
  const auto& addr = sender_keys.address();
  const auto& sk = sender_keys.secret();
  cfg.genesis.state.initial_balances = {};
  cfg.genesis.state.initial_balances[addr] = 100000;
  init();
  auto trx1 = std::make_shared<Transaction>(1, 100, 1, gas, dev::bytes(), sk, receiver);
  auto trx2 = std::make_shared<Transaction>(2, 100, 1, gas, dev::bytes(), sk, receiver);
  auto trx3 = std::make_shared<Transaction>(3, 100, 1, gas, dev::bytes(), sk, receiver);
  auto trx2_1 = std::make_shared<Transaction>(2, 101, 1, gas, dev::bytes(), sk, receiver);

  advance({trx1});
  auto blk = SUT->block_header(expected_blk_num);
  auto proposer_balance = SUT->getBalance(blk->author);
  EXPECT_EQ(proposer_balance.first, 21000);
  advance({trx2});
  advance({trx3});

  {
    // low nonce trx should fail and consume all gas
    auto balance_before = SUT->get_account(addr)->balance;
    advance({trx2_1}, {false, false, true});
    auto receipt = SUT->transaction_receipt(trx2_1->getHash());
    EXPECT_EQ(receipt->gas_used, gas);
    EXPECT_EQ(balance_before - SUT->get_account(addr)->balance, receipt->gas_used * trx2_1->getGasPrice());
  }
  {
    // transaction gas is bigger then current account balance. Use closest int as gas used and decrease sender balance
    // by gas_used * gas_price
    ASSERT_GE(gas, SUT->get_account(addr)->balance);
    auto balance_before = SUT->get_account(addr)->balance;
    auto gas_price = 3;
    auto trx4 = std::make_shared<Transaction>(4, 100, gas_price, gas, dev::bytes(), sk, receiver);
    advance({trx4}, {false, false, true});
    auto receipt = SUT->transaction_receipt(trx4->getHash());
    EXPECT_GT(balance_before % gas_price, 0);
    EXPECT_EQ(receipt->gas_used, balance_before / gas_price);
    EXPECT_EQ(SUT->get_account(addr)->balance, balance_before % gas_price);
  }
}

TEST_F(FinalChainTest, revert_reason) {
  // contract TestRevert {
  //   function test(bool arg) public pure {
  //       require(arg, "arg required");
  //   }
  // }
  const auto test_contract_code =
      "608060405234801561001057600080fd5b506101ac806100206000396000f3fe608060405234801561001057600080fd5b50600436106100"
      "2b5760003560e01c806336091dff14610030575b600080fd5b61004a600480360381019061004591906100cc565b61004c565b005b806100"
      "8c576040517f08c379a000000000000000000000000000000000000000000000000000000000815260040161008390610156565b60405180"
      "910390fd5b50565b600080fd5b60008115159050919050565b6100a981610094565b81146100b457600080fd5b50565b6000813590506100"
      "c6816100a0565b92915050565b6000602082840312156100e2576100e161008f565b5b60006100f0848285016100b7565b91505092915050"
      "565b600082825260208201905092915050565b7f617267207265717569726564000000000000000000000000000000000000000060008201"
      "5250565b6000610140600c836100f9565b915061014b8261010a565b602082019050919050565b6000602082019050818103600083015261"
      "016f81610133565b905091905056fea2646970667358221220846c5a92aab30dade0d92661a25b1fd6ba9a914fd114f2f264c2003b5abdda"
      "db64736f6c63430008120033";
  auto sender_keys = dev::KeyPair::create();
  const auto& from = sender_keys.address();
  const auto& sk = sender_keys.secret();
  cfg.genesis.state.initial_balances = {};
  cfg.genesis.state.initial_balances[from] = u256("10000000000000000000000");
  init();

  net::rpc::eth::EthParams eth_rpc_params;
  eth_rpc_params.chain_id = cfg.genesis.chain_id;
  eth_rpc_params.gas_limit = cfg.genesis.dag.gas_limit;
  eth_rpc_params.final_chain = SUT;
  auto eth_json_rpc = net::rpc::eth::NewEth(std::move(eth_rpc_params));

  auto nonce = 0;
  auto trx1 = std::make_shared<Transaction>(nonce++, 0, 0, TEST_TX_GAS_LIMIT, dev::fromHex(test_contract_code), sk);
  auto result = advance({trx1});
  auto test_contract_addr = result->trx_receipts[0].new_contract_address;
  EXPECT_EQ(test_contract_addr, dev::right160(dev::sha3(dev::rlpList(from, 0))));
  auto call_data = "0x36091dff0000000000000000000000000000000000000000000000000000000000000000";
  {
    Json::Value est(Json::objectValue);
    est["to"] = dev::toHex(*test_contract_addr);
    est["from"] = dev::toHex(from);
    est["data"] = call_data;
    EXPECT_THROW_WITH(dev::jsToInt(eth_json_rpc->eth_estimateGas(est)), std::exception,
                      "evm: execution reverted: arg required");
    EXPECT_THROW_WITH(eth_json_rpc->eth_call(est, "latest"), std::exception, "evm: execution reverted: arg required");

    auto gas = 100000;
    auto trx = std::make_shared<Transaction>(2, 0, 1, gas, dev::fromHex(call_data), sk, test_contract_addr);
    auto result = advance({trx}, {0, 0, 1});
    auto receipt = result->trx_receipts.front();
    ASSERT_EQ(receipt.status_code, 0);  // failed
    ASSERT_GT(gas, receipt.gas_used);   // we aren't spending all gas in such cases
  }
}

TEST_F(FinalChainTest, incorrect_estimation_regress) {
  // contract Receiver {
  //     uint256 public receivedETH;
  //     receive() external payable {
  //         receivedETH += msg.value;
  //     }
  // }
  const auto receiver_contract_code =
      "608060405234801561001057600080fd5b5061012d806100206000396000f3fe608060405260043610601f5760003560e01c8063820bec9d"
      "14603f57603a565b36603a57346000808282546032919060a4565b925050819055005b600080fd5b348015604a57600080fd5b5060516065"
      "565b604051605c919060de565b60405180910390f35b60005481565b6000819050919050565b7f4e487b7100000000000000000000000000"
      "000000000000000000000000000000600052601160045260246000fd5b600060ad82606b565b915060b683606b565b925082820190508082"
      "111560cb5760ca6075565b5b92915050565b60d881606b565b82525050565b600060208201905060f1600083018460d1565b9291505056fe"
      "a264697066735822122099ea1faf8b41cec96834060f2daaea3ae5c03561e110bdcf5a74ce041ddb497164736f6c63430008120033";

  // contract SendFunction {
  //     function send(address to) external payable {
  //         (bool success,) = to.call{value: msg.value}("");
  //         if (!success) {
  //             revert("Failed to send ETH");
  //         }
  //     }
  // }
  const auto sender_contract_code =
      "608060405234801561001057600080fd5b50610278806100206000396000f3fe60806040526004361061001e5760003560e01c80633e58c5"
      "8c14610023575b600080fd5b61003d60048036038101906100389190610152565b61003f565b005b60008173ffffffffffffffffffffffff"
      "ffffffffffffffff1634604051610065906101b0565b60006040518083038185875af1925050503d80600081146100a2576040519150601f"
      "19603f3d011682016040523d82523d6000602084013e6100a7565b606091505b50509050806100eb576040517f08c379a000000000000000"
      "00000000000000000000000000000000000000000081526004016100e290610222565b60405180910390fd5b5050565b600080fd5b600073"
      "ffffffffffffffffffffffffffffffffffffffff82169050919050565b600061011f826100f4565b9050919050565b61012f81610114565b"
      "811461013a57600080fd5b50565b60008135905061014c81610126565b92915050565b600060208284031215610168576101676100ef565b"
      "5b60006101768482850161013d565b91505092915050565b600081905092915050565b50565b600061019a60008361017f565b91506101a5"
      "8261018a565b600082019050919050565b60006101bb8261018d565b9150819050919050565b600082825260208201905092915050565b7f"
      "4661696c656420746f2073656e64204554480000000000000000000000000000600082015250565b600061020c6012836101c5565b915061"
      "0217826101d6565b602082019050919050565b6000602082019050818103600083015261023b816101ff565b905091905056fea264697066"
      "73582212205fd48a05d31cae1309b1a3bb8fe678c4bfee4cd28079acd90056ad228e18d82864736f6c63430008120033";

  auto sender_keys = dev::KeyPair::create();
  const auto& from = sender_keys.address();
  const auto& sk = sender_keys.secret();
  cfg.genesis.state.initial_balances = {};
  cfg.genesis.state.initial_balances[from] = u256("10000000000000000000000");
  // disable balances check as we have internal transfer
  assume_only_toplevel_transfers = false;
  init();

  net::rpc::eth::EthParams eth_rpc_params;
  eth_rpc_params.chain_id = cfg.genesis.chain_id;
  eth_rpc_params.gas_limit = cfg.genesis.dag.gas_limit;
  eth_rpc_params.final_chain = SUT;
  auto eth_json_rpc = net::rpc::eth::NewEth(std::move(eth_rpc_params));

  auto nonce = 0;
  auto trx1 = std::make_shared<Transaction>(nonce++, 0, 0, TEST_TX_GAS_LIMIT, dev::fromHex(receiver_contract_code), sk);
  auto trx2 = std::make_shared<Transaction>(nonce++, 0, 0, TEST_TX_GAS_LIMIT, dev::fromHex(sender_contract_code), sk);
  auto result = advance({trx1, trx2});
  auto receiver_contract_addr = result->trx_receipts[0].new_contract_address;
  auto sender_contract_addr = result->trx_receipts[1].new_contract_address;
  EXPECT_EQ(receiver_contract_addr, dev::right160(dev::sha3(dev::rlpList(from, 0))));

  const auto call_data = "0x3e58c58c000000000000000000000000" + receiver_contract_addr->toString();
  const auto value = 10000;
  {
    Json::Value est(Json::objectValue);
    est["to"] = dev::toHex(*sender_contract_addr);
    est["from"] = dev::toHex(from);
    est["value"] = value;
    est["data"] = call_data;
    auto estimate = dev::jsToInt(eth_json_rpc->eth_estimateGas(est));
    est["gas"] = dev::toJS(estimate);
    eth_json_rpc->eth_call(est, "latest");
  }
}

<<<<<<< HEAD
TEST_F(FinalChainTest, get_logs_multiple_topics) {
  // contract Events {
  //     event Event1(uint256 indexed v1);
  //     event Event2(uint256 indexed v1,uint256 indexed v2);
  //     event Event3(uint256 indexed v1,uint256 indexed v2,uint256 indexed v3);
  //     function method1(uint256 v1) public {
  //         emit Event1(v1);
  //     }
  //     function method2(uint256 v1, uint256 v2) public {
  //         emit Event2(v1, v2);
  //     }
  //     function method3(uint256 v1, uint256 v2, uint256 v3) public {
  //         emit Event3(v1, v2, v3);
  //     }
  // }
  const auto events_contract_code =
      "608060405234801561001057600080fd5b50610261806100206000396000f3fe608060405234801561001057600080fd5b50600436106100"
      "415760003560e01c8063110d99ed14610046578063d6f7f2a114610062578063ffcd960e1461007e575b600080fd5b610060600480360381"
      "019061005b919061016b565b61009a565b005b61007c60048036038101906100779190610198565b6100ca565b005b610098600480360381"
      "019061009391906101d8565b6100fc565b005b807f04474795f5b996ff80cb47c148d4c5ccdbe09ef27551820caa9c2f8ed149cce3604051"
      "60405180910390a250565b80827f6a822560072e19c1981d3d3bb11e5954a77efa0caf306eb08d053f37de0040ba60405160405180910390"
      "a35050565b8082847fac279a174af532aabe2bdfe61037bff7cfa74374d4d24034e97609940e4e2ac960405160405180910390a450505056"
      "5b600080fd5b6000819050919050565b61014881610135565b811461015357600080fd5b50565b6000813590506101658161013f565b9291"
      "5050565b60006020828403121561018157610180610130565b5b600061018f84828501610156565b91505092915050565b60008060408385"
      "0312156101af576101ae610130565b5b60006101bd85828601610156565b92505060206101ce85828601610156565b915050925092905056"
      "5b6000806000606084860312156101f1576101f0610130565b5b60006101ff86828701610156565b93505060206102108682870161015656"
      "5b925050604061022186828701610156565b915050925092509256fea264697066735822122005a8bf7a7bc842378d30f7446847533e0b35"
      "074e5453f29fe8762c0eb4d6f4ba64736f6c63430008120033";

  auto sender_keys = dev::KeyPair::create();
  const auto& from = sender_keys.address();
  const auto& sk = sender_keys.secret();
  cfg.genesis.state.initial_balances = {};
  cfg.genesis.state.initial_balances[from] = u256("10000000000000000000000");
  init();

  net::rpc::eth::EthParams eth_rpc_params;
  eth_rpc_params.chain_id = cfg.genesis.chain_id;
  eth_rpc_params.gas_limit = cfg.genesis.dag.gas_limit;
  eth_rpc_params.final_chain = SUT;
  auto eth_json_rpc = net::rpc::eth::NewEth(std::move(eth_rpc_params));

  auto nonce = 0;

  auto trx1 = std::make_shared<Transaction>(nonce++, 0, 0, TEST_TX_GAS_LIMIT, dev::fromHex(events_contract_code), sk);
  auto result = advance({trx1});
  auto contract_addr = result->trx_receipts[0].new_contract_address;

  auto to_call_param = [](uint64_t v) -> std::string {
    auto str = std::to_string(v);
    return std::string(64 - str.size(), '0') + str;
  };
  auto make_call_trx = [&](const std::string& method, const std::vector<uint64_t>& params) {
    auto params_str = std::accumulate(params.begin(), params.end(), std::string(),
                                      [&](const std::string& r, uint64_t p) { return r + to_call_param(p); });
    return std::make_shared<Transaction>(nonce++, 0, 0, TEST_TX_GAS_LIMIT, dev::fromHex(method + params_str), sk,
                                         contract_addr);
  };
  auto method1 = "0x110d99ed";
  auto method2 = "0xd6f7f2a1";
  auto method3 = "0xffcd960e";
  auto topic1 = "0x04474795f5b996ff80cb47c148d4c5ccdbe09ef27551820caa9c2f8ed149cce3";
  auto topic2 = "0x6a822560072e19c1981d3d3bb11e5954a77efa0caf306eb08d053f37de0040ba";

  auto from_block = expected_blk_num;
  {
    auto trx = make_call_trx(method1, {1});
    advance({trx}, {true});
  }
  {
    auto trx = make_call_trx(method1, {2});
    advance({trx}, {true});
  }
  {
    auto trx = make_call_trx(method2, {1, 2});
    advance({trx}, {true});
  }
  {
    auto trx = make_call_trx(method3, {1, 2, 3});
    advance({trx}, {true});
  }
  {
    Json::Value topics{Json::arrayValue};
    topics.append(topic1);
    topics.append(topic2);
    Json::Value logs_obj(Json::objectValue);
    logs_obj["fromBlock"] = dev::toJS(from_block);
    logs_obj["address"] = contract_addr->toString();
    logs_obj["topics"] = Json::Value(Json::arrayValue);
    logs_obj["topics"].append(topics);
    auto res = eth_json_rpc->eth_getLogs(logs_obj);
    ASSERT_EQ(res.size(), 3);
  }
}

TEST_F(FinalChainTest, topics_size_limit) {
  init();

  net::rpc::eth::EthParams eth_rpc_params;
  eth_rpc_params.chain_id = cfg.genesis.chain_id;
  eth_rpc_params.gas_limit = cfg.genesis.dag.gas_limit;
  eth_rpc_params.final_chain = SUT;
  auto eth_json_rpc = net::rpc::eth::NewEth(std::move(eth_rpc_params));

  Json::Value logs_obj(Json::objectValue);
  logs_obj["topics"] = Json::Value(Json::arrayValue);
  logs_obj["topics"].append("1");
  logs_obj["topics"].append("2");
  logs_obj["topics"].append("3");
  logs_obj["topics"].append("4");
  eth_json_rpc->eth_getLogs(logs_obj);
  logs_obj["topics"].append("5");
  logs_obj["topics"].append("6");
  EXPECT_THROW(eth_json_rpc->eth_getLogs(logs_obj), jsonrpc::JsonRpcException);
}

=======
>>>>>>> f46d3b2c
TEST_F(FinalChainTest, fee_rewards_distribution) {
  auto sender_keys = dev::KeyPair::create();
  auto gas = 30000;

  const auto& receiver = dev::KeyPair::create().address();
  const auto& addr = sender_keys.address();
  const auto& sk = sender_keys.secret();
  cfg.genesis.state.initial_balances = {};
  cfg.genesis.state.initial_balances[addr] = 100000;
  init();
  const auto gas_price = 1;
  auto trx1 = std::make_shared<Transaction>(1, 100, gas_price, gas, dev::bytes(), sk, receiver);

  auto res = advance({trx1});
  auto gas_used = res->trx_receipts.front().gas_used;
  auto blk = SUT->block_header(expected_blk_num);
  auto proposer_balance = SUT->getBalance(blk->author);
  EXPECT_EQ(proposer_balance.first, gas_used * gas_price);
}

// This test should be last as state_api isn't destructed correctly because of exception
TEST_F(FinalChainTest, initial_validator_exceed_maximum_stake) {
  const dev::KeyPair key = dev::KeyPair::create();
  const dev::KeyPair validator_key = dev::KeyPair::create();
  const auto [vrf_key, _] = taraxa::vrf_wrapper::getVrfKeyPair();
  fillConfigForGenesisTests(key.address());

  state_api::ValidatorInfo validator{validator_key.address(), key.address(), vrf_key, 0, "", "", {}};
  validator.delegations.emplace(key.address(), cfg.genesis.state.dpos.validator_maximum_stake);
  validator.delegations.emplace(validator_key.address(), cfg.genesis.state.dpos.minimum_deposit);
  cfg.genesis.state.dpos.initial_validators.emplace_back(validator);

  EXPECT_THROW(init(), std::exception);
}

}  // namespace taraxa::final_chain

TARAXA_TEST_MAIN({})<|MERGE_RESOLUTION|>--- conflicted
+++ resolved
@@ -609,7 +609,6 @@
   }
 }
 
-<<<<<<< HEAD
 TEST_F(FinalChainTest, get_logs_multiple_topics) {
   // contract Events {
   //     event Event1(uint256 indexed v1);
@@ -726,8 +725,6 @@
   EXPECT_THROW(eth_json_rpc->eth_getLogs(logs_obj), jsonrpc::JsonRpcException);
 }
 
-=======
->>>>>>> f46d3b2c
 TEST_F(FinalChainTest, fee_rewards_distribution) {
   auto sender_keys = dev::KeyPair::create();
   auto gas = 30000;
