--- conflicted
+++ resolved
@@ -1,10 +1,11 @@
-#include "final_chain/final_chain.hpp"
+#include "chain/final_chain.hpp"
+
+#include <libdevcore/TrieHash.h>
 
 #include <optional>
 #include <vector>
 
-#include "config/chain_config.hpp"
-#include "final_chain/TrieCommon.h"
+#include "chain/chain_config.hpp"
 #include "util_test/gtest.hpp"
 
 namespace taraxa::final_chain {
@@ -16,7 +17,7 @@
 };
 
 struct FinalChainTest : WithDataDir {
-  shared_ptr<DB> db = DB::make(data_dir / "db");
+  shared_ptr<DbStorage> db{new DbStorage(data_dir / "db")};
   FinalChain::Config cfg = ChainConfig::predefined().final_chain;
   unique_ptr<FinalChain> SUT;
   bool assume_only_toplevel_transfers = true;
@@ -35,29 +36,27 @@
   }
 
   auto advance(Transactions const& trxs, advance_check_opts opts = {}) {
+    auto batch = db->createWriteBatch();
     auto author = addr_t::random();
     uint64_t timestamp = chrono::high_resolution_clock::now().time_since_epoch().count();
-    auto result = SUT->finalize(batch, author, timestamp, trxs);
+    auto result = SUT->advance(batch, author, timestamp, trxs);
+    db->commitWriteBatch(batch);
+    SUT->advance_confirm();
     ++expected_blk_num;
     auto const& blk_h = result.new_header;
-    EXPECT_EQ(blk_h.hash(), SUT->block_header()->hash);
-    EXPECT_EQ(blk_h.parentHash(), SUT->block_header(expected_blk_num - 1)->hash);
+    EXPECT_EQ(blk_h.hash(), SUT->get_last_block()->hash());
+    EXPECT_EQ(blk_h.parentHash(), SUT->blockHeader(expected_blk_num - 1).hash());
     EXPECT_EQ(blk_h.number(), expected_blk_num);
     EXPECT_EQ(blk_h.author(), author);
     EXPECT_EQ(blk_h.timestamp(), timestamp);
     EXPECT_EQ(result.receipts.size(), trxs.size());
     EXPECT_EQ(blk_h.transactionsRoot(),
               trieRootOver(
-                  trxs.size(), [&](auto i) { return dev::rlp(i); }, [&](auto i) { return *trxs[i].rlp(); }));
+                  trxs.size(), [&](auto i) { return rlp(i); }, [&](auto i) { return trxs[i].rlp(); }));
     EXPECT_EQ(blk_h.receiptsRoot(),
               trieRootOver(
-<<<<<<< HEAD
-                  trxs.size(), [&](auto i) { return dev::rlp(i); }, [&](auto i) { return result.receipts[i].rlp(); }));
-    EXPECT_EQ(blk_h.gasLimit(), std::numeric_limits<uint64_t>::max());
-=======
                   trxs.size(), [&](auto i) { return rlp(i); }, [&](auto i) { return result.receipts[i].rlp(); }));
     EXPECT_EQ(blk_h.gasLimit(), ((uint64_t)1 << 53) - 1);
->>>>>>> 14b5f829
     EXPECT_EQ(blk_h.extraData(), bytes());
     EXPECT_EQ(blk_h.nonce(), Nonce());
     EXPECT_EQ(blk_h.difficulty(), 0);
@@ -69,15 +68,16 @@
     unordered_set<addr_t> all_addrs_w_changed_balance;
     for (size_t i = 0; i < trxs.size(); ++i) {
       auto const& trx = trxs[i];
-      auto r = *SUT->transaction_receipt(trx.getHash());
-      EXPECT_EQ(*trx.rlp(), db->getTransaction(trx.getHash())->rlp());
-      if (assume_only_toplevel_transfers && trx.getValue() != 0 && r.status_code == 1) {
-        auto const& sender = trx.getSender();
-        auto const& sender_bal = expected_balances[sender] -= trx.getValue();
-        auto const& receiver = !trx.getReceiver() ? *r.new_contract_address : *trx.getReceiver();
+      auto const& r = result.receipts[i];
+      EXPECT_EQ(r.rlp(), SUT->transactionReceipt(trx.sha3()).rlp());
+      EXPECT_EQ(trx.rlp(), SUT->transaction(trx.sha3()).rlp());
+      if (assume_only_toplevel_transfers && trx.value() != 0 && r.statusCode() == 1) {
+        auto const& sender = trx.from();
+        auto const& sender_bal = expected_balances[sender] -= trx.value();
+        auto const& receiver = trx.isCreation() ? r.contractAddress() : trx.to();
         all_addrs_w_changed_balance.insert(sender);
         all_addrs_w_changed_balance.insert(receiver);
-        auto const& receiver_bal = expected_balances[receiver] += trx.getValue();
+        auto const& receiver_bal = expected_balances[receiver] += trx.value();
         if (SUT->get_account(sender)->CodeSize == 0) {
           expected_balance_changes[sender] = sender_bal;
         }
@@ -85,25 +85,28 @@
           expected_balance_changes[receiver] = receiver_bal;
         }
       }
+      EXPECT_TRUE(r.hasStatusCode());
       if (!opts.dont_assume_all_trx_success) {
-        EXPECT_EQ(r.status_code, 1);
+        EXPECT_EQ(r.statusCode(), 1);
       }
       if (!opts.dont_assume_no_logs) {
-        EXPECT_EQ(r.logs.size(), 0);
+        EXPECT_EQ(r.log().size(), 0);
         EXPECT_EQ(r.bloom(), LogBloom());
       }
       expected_block_log_bloom |= r.bloom();
-      EXPECT_EQ(r.new_contract_address, result.state_transition_result.ExecutionResults[i].NewContractAddr);
-      EXPECT_EQ(r.from(), trx.getSender());
-      EXPECT_EQ(r.blk_n(), blk_h.hash());
-      EXPECT_EQ(r.blockNumber(), blk_h.number());
-      EXPECT_EQ(r.transactionIndex(), i);
-      EXPECT_EQ(r.hash(), trx.getHash());
-      EXPECT_EQ(r.to(), trx.getReceiver().value_or(ZeroAddress));
-      EXPECT_EQ(r.bloom(), r.bloom());
-      EXPECT_EQ(r.status_code, r.statusCode());
-      EXPECT_EQ(r.gas_used, result.state_transition_result.ExecutionResults[i].GasUsed);
-      EXPECT_EQ(r.gas_used,
+      auto r_from_db = SUT->localisedTransactionReceipt(trxs[i].sha3());
+      EXPECT_EQ(r_from_db.contractAddress(), result.state_transition_result.ExecutionResults[i].NewContractAddr);
+      EXPECT_EQ(r_from_db.from(), trx.from());
+      EXPECT_EQ(r_from_db.blockHash(), blk_h.hash());
+      EXPECT_EQ(r_from_db.blockNumber(), blk_h.number());
+      EXPECT_EQ(r_from_db.transactionIndex(), i);
+      EXPECT_EQ(r_from_db.hash(), trx.sha3());
+      EXPECT_EQ(r_from_db.to(), trx.to());
+      EXPECT_EQ(r_from_db.bloom(), r.bloom());
+      EXPECT_TRUE(r_from_db.hasStatusCode());
+      EXPECT_EQ(r_from_db.statusCode(), r.statusCode());
+      EXPECT_EQ(r_from_db.gasUsed(), result.state_transition_result.ExecutionResults[i].GasUsed);
+      EXPECT_EQ(r_from_db.gasUsed(),
                 i == 0 ? r.cumulativeGasUsed() : r.cumulativeGasUsed() - result.receipts[i - 1].cumulativeGasUsed());
     }
     expected_block_log_bloom.shiftBloom<3>(sha3(blk_h.author().ref()));
@@ -115,15 +118,6 @@
       }
     }
     return result;
-  }
-
-  template <class T, class U>
-  static h256 trieRootOver(uint _itemCount, T const& _getKey, U const& _getValue) {
-    dev::BytesMap m;
-    for (uint i = 0; i < _itemCount; ++i) {
-      m[_getKey(i)] = _getValue(i);
-    }
-    return hash256(m);
   }
 };
 
@@ -199,7 +193,7 @@
       "03ea91906103ee565b5090565b61041091905b8082111561040c57600081600090555060"
       "01016103f4565b5090565b9056fea264697066735822122004585b83cf41cfb8af886165"
       "0679892acca0561c1a8ab45ce31c7fdb15a67b7764736f6c63430006080033";
-  Transaction trx(0, 100, 0, 0, dev::fromHex(contract_deploy_code), sk);
+  dev::eth::Transaction trx(100, 0, 0, dev::fromHex(contract_deploy_code), 0, sk);
   auto result = advance({trx});
   auto contract_addr = result.state_transition_result.ExecutionResults[0].NewContractAddr;
   auto greet = [&] {
@@ -221,13 +215,13 @@
             "000000000000000000000000000000000000000000000000000000000000000548"
             "656c6c6f000000000000000000000000000000000000000000000000000000");
   {
-    Transaction trx(0, 11, 0, 0,
-                    // setGreeting("Hola")
-                    dev::fromHex("0xa4136862000000000000000000000000000000000000000000000000"
-                                 "00000000000000200000000000000000000000000000000000000000000"
-                                 "000000000000000000004486f6c61000000000000000000000000000000"
-                                 "00000000000000000000000000"),
-                    sk, contract_addr);
+    dev::eth::Transaction trx(11, 0, 0, contract_addr,
+                              // setGreeting("Hola")
+                              dev::fromHex("0xa4136862000000000000000000000000000000000000000000000000"
+                                           "00000000000000200000000000000000000000000000000000000000000"
+                                           "000000000000000000004486f6c61000000000000000000000000000000"
+                                           "00000000000000000000000000"),
+                              0, sk);
     advance({trx});
   }
   ASSERT_EQ(greet(),
@@ -251,29 +245,29 @@
   init();
   constexpr auto TRX_GAS = 100000;
   advance({
-      {0, 13, 0, TRX_GAS, {}, keys[10].secret(), keys[10].address()},
-      {0, 11300, 0, TRX_GAS, {}, keys[102].secret(), keys[44].address()},
-      {0, 1040, 0, TRX_GAS, {}, keys[122].secret(), keys[50].address()},
+      {13, 0, TRX_GAS, keys[10].address(), {}, 0, keys[10].secret()},
+      {11300, 0, TRX_GAS, keys[44].address(), {}, 0, keys[102].secret()},
+      {1040, 0, TRX_GAS, keys[50].address(), {}, 0, keys[122].secret()},
   });
   advance({});
   advance({
-      {0, 0, 0, TRX_GAS, {}, keys[2].secret(), keys[1].address()},
-      {0, 131, 0, TRX_GAS, {}, keys[133].secret(), keys[133].address()},
-  });
-  advance({
-      {0, 100441, 0, TRX_GAS, {}, keys[177].secret(), keys[431].address()},
-      {0, 2300, 0, TRX_GAS, {}, keys[131].secret(), keys[343].address()},
-      {0, 130, 0, TRX_GAS, {}, keys[11].secret(), keys[23].address()},
+      {0, 0, TRX_GAS, keys[1].address(), {}, 0, keys[2].secret()},
+      {131, 0, TRX_GAS, keys[133].address(), {}, 0, keys[133].secret()},
+  });
+  advance({
+      {100441, 0, TRX_GAS, keys[431].address(), {}, 0, keys[177].secret()},
+      {2300, 0, TRX_GAS, keys[343].address(), {}, 0, keys[131].secret()},
+      {130, 0, TRX_GAS, keys[23].address(), {}, 0, keys[11].secret()},
   });
   advance({});
   advance({
-      {0, 100431, 0, TRX_GAS, {}, keys[135].secret(), keys[232].address()},
-      {0, 13411, 0, TRX_GAS, {}, keys[112].secret(), keys[34].address()},
-      {0, 130, 0, TRX_GAS, {}, keys[133].secret(), keys[233].address()},
-      {0, 343434, 0, TRX_GAS, {}, keys[13].secret(), keys[213].address()},
-      {0, 131313, 0, TRX_GAS, {}, keys[405].secret(), keys[344].address()},
-      {0, 143430, 0, TRX_GAS, {}, keys[331].secret(), keys[420].address()},
-      {0, 1313145, 0, TRX_GAS, {}, keys[345].secret(), keys[134].address()},
+      {100431, 0, TRX_GAS, keys[232].address(), {}, 0, keys[135].secret()},
+      {13411, 0, TRX_GAS, keys[34].address(), {}, 0, keys[112].secret()},
+      {130, 0, TRX_GAS, keys[233].address(), {}, 0, keys[133].secret()},
+      {343434, 0, TRX_GAS, keys[213].address(), {}, 0, keys[13].secret()},
+      {131313, 0, TRX_GAS, keys[344].address(), {}, 0, keys[405].secret()},
+      {143430, 0, TRX_GAS, keys[420].address(), {}, 0, keys[331].secret()},
+      {1313145, 0, TRX_GAS, keys[134].address(), {}, 0, keys[345].secret()},
   });
 }
 
