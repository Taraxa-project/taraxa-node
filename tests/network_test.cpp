#include "network/network.hpp"

#include <gtest/gtest.h>

#include <atomic>
#include <iostream>
#include <vector>

#include "common/static_init.hpp"
#include "consensus/block_proposer.hpp"
#include "consensus/pbft_manager.hpp"
#include "dag/dag.hpp"
#include "logger/log.hpp"
#include "util/lazy.hpp"
#include "util_test/samples.hpp"
#include "util_test/util.hpp"

namespace taraxa::core_tests {

const unsigned NUM_TRX = 10;
auto g_secret = Lazy([] {
  return dev::Secret("3800b2875669d9b2053c1aff9224ecfdc411423aac5b5a73d7a45ced1c3b9dcd",
                     dev::Secret::ConstructFromStringType::FromHex);
});
auto node_key = dev::KeyPair(g_secret);

auto g_trx_samples = Lazy([] { return samples::createMockTrxSamples(0, NUM_TRX); });
auto g_signed_trx_samples = Lazy([] { return samples::createSignedTrxSamples(0, NUM_TRX, g_secret); });

const unsigned NUM_TRX2 = 200;
auto g_secret2 = Lazy([] {
  return dev::Secret("3800b2875669d9b2053c1aff9224ecfdc411423aac5b5a73d7a45ced1c3b9dcd",
                     dev::Secret::ConstructFromStringType::FromHex);
});
auto g_trx_samples2 = Lazy([] { return samples::createMockTrxSamples(0, NUM_TRX2); });
auto g_signed_trx_samples2 = Lazy([] { return samples::createSignedTrxSamples(0, NUM_TRX2, g_secret2); });
auto three_default_configs = Lazy([] { return make_node_cfgs(3); });
auto g_conf1 = Lazy([] { return three_default_configs[0]; });
auto g_conf2 = Lazy([] { return three_default_configs[1]; });
auto g_conf3 = Lazy([] { return three_default_configs[2]; });

struct NetworkTest : BaseTest {};

// Test creates two Network setup and verifies sending block
// between is successfull
TEST_F(NetworkTest, transfer_block) {
  std::unique_ptr<Network> nw1(new taraxa::Network(g_conf1->network));
  std::unique_ptr<Network> nw2(new taraxa::Network(g_conf2->network));

  nw1->start();
  nw2->start();
  DagBlock blk(blk_hash_t(1111), 0, {blk_hash_t(222), blk_hash_t(333), blk_hash_t(444)},
               {g_signed_trx_samples[0].getHash(), g_signed_trx_samples[1].getHash()}, sig_t(7777), blk_hash_t(888),
               addr_t(999));

  std::vector<taraxa::bytes> transactions;
  transactions.emplace_back(*g_signed_trx_samples[0].rlp());
  transactions.emplace_back(*g_signed_trx_samples[1].rlp());
  nw2->onNewTransactions(transactions);

  taraxa::thisThreadSleepForSeconds(1);

  for (auto i = 0; i < 1; ++i) {
    nw2->sendBlock(nw1->getNodeId(), blk);
  }

  std::cout << "Waiting packages for 10 seconds ..." << std::endl;

  for (int i = 0; i < 100; i++) {
    if (nw1->getReceivedBlocksCount()) break;
    taraxa::thisThreadSleepForMilliSeconds(100);
  }
  nw2 = nullptr;
  unsigned long long num_received = nw1->getReceivedBlocksCount();
  nw1 = nullptr;
  ASSERT_EQ(1, num_received);
}

// Test creates two Network setup and verifies sending blocks
// between is successfull
TEST_F(NetworkTest, transfer_lot_of_blocks) {
  auto node_cfgs = make_node_cfgs<20, true>(2);
  auto nodes = launch_nodes(node_cfgs);

  std::vector<std::shared_ptr<DagBlock>> dag_blocks;
  std::vector<trx_hash_t> trx_hashes;
  std::vector<taraxa::bytes> trx_bytes;

  // creating a lot of trxs
  auto trxs = samples::createSignedTrxSamples(0, 1500, g_secret);
  for (const auto& trx : trxs) {
    trx_bytes.emplace_back(*trx.rlp());
    trx_hashes.push_back(trx.getHash());
  }

  // creating lot of non valid blocks just for size
  for (int i = 0; i < 100; ++i) {
    DagBlock blk(blk_hash_t(1111 + i), 0, {blk_hash_t(222 + i), blk_hash_t(333 + i), blk_hash_t(444 + i)}, trx_hashes,
                 sig_t(7777 + i), blk_hash_t(888 + i), addr_t(999 + i));
    dag_blocks.emplace_back(std::make_shared<DagBlock>(blk));
  }

  // add one valid as last
  auto dag_genesis = nodes[1]->getConfig().chain.dag_genesis_block.getHash();
  vdf_sortition::VdfConfig vdf_config(node_cfgs[1].chain.vdf);
  vdf_sortition::VdfSortition vdf(vdf_config, node_key.address(), nodes[1]->getVrfSecretKey(), getRlpBytes(1));
  vdf.computeVdfSolution(vdf_config, dag_genesis.asBytes());
  DagBlock blk(dag_genesis, 1, {}, {samples::createSignedTrxSamples(0, 1, g_secret)[0].getHash()}, vdf,
               nodes[1]->getSecretKey());

  auto block_hash = blk.getHash();
  dag_blocks.emplace_back(std::make_shared<DagBlock>(blk));

  nodes[0]->getNetwork()->onNewTransactions(std::move(trx_bytes));
  taraxa::thisThreadSleepForSeconds(1);
  nodes[0]->getNetwork()->sendBlocks(nodes[1]->getNetwork()->getNodeId(), std::move(dag_blocks));

  std::cout << "Waiting Sync ..." << std::endl;
  wait({5s, 300ms},
       [&](auto& ctx) { WAIT_EXPECT_NE(ctx, nodes[1]->getDagBlockManager()->getDagBlock(block_hash), nullptr) });
}

TEST_F(NetworkTest, send_pbft_block) {
  auto node_cfgs = make_node_cfgs<5>(2);
  auto nodes = launch_nodes(node_cfgs, 1);
  auto nw1 = nodes[0]->getNetwork();
  auto nw2 = nodes[1]->getNetwork();

  auto pbft_block = make_simple_pbft_block(blk_hash_t(1), 2);
  uint64_t chain_size = 111;

  nw2->sendPbftBlock(nw1->getNodeId(), pbft_block, chain_size);

  auto node2_id = nw2->getNodeId();
  EXPECT_HAPPENS({10s, 200ms},
                 [&](auto& ctx) { WAIT_EXPECT_EQ(ctx, nw1->getPeer(node2_id)->pbft_chain_size_, chain_size) });
}

// Test creates two Network setup and verifies sending transaction
// between is successfull
TEST_F(NetworkTest, transfer_transaction) {
  std::unique_ptr<Network> nw1(new taraxa::Network(g_conf1->network));
  std::unique_ptr<Network> nw2(new taraxa::Network(g_conf2->network));

  nw1->start();
  nw2->start();
  std::vector<taraxa::bytes> transactions;
  transactions.push_back(*g_signed_trx_samples[0].rlp());
  transactions.push_back(*g_signed_trx_samples[1].rlp());
  transactions.push_back(*g_signed_trx_samples[2].rlp());

  taraxa::thisThreadSleepForSeconds(1);

  nw2->sendTransactions(nw1->getNodeId(), transactions);

  std::cout << "Waiting packages for 10 seconds ..." << std::endl;

  for (int i = 0; i < 10; i++) {
    if (nw1->getReceivedTransactionsCount()) break;
    taraxa::thisThreadSleepForSeconds(1);
  }

  nw2 = nullptr;
  unsigned long long num_received = nw1->getReceivedTransactionsCount();
  nw1 = nullptr;
  ASSERT_EQ(3, num_received);
}

// Test verifies saving network to a file and restoring it from a file
// is successfull. Once restored from the file it is able to reestablish
// connections even with boot nodes down
TEST_F(NetworkTest, save_network) {
  std::filesystem::remove_all("/tmp/nw2");
  std::filesystem::remove_all("/tmp/nw3");
  auto key2 = dev::KeyPair::create();
  auto key3 = dev::KeyPair::create();
  {
    std::shared_ptr<Network> nw1(new taraxa::Network(g_conf1->network));
    std::shared_ptr<Network> nw2(new taraxa::Network(g_conf2->network, "/tmp/nw2", key2));
    std::shared_ptr<Network> nw3(new taraxa::Network(g_conf3->network, "/tmp/nw3", key3));

    nw1->start();
    nw2->start();
    nw3->start();

    for (int i = 0; i < 45; i++) {
      taraxa::thisThreadSleepForSeconds(1);
      if (2 == nw1->getPeerCount() && 2 == nw2->getPeerCount() && 2 == nw3->getPeerCount()) break;
    }

    ASSERT_EQ(2, nw1->getPeerCount());
    ASSERT_EQ(2, nw2->getPeerCount());
    ASSERT_EQ(2, nw3->getPeerCount());
  }

  std::shared_ptr<Network> nw2(new taraxa::Network(g_conf2->network, "/tmp/nw2", key2));
  std::shared_ptr<Network> nw3(new taraxa::Network(g_conf3->network, "/tmp/nw3", key3));
  nw2->start();
  nw3->start();

  for (int i = 0; i < 20; i++) {
    taraxa::thisThreadSleepForSeconds(1);
    if (1 == nw2->getPeerCount() && 1 == nw3->getPeerCount()) break;
  }

  ASSERT_EQ(1, nw2->getPeerCount());
  ASSERT_EQ(1, nw3->getPeerCount());
}

// Test creates one node with testnet network ID and one node with main ID and verifies that connection fails
TEST_F(NetworkTest, node_network_id) {
  auto node_cfgs = make_node_cfgs(2);
  {
    auto node_cfgs_ = node_cfgs;
    node_cfgs_[0].network.network_id = 1;
    node_cfgs_[1].network.network_id = 1;
    auto nodes = launch_nodes(node_cfgs_);
  }
  {
    auto conf1 = node_cfgs[0];
    conf1.network.network_id = 1;
    FullNode::Handle node1(conf1, true);

    auto conf2 = node_cfgs[1];
    conf2.network.network_id = 2;
    FullNode::Handle node2(conf2, true);

    taraxa::thisThreadSleepForMilliSeconds(1000);
    EXPECT_EQ(node1->getNetwork()->getPeerCount(), 0);
    EXPECT_EQ(node2->getNetwork()->getPeerCount(), 0);
  }
}

// Test creates a DAG on one node and verifies that the second node syncs with it and that the resulting DAG on the
// other end is the same
TEST_F(NetworkTest, node_sync) {
  auto node_cfgs = make_node_cfgs<5>(2);
  FullNode::Handle node1(node_cfgs[0], true);
  // Stop PBFT manager
  node1->getPbftManager()->stop();

  // Allow node to start up
  taraxa::thisThreadSleepForMilliSeconds(1000);

  std::vector<DagBlock> blks;
  // Generate DAG blocks
  auto dag_genesis = node1->getConfig().chain.dag_genesis_block.getHash();
  auto sk = node1->getSecretKey();
  auto vrf_sk = node1->getVrfSecretKey();
  vdf_sortition::VdfConfig vdf_config(node_cfgs[0].chain.vdf);

  auto propose_level = 1;
  vdf_sortition::VdfSortition vdf1(vdf_config, node_key.address(), vrf_sk, getRlpBytes(propose_level));
  vdf1.computeVdfSolution(vdf_config, dag_genesis.asBytes());
  DagBlock blk1(dag_genesis, propose_level, {}, {}, vdf1, sk);

  propose_level = 2;
  vdf_sortition::VdfSortition vdf2(vdf_config, node_key.address(), vrf_sk, getRlpBytes(propose_level));
  vdf2.computeVdfSolution(vdf_config, blk1.getHash().asBytes());
  DagBlock blk2(blk1.getHash(), propose_level, {}, {}, vdf2, sk);

  propose_level = 3;
  vdf_sortition::VdfSortition vdf3(vdf_config, node_key.address(), vrf_sk, getRlpBytes(propose_level));
  vdf3.computeVdfSolution(vdf_config, blk2.getHash().asBytes());
  DagBlock blk3(blk2.getHash(), propose_level, {}, {}, vdf3, sk);

  propose_level = 4;
  vdf_sortition::VdfSortition vdf4(vdf_config, node_key.address(), vrf_sk, getRlpBytes(propose_level));
  vdf4.computeVdfSolution(vdf_config, blk3.getHash().asBytes());
  DagBlock blk4(blk3.getHash(), propose_level, {}, {}, vdf4, sk);

  propose_level = 5;
  vdf_sortition::VdfSortition vdf5(vdf_config, node_key.address(), vrf_sk, getRlpBytes(propose_level));
  vdf5.computeVdfSolution(vdf_config, blk4.getHash().asBytes());
  DagBlock blk5(blk4.getHash(), propose_level, {}, {}, vdf5, sk);

  propose_level = 6;
  vdf_sortition::VdfSortition vdf6(vdf_config, node_key.address(), vrf_sk, getRlpBytes(propose_level));
  vdf6.computeVdfSolution(vdf_config, blk5.getHash().asBytes());
  DagBlock blk6(blk5.getHash(), propose_level, {blk4.getHash(), blk3.getHash()}, {}, vdf6, sk);

  blks.push_back(blk6);
  blks.push_back(blk5);
  blks.push_back(blk4);
  blks.push_back(blk3);
  blks.push_back(blk2);
  blks.push_back(blk1);

  for (size_t i = 0; i < blks.size(); ++i) {
    node1->getDagBlockManager()->insertBlock(blks[i]);
  }

  EXPECT_HAPPENS({30s, 500ms}, [&](auto& ctx) {
    WAIT_EXPECT_EQ(ctx, node1->getNumReceivedBlocks(), blks.size())
    WAIT_EXPECT_EQ(ctx, node1->getDagManager()->getNumVerticesInDag().first, 7)
    WAIT_EXPECT_EQ(ctx, node1->getDagManager()->getNumEdgesInDag().first, 8)
  });

  FullNode::Handle node2(node_cfgs[1], true);

  std::cout << "Waiting Sync..." << std::endl;
  EXPECT_HAPPENS({45s, 1500ms}, [&](auto& ctx) {
    WAIT_EXPECT_EQ(ctx, node2->getNumReceivedBlocks(), blks.size())
    WAIT_EXPECT_EQ(ctx, node2->getDagManager()->getNumVerticesInDag().first, 7)
    WAIT_EXPECT_EQ(ctx, node2->getDagManager()->getNumEdgesInDag().first, 8)
  });
}

// Test creates a PBFT chain on one node and verifies
// that the second node syncs with it and that the resulting
// chain on the other end is the same
TEST_F(NetworkTest, node_pbft_sync) {
  auto node_cfgs = make_node_cfgs<20>(2);
  FullNode::Handle node1(node_cfgs[0], true);

  // Stop PBFT manager and executor for syncing test
  node1->getPbftManager()->stop();

  auto db1 = node1->getDB();
  auto pbft_chain1 = node1->getPbftChain();

  auto dag_genesis = node1->getConfig().chain.dag_genesis_block.getHash();
  auto sk = node1->getSecretKey();
  auto vrf_sk = node1->getVrfSecretKey();
  vdf_sortition::VdfConfig vdf_config(node_cfgs[0].chain.vdf);
  auto batch = db1->createWriteBatch();

  // generate first PBFT block sample
  blk_hash_t prev_block_hash(0);
  uint64_t period = 1;
  addr_t beneficiary(987);

  level_t level = 1;
  vdf_sortition::VdfSortition vdf1(vdf_config, node_key.address(), vrf_sk, getRlpBytes(level));
  vdf1.computeVdfSolution(vdf_config, dag_genesis.asBytes());
  DagBlock blk1(dag_genesis, 1, {}, {}, vdf1, sk);
  node1->getDagBlockManager()->insertBlock(blk1);

  PbftBlock pbft_block1(prev_block_hash, blk1.getHash(), period, beneficiary, node1->getSecretKey());
  batch.putFinalizedDagBlockHashesByAnchor(pbft_block1.getPivotDagBlockHash(), {pbft_block1.getPivotDagBlockHash()});
  std::vector<Vote> votes_for_pbft_blk1;
  votes_for_pbft_blk1.emplace_back(
      node1->getPbftManager()->generateVote(pbft_block1.getBlockHash(), cert_vote_type, 1, 3, 0));
  std::cout << "Generate 1 vote for first PBFT block" << std::endl;
  // Add cert votes in DB
<<<<<<< HEAD
  batch.addPbftCertVotes(pbft_block1.getBlockHash(), votes_for_pbft_blk1);
=======
  db1->addCertVotesToBatch(pbft_block1.getBlockHash(), votes_for_pbft_blk1, batch);
>>>>>>> 14b5f829
  // Add PBFT block in DB
  batch.addPbftBlock(pbft_block1);
  // Update period_pbft_block in DB
  batch.addPbftBlockPeriod(period, pbft_block1.getBlockHash());
  // Update pbft chain
  pbft_chain1->updatePbftChain(pbft_block1.getBlockHash());
  // Update PBFT chain head block
  blk_hash_t pbft_chain_head_hash = pbft_chain1->getHeadHash();
  std::string pbft_chain_head_str = pbft_chain1->getJsonStr();
<<<<<<< HEAD
  batch.addPbftHead(pbft_chain_head_hash, pbft_chain_head_str);
  batch.commit();
  int expect_pbft_chain_size = 1;
=======
  db1->addPbftHeadToBatch(pbft_chain_head_hash, pbft_chain_head_str, batch);
  db1->commitWriteBatch(batch);
  uint64_t expect_pbft_chain_size = 1;
>>>>>>> 14b5f829
  EXPECT_EQ(node1->getPbftChain()->getPbftChainSize(), expect_pbft_chain_size);

  // generate second PBFT block sample
  prev_block_hash = pbft_block1.getBlockHash();

  level = 2;
  vdf_sortition::VdfSortition vdf2(vdf_config, node_key.address(), vrf_sk, getRlpBytes(level));
  vdf2.computeVdfSolution(vdf_config, blk1.getHash().asBytes());
  DagBlock blk2(blk1.getHash(), 2, {}, {}, vdf2, sk);
  node1->getDagBlockManager()->insertBlock(blk2);

  batch = db1->createWriteBatch();
  period = 2;
  beneficiary = addr_t(654);
  PbftBlock pbft_block2(prev_block_hash, blk2.getHash(), 2, beneficiary, node1->getSecretKey());
  batch.putFinalizedDagBlockHashesByAnchor(pbft_block2.getPivotDagBlockHash(), {pbft_block2.getPivotDagBlockHash()});

  std::vector<Vote> votes_for_pbft_blk2;
  votes_for_pbft_blk2.emplace_back(
      node1->getPbftManager()->generateVote(pbft_block2.getBlockHash(), cert_vote_type, 2, 3, 0));
  std::cout << "Generate 1 vote for second PBFT block" << std::endl;
  // node1 put block2 into pbft chain and store into DB
  // Add cert votes in DB
<<<<<<< HEAD
  batch.addPbftCertVotes(pbft_block2.getBlockHash(), votes_for_pbft_blk2);
=======
  db1->addCertVotesToBatch(pbft_block2.getBlockHash(), votes_for_pbft_blk2, batch);
>>>>>>> 14b5f829
  // Add PBFT block in DB
  batch.addPbftBlock(pbft_block2);
  // Update period_pbft_block in DB
  batch.addPbftBlockPeriod(period, pbft_block2.getBlockHash());
  // Update pbft chain
  pbft_chain1->updatePbftChain(pbft_block2.getBlockHash());
  // Update PBFT chain head block
  pbft_chain_head_hash = pbft_chain1->getHeadHash();
  pbft_chain_head_str = pbft_chain1->getJsonStr();
  batch.addPbftHead(pbft_chain_head_hash, pbft_chain_head_str);
  batch.commit();
  expect_pbft_chain_size = 2;
  EXPECT_EQ(node1->getPbftChain()->getPbftChainSize(), expect_pbft_chain_size);

  FullNode::Handle node2(node_cfgs[1], true);
  std::shared_ptr<Network> nw1 = node1->getNetwork();
  std::shared_ptr<Network> nw2 = node2->getNetwork();
  const int node_peers = 1;
  bool checkpoint_passed = false;
  const int timeout_val = 60;
  for (auto i = 0; i < timeout_val; i++) {
    // test timeout is 60 seconds
    if (nw1->getPeerCount() == node_peers && nw2->getPeerCount() == node_peers) {
      checkpoint_passed = true;
      break;
    }
    taraxa::thisThreadSleepForMilliSeconds(1000);
  }
  if (checkpoint_passed == false) {
    std::cout << "Timeout reached after " << timeout_val << " seconds..." << std::endl;
    ASSERT_EQ(node_peers, nw1->getPeerCount());
    ASSERT_EQ(node_peers, nw2->getPeerCount());
  }

  std::cout << "Waiting Sync for max 2 minutes..." << std::endl;
  for (int i = 0; i < 1200; i++) {
    if (node2->getPbftChain()->getPbftChainSize() == expect_pbft_chain_size) {
      break;
    }
    taraxa::thisThreadSleepForMilliSeconds(100);
  }
  EXPECT_EQ(node2->getPbftChain()->getPbftChainSize(), expect_pbft_chain_size);
  std::shared_ptr<PbftChain> pbft_chain2 = node2->getPbftChain();
  blk_hash_t second_pbft_block_hash = pbft_chain2->getLastPbftBlockHash();
  EXPECT_EQ(second_pbft_block_hash, pbft_block2.getBlockHash());
  blk_hash_t first_pbft_block_hash = pbft_chain2->getPbftBlockInChain(second_pbft_block_hash).getPrevBlockHash();
  EXPECT_EQ(first_pbft_block_hash, pbft_block1.getBlockHash());
}

TEST_F(NetworkTest, node_pbft_sync_without_enough_votes) {
  auto node_cfgs = make_node_cfgs<20>(2);
  FullNode::Handle node1(node_cfgs[0], true);

  // Stop PBFT manager and executor for syncing test
  node1->getPbftManager()->stop();

  auto db1 = node1->getDB();
  auto pbft_chain1 = node1->getPbftChain();

  auto dag_genesis = node1->getConfig().chain.dag_genesis_block.getHash();
  auto sk = node1->getSecretKey();
  auto vrf_sk = node1->getVrfSecretKey();
  vdf_sortition::VdfConfig vdf_config(node_cfgs[0].chain.vdf);
  auto batch = db1->createWriteBatch();

  // generate first PBFT block sample
  blk_hash_t prev_block_hash(0);
  uint64_t period = 1;
  addr_t beneficiary(876);
  level_t level = 1;
  vdf_sortition::VdfSortition vdf1(vdf_config, node_key.address(), vrf_sk, getRlpBytes(level));
  vdf1.computeVdfSolution(vdf_config, dag_genesis.asBytes());
  DagBlock blk1(dag_genesis, 1, {}, {}, vdf1, sk);
  node1->getDagBlockManager()->insertBlock(blk1);

  PbftBlock pbft_block1(prev_block_hash, blk1.getHash(), period, beneficiary, node1->getSecretKey());
  batch.putFinalizedDagBlockHashesByAnchor(pbft_block1.getPivotDagBlockHash(), {pbft_block1.getPivotDagBlockHash()});
  std::vector<Vote> votes_for_pbft_blk1;
  votes_for_pbft_blk1.emplace_back(
      node1->getPbftManager()->generateVote(pbft_block1.getBlockHash(), cert_vote_type, 1, 3, 0));
  std::cout << "Generate 1 vote for first PBFT block" << std::endl;
  // Add cert votes in DB
<<<<<<< HEAD
  batch.addPbftCertVotes(pbft_block1.getBlockHash(), votes_for_pbft_blk1);
=======
  db1->addCertVotesToBatch(pbft_block1.getBlockHash(), votes_for_pbft_blk1, batch);
>>>>>>> 14b5f829
  // Add PBFT block in DB
  batch.addPbftBlock(pbft_block1);
  // Update period_pbft_block in DB
  batch.addPbftBlockPeriod(period, pbft_block1.getBlockHash());
  // Update pbft chain
  pbft_chain1->updatePbftChain(pbft_block1.getBlockHash());
  // Update PBFT chain head block
  blk_hash_t pbft_chain_head_hash = pbft_chain1->getHeadHash();
  std::string pbft_chain_head_str = pbft_chain1->getJsonStr();
  batch.addPbftHead(pbft_chain_head_hash, pbft_chain_head_str);
  batch.commit();
  int expect_pbft_chain_size = 1;
  EXPECT_EQ(node1->getPbftChain()->getPbftChainSize(), expect_pbft_chain_size);

  // generate second PBFT block sample
  prev_block_hash = pbft_block1.getBlockHash();
  period = 2;
  beneficiary = addr_t(543);
  level = 2;
  vdf_sortition::VdfSortition vdf2(vdf_config, node_key.address(), vrf_sk, getRlpBytes(level));
  vdf2.computeVdfSolution(vdf_config, blk1.getHash().asBytes());
  DagBlock blk2(blk1.getHash(), 2, {}, {}, vdf2, sk);
  node1->getDagBlockManager()->insertBlock(blk2);

  batch = db1->createWriteBatch();
  period = 2;
  beneficiary = addr_t(654);

  PbftBlock pbft_block2(prev_block_hash, blk2.getHash(), period, beneficiary, node1->getSecretKey());
  batch.putFinalizedDagBlockHashesByAnchor(pbft_block2.getPivotDagBlockHash(), {pbft_block2.getPivotDagBlockHash()});
  std::cout << "Use fake votes for the second PBFT block" << std::endl;
  // node1 put block2 into pbft chain and use fake votes storing into DB (malicious player)
  // Add fake votes in DB
<<<<<<< HEAD
  batch.addPbftCertVotes(pbft_block2.getBlockHash(), votes_for_pbft_blk1);
=======
  db1->addCertVotesToBatch(pbft_block2.getBlockHash(), votes_for_pbft_blk1, batch);
>>>>>>> 14b5f829
  // Add PBFT block in DB
  batch.addPbftBlock(pbft_block2);
  // Update period_pbft_block in DB
  batch.addPbftBlockPeriod(period, pbft_block2.getBlockHash());
  // Update pbft chain
  pbft_chain1->updatePbftChain(pbft_block2.getBlockHash());
  // Update PBFT chain head block
  pbft_chain_head_hash = pbft_chain1->getHeadHash();
  pbft_chain_head_str = pbft_chain1->getJsonStr();
  batch.addPbftHead(pbft_chain_head_hash, pbft_chain_head_str);
  batch.commit();
  expect_pbft_chain_size = 2;
  EXPECT_EQ(node1->getPbftChain()->getPbftChainSize(), expect_pbft_chain_size);

  FullNode::Handle node2(node_cfgs[1], true);
  std::shared_ptr<Network> nw1 = node1->getNetwork();
  std::shared_ptr<Network> nw2 = node2->getNetwork();
  const int node_peers = 1;
  bool checkpoint_passed = false;
  const int timeout_val = 60;
  for (auto i = 0; i < timeout_val; i++) {
    // test timeout is 60 seconds
    if (nw1->getPeerCount() == node_peers && nw2->getPeerCount() == node_peers) {
      checkpoint_passed = true;
      break;
    }
    taraxa::thisThreadSleepForMilliSeconds(1000);
  }
  if (checkpoint_passed == false) {
    std::cout << "Timeout reached after " << timeout_val << " seconds..." << std::endl;
    ASSERT_EQ(node_peers, nw1->getPeerCount());
    ASSERT_EQ(node_peers, nw2->getPeerCount());
  }

  std::cout << "Waiting Sync for max 1 minutes..." << std::endl;
  uint64_t sync_pbft_chain_size = 1;
  for (int i = 0; i < 600; i++) {
    if (node2->getPbftChain()->getPbftChainSize() >= sync_pbft_chain_size) {
      break;
    }
    taraxa::thisThreadSleepForMilliSeconds(100);
  }
  EXPECT_EQ(node2->getPbftChain()->getPbftChainSize(), sync_pbft_chain_size);
  std::shared_ptr<PbftChain> pbft_chain2 = node2->getPbftChain();
  blk_hash_t last_pbft_block_hash = pbft_chain2->getLastPbftBlockHash();
  EXPECT_EQ(last_pbft_block_hash, pbft_block1.getBlockHash());
}

// Test PBFT next votes sycning when node is behind of PBFT round with peer
TEST_F(NetworkTest, pbft_next_votes_sync_in_behind_round) {
  auto node_cfgs = make_node_cfgs<20>(2);
  FullNode::Handle node1(node_cfgs[0], true);

  // Stop PBFT manager, that will place vote
  std::shared_ptr<PbftManager> pbft_mgr1 = node1->getPbftManager();
  pbft_mgr1->stop();

  // Generate 3 next votes
  std::vector<Vote> next_votes;
  uint64_t round = 1;
  size_t step = 5;
  size_t weighted_index;
  for (auto i = 0; i < 3; i++) {
    blk_hash_t voted_pbft_block_hash(i % 2);  // Next votes could vote on 2 values
    PbftVoteTypes type = next_vote_type;
    weighted_index = i;
    Vote vote = pbft_mgr1->generateVote(voted_pbft_block_hash, type, round, step, weighted_index);
    next_votes.emplace_back(vote);
  }

  // Update next votes bundle and set PBFT round
  auto pbft_2t_plus_1 = 1;
  node1->getNextVotesManager()->update(next_votes, pbft_2t_plus_1);
  pbft_mgr1->setPbftRound(2);  // Make sure node2 PBFT round is less than node1

  FullNode::Handle node2(node_cfgs[1], true);
  // Stop PBFT manager, that will place vote
  std::shared_ptr<PbftManager> pbft_mgr2 = node2->getPbftManager();
  pbft_mgr2->stop();

  std::shared_ptr<Network> nw1 = node1->getNetwork();
  std::shared_ptr<Network> nw2 = node2->getNetwork();
  // Wait node1 and node2 connect to each other
  unsigned node_peers = 1;
  for (int i = 0; i < 300; i++) {
    // test timeout is 30 seconds
    if (nw1->getPeerCount() == node_peers && nw2->getPeerCount() == node_peers) {
      break;
    }
    taraxa::thisThreadSleepForMilliSeconds(100);
  }
  EXPECT_EQ(nw1->getPeerCount(), 1);
  EXPECT_EQ(nw2->getPeerCount(), 1);

  node2->getVoteManager()->clearUnverifiedVotesTable();

  auto expect_size = next_votes.size();
  auto node2_vote_mgr = node2->getVoteManager();
  auto node2_next_votes_size = node2_vote_mgr->getUnverifiedVotesSize();
  // Wait 6 PBFT lambda time for sending network status
  auto sleep_time = node_cfgs[1].chain.pbft.lambda_ms_min * 6;
  for (auto i = 0; i < 10; i++) {
    if (node2_next_votes_size == expect_size) {
      break;
    }

    taraxa::thisThreadSleepForMilliSeconds(sleep_time);
    node2_next_votes_size = node2_vote_mgr->getUnverifiedVotesSize();
  }
  EXPECT_EQ(node2_next_votes_size, expect_size);
}

// Test PBFT next votes sycning when node has same PBFT round with peer, but has less previous round next votes size
TEST_F(NetworkTest, pbft_next_votes_sync_in_same_round_1) {
  auto pbft_2t_plus_1 = 2;

  auto node_cfgs = make_node_cfgs<20>(2);
  FullNode::Handle node1(node_cfgs[0], true);

  // Stop PBFT manager, that will place vote
  std::shared_ptr<PbftManager> pbft_mgr1 = node1->getPbftManager();
  pbft_mgr1->stop();

  // Generate 4 next votes for noode1
  std::vector<Vote> next_votes1;
  uint64_t round = 0;
  size_t step = 5;
  size_t weighted_index;
  for (auto i = 0; i < 4; i++) {
    blk_hash_t voted_pbft_block_hash1(i % 2);  // Next votes could vote on 2 values
    PbftVoteTypes type = next_vote_type;
    weighted_index = i;
    Vote vote = pbft_mgr1->generateVote(voted_pbft_block_hash1, type, round, step, weighted_index);
    next_votes1.emplace_back(vote);
  }

  // Update next votes bundle
  node1->getNextVotesManager()->update(next_votes1, pbft_2t_plus_1);

  FullNode::Handle node2(node_cfgs[1], true);
  // Stop PBFT manager, that will place vote
  std::shared_ptr<PbftManager> pbft_mgr2 = node2->getPbftManager();
  pbft_mgr2->stop();
  // Make sure node2 has same PBFT round with node1, default PBFT round is 1

  // Generate 2 same next votes with node1, voted same value on NULL_BLOCK_HASH
  blk_hash_t voted_pbft_block_hash2(0);
  std::vector<Vote> next_votes2;
  for (auto i = 0; i < 2; i++) {
    PbftVoteTypes type = next_vote_type;
    weighted_index = i * 2;  // NULL_BLOCK_HASH is weighted_index at 0 and 2
    Vote vote = pbft_mgr1->generateVote(voted_pbft_block_hash2, type, round, step, weighted_index);
    next_votes2.emplace_back(vote);
  }

  // Update next votes bundle
  node2->getNextVotesManager()->update(next_votes2, pbft_2t_plus_1);

  // Set PBFT previous round 2t+1 for syncing
  auto pbft_previous_round = 0;
  node2->getDB()->savePbft2TPlus1(pbft_previous_round, pbft_2t_plus_1);

  std::shared_ptr<Network> nw1 = node1->getNetwork();
  std::shared_ptr<Network> nw2 = node2->getNetwork();
  // Wait node1 and node2 connect to each other
  unsigned node_peers = 1;
  for (int i = 0; i < 300; i++) {
    // test timeout is 30 seconds
    if (nw1->getPeerCount() == node_peers && nw2->getPeerCount() == node_peers) {
      break;
    }
    taraxa::thisThreadSleepForMilliSeconds(100);
  }
  EXPECT_EQ(nw1->getPeerCount(), 1);
  EXPECT_EQ(nw2->getPeerCount(), 1);

  auto expect_size = next_votes2.size() + 2;
  auto node2_next_votes_mgr = node2->getNextVotesManager();
  auto node2_next_votes_size = node2_next_votes_mgr->getNextVotesSize();
  // Wait 6 PBFT lambda time for sending network status
  auto sleep_time = node_cfgs[1].chain.pbft.lambda_ms_min * 6;
  for (auto i = 0; i < 10; i++) {
    if (node2_next_votes_size == expect_size) {
      break;
    }

    taraxa::thisThreadSleepForMilliSeconds(sleep_time);
    node2_next_votes_size = node2_next_votes_mgr->getNextVotesSize();
  }
  EXPECT_EQ(node2_next_votes_size, expect_size);
}

// Test PBFT next votes sycning when node has same PBFT round with peer
TEST_F(NetworkTest, pbft_next_votes_sync_in_same_round_2) {
  auto pbft_2t_plus_1 = 3;

  auto node_cfgs = make_node_cfgs<20>(2);
  FullNode::Handle node1(node_cfgs[0], true);

  // Stop PBFT manager, that will place vote
  std::shared_ptr<PbftManager> pbft_mgr1 = node1->getPbftManager();
  pbft_mgr1->stop();

  // Generate 3 next votes for node1
  std::vector<Vote> next_votes1;
  blk_hash_t voted_pbft_block_hash1(blk_hash_t(0));
  uint64_t round = 0;
  size_t step = 5;
  size_t weighted_index;
  for (auto i = 0; i < 3; i++) {
    PbftVoteTypes type = next_vote_type;
    weighted_index = i;
    Vote vote = pbft_mgr1->generateVote(voted_pbft_block_hash1, type, round, step, weighted_index);
    next_votes1.emplace_back(vote);
  }

  auto next_votes_mgr1 = node1->getNextVotesManager();
  // Update node1 next votes bundle
  next_votes_mgr1->update(next_votes1, pbft_2t_plus_1);

  FullNode::Handle node2(node_cfgs[1], true);
  // Stop PBFT manager, that will place vote
  std::shared_ptr<PbftManager> pbft_mgr2 = node2->getPbftManager();
  pbft_mgr2->stop();
  // Make sure node2 has same PBFT round with node1, default PBFT round is 1

  // Generate 3 different next votes with node1
  std::vector<Vote> next_votes2;
  step = 6;
  blk_hash_t voted_pbft_block_hash2(blk_hash_t(2));
  for (auto i = 0; i < 3; i++) {
    PbftVoteTypes type = next_vote_type;
    weighted_index = i;
    Vote vote = pbft_mgr1->generateVote(voted_pbft_block_hash2, type, round, step, weighted_index);
    next_votes2.emplace_back(vote);
  }

  auto next_votes_mgr2 = node2->getNextVotesManager();
  // Update node2 next votes bundle
  next_votes_mgr2->update(next_votes2, pbft_2t_plus_1);

  // Set node2 PBFT previous round 2t+1 for networking
  auto pbft_previous_round = 0;
  node2->getDB()->savePbft2TPlus1(pbft_previous_round, pbft_2t_plus_1);

  std::shared_ptr<Network> nw1 = node1->getNetwork();
  std::shared_ptr<Network> nw2 = node2->getNetwork();
  // Wait node1 and node2 connect to each other
  unsigned node_peers = 1;
  for (int i = 0; i < 300; i++) {
    // test timeout is 30 seconds
    if (nw1->getPeerCount() == node_peers && nw2->getPeerCount() == node_peers) {
      break;
    }
    taraxa::thisThreadSleepForMilliSeconds(100);
  }
  EXPECT_EQ(nw1->getPeerCount(), 1);
  EXPECT_EQ(nw2->getPeerCount(), 1);

  // Node1 broadcast next votes1 to node2
  nw1->broadcastPreviousRoundNextVotesBundle();

  auto node2_expect_size = next_votes1.size() + next_votes2.size();
  for (auto _(0); _ < 600; ++_) {
    if (node2_expect_size == next_votes_mgr2->getNextVotesSize()) {
      break;
    }
    taraxa::thisThreadSleepForMilliSeconds(100);
  }

  // Expect node1 print out "ERROR: Cannot get PBFT 2t+1 in PBFT round 0"
  auto node1_next_votes_size = next_votes_mgr1->getNextVotesSize();
  auto node1_expect_size = next_votes1.size();
  EXPECT_EQ(node1_next_votes_size, node1_expect_size);

  auto node2_next_votes_size = next_votes_mgr2->getNextVotesSize();
  EXPECT_EQ(node2_next_votes_size, node2_expect_size);

  // Set node1 PBFT previous round 2t+1 for networking
  node1->getDB()->savePbft2TPlus1(pbft_previous_round, pbft_2t_plus_1);

  // Node2 broadcast updated next votes to node1
  nw2->broadcastPreviousRoundNextVotesBundle();

  node1_expect_size = next_votes1.size() + next_votes2.size();
  for (auto _(0); _ < 600; ++_) {
    if (node1_expect_size == next_votes_mgr1->getNextVotesSize()) {
      break;
    }
    taraxa::thisThreadSleepForMilliSeconds(100);
  }

  node1_next_votes_size = next_votes_mgr1->getNextVotesSize();
  EXPECT_EQ(node1_next_votes_size, node1_expect_size);
}

// Test creates a DAG on one node and verifies
// that the second node syncs with it and that the resulting
// DAG on the other end is the same
// Unlike the previous tests, this DAG contains blocks with transactions
// and verifies that the sync containing transactions is successful
TEST_F(NetworkTest, node_sync_with_transactions) {
  auto node_cfgs = make_node_cfgs<5>(2);
  FullNode::Handle node1(node_cfgs[0], true);

  std::vector<DagBlock> blks;
  // Generate DAG blocks
  auto dag_genesis = node1->getConfig().chain.dag_genesis_block.getHash();
  auto sk = node1->getSecretKey();
  auto vrf_sk = node1->getVrfSecretKey();
  vdf_sortition::VdfConfig vdf_config(node_cfgs[0].chain.vdf);
  auto propose_level = 1;
  vdf_sortition::VdfSortition vdf1(vdf_config, node_key.address(), vrf_sk, getRlpBytes(propose_level));
  vdf1.computeVdfSolution(vdf_config, dag_genesis.asBytes());
  DagBlock blk1(dag_genesis, propose_level, {}, {g_signed_trx_samples[0].getHash(), g_signed_trx_samples[1].getHash()},
                vdf1, sk);
  std::vector<Transaction> tr1({g_signed_trx_samples[0], g_signed_trx_samples[1]});

  propose_level = 2;
  vdf_sortition::VdfSortition vdf2(vdf_config, node_key.address(), vrf_sk, getRlpBytes(propose_level));
  vdf2.computeVdfSolution(vdf_config, blk1.getHash().asBytes());
  DagBlock blk2(blk1.getHash(), propose_level, {}, {g_signed_trx_samples[2].getHash()}, vdf2, sk);
  std::vector<Transaction> tr2({g_signed_trx_samples[2]});

  propose_level = 3;
  vdf_sortition::VdfSortition vdf3(vdf_config, node_key.address(), vrf_sk, getRlpBytes(propose_level));
  vdf3.computeVdfSolution(vdf_config, blk2.getHash().asBytes());
  DagBlock blk3(blk2.getHash(), propose_level, {}, {}, vdf3, sk);
  std::vector<Transaction> tr3;

  propose_level = 4;
  vdf_sortition::VdfSortition vdf4(vdf_config, node_key.address(), vrf_sk, getRlpBytes(propose_level));
  vdf4.computeVdfSolution(vdf_config, blk3.getHash().asBytes());
  DagBlock blk4(blk3.getHash(), propose_level, {},
                {g_signed_trx_samples[3].getHash(), g_signed_trx_samples[4].getHash()}, vdf4, sk);
  std::vector<Transaction> tr4({g_signed_trx_samples[3], g_signed_trx_samples[4]});

  propose_level = 5;
  vdf_sortition::VdfSortition vdf5(vdf_config, node_key.address(), vrf_sk, getRlpBytes(propose_level));
  vdf5.computeVdfSolution(vdf_config, blk4.getHash().asBytes());
  DagBlock blk5(blk4.getHash(), propose_level, {},
                {g_signed_trx_samples[5].getHash(), g_signed_trx_samples[6].getHash(),
                 g_signed_trx_samples[7].getHash(), g_signed_trx_samples[8].getHash()},
                vdf5, sk);
  std::vector<Transaction> tr5(
      {g_signed_trx_samples[5], g_signed_trx_samples[6], g_signed_trx_samples[7], g_signed_trx_samples[8]});

  propose_level = 6;
  vdf_sortition::VdfSortition vdf6(vdf_config, node_key.address(), vrf_sk, getRlpBytes(propose_level));
  vdf6.computeVdfSolution(vdf_config, blk5.getHash().asBytes());
  DagBlock blk6(blk5.getHash(), propose_level, {blk4.getHash(), blk3.getHash()}, {g_signed_trx_samples[9].getHash()},
                vdf6, sk);
  std::vector<Transaction> tr6({g_signed_trx_samples[9]});

  node1->getDagBlockManager()->insertBroadcastedBlockWithTransactions(blk6, tr6);
  node1->getDagBlockManager()->insertBroadcastedBlockWithTransactions(blk5, tr5);
  node1->getDagBlockManager()->insertBroadcastedBlockWithTransactions(blk4, tr4);
  node1->getDagBlockManager()->insertBroadcastedBlockWithTransactions(blk3, tr3);
  node1->getDagBlockManager()->insertBroadcastedBlockWithTransactions(blk2, tr2);
  node1->getDagBlockManager()->insertBroadcastedBlockWithTransactions(blk1, tr1);

  // To make sure blocks are stored before starting node 2
  taraxa::thisThreadSleepForMilliSeconds(1000);

  FullNode::Handle node2(node_cfgs[1], true);
  std::cout << "Waiting Sync for up to 20000 milliseconds ..." << std::endl;
  for (int i = 0; i < 40; i++) {
    taraxa::thisThreadSleepForMilliSeconds(1000);
    if (node2->getDagManager()->getNumVerticesInDag().first == 7 &&
        node2->getDagManager()->getNumEdgesInDag().first == 8)
      break;
  }

  // node1->drawGraph("dot.txt");
  EXPECT_EQ(node1->getNumReceivedBlocks(), 6);
  EXPECT_EQ(node1->getDagManager()->getNumVerticesInDag().first, 7);
  EXPECT_EQ(node1->getDagManager()->getNumEdgesInDag().first, 8);

  EXPECT_EQ(node2->getNumReceivedBlocks(), 6);
  EXPECT_EQ(node2->getDagManager()->getNumVerticesInDag().first, 7);
  EXPECT_EQ(node2->getDagManager()->getNumEdgesInDag().first, 8);
}

// Test creates a complex DAG on one node and verifies
// that the second node syncs with it and that the resulting
// DAG on the other end is the same
TEST_F(NetworkTest, node_sync2) {
  auto node_cfgs = make_node_cfgs<5>(2);
  FullNode::Handle node1(node_cfgs[0], true);

  std::vector<DagBlock> blks;
  // Generate DAG blocks
  auto dag_genesis = node1->getConfig().chain.dag_genesis_block.getHash();
  auto sk = node1->getSecretKey();
  auto vrf_sk = node1->getVrfSecretKey();
  vdf_sortition::VdfConfig vdf_config(node_cfgs[0].chain.vdf);
  auto transactions = samples::createSignedTrxSamples(0, NUM_TRX2, sk);
  // DAG block1
  auto propose_level = 1;
  vdf_sortition::VdfSortition vdf1(vdf_config, node_key.address(), vrf_sk, getRlpBytes(propose_level));
  vdf1.computeVdfSolution(vdf_config, dag_genesis.asBytes());
  DagBlock blk1(dag_genesis, propose_level, {}, {transactions[0].getHash(), transactions[1].getHash()}, vdf1, sk);
  std::vector<Transaction> tr1({transactions[0], transactions[1]});
  // DAG block2
  propose_level = 1;
  vdf_sortition::VdfSortition vdf2(vdf_config, node_key.address(), vrf_sk, getRlpBytes(propose_level));
  vdf2.computeVdfSolution(vdf_config, dag_genesis.asBytes());
  DagBlock blk2(dag_genesis, propose_level, {}, {transactions[2].getHash(), transactions[3].getHash()}, vdf2, sk);
  std::vector<Transaction> tr2({transactions[2], transactions[3]});
  // DAG block3
  propose_level = 2;
  vdf_sortition::VdfSortition vdf3(vdf_config, node_key.address(), vrf_sk, getRlpBytes(propose_level));
  vdf3.computeVdfSolution(vdf_config, blk1.getHash().asBytes());
  DagBlock blk3(blk1.getHash(), propose_level, {}, {transactions[4].getHash(), transactions[5].getHash()}, vdf3, sk);
  std::vector<Transaction> tr3({transactions[4], transactions[5]});
  // DAG block4
  propose_level = 3;
  vdf_sortition::VdfSortition vdf4(vdf_config, node_key.address(), vrf_sk, getRlpBytes(propose_level));
  vdf4.computeVdfSolution(vdf_config, blk3.getHash().asBytes());
  DagBlock blk4(blk3.getHash(), propose_level, {}, {transactions[6].getHash(), transactions[7].getHash()}, vdf4, sk);
  std::vector<Transaction> tr4({transactions[6], transactions[7]});
  // DAG block5
  propose_level = 2;
  vdf_sortition::VdfSortition vdf5(vdf_config, node_key.address(), vrf_sk, getRlpBytes(propose_level));
  vdf5.computeVdfSolution(vdf_config, blk2.getHash().asBytes());
  DagBlock blk5(blk2.getHash(), propose_level, {}, {transactions[8].getHash(), transactions[9].getHash()}, vdf5, sk);
  std::vector<Transaction> tr5({transactions[8], transactions[9]});
  // DAG block6
  propose_level = 2;
  vdf_sortition::VdfSortition vdf6(vdf_config, node_key.address(), vrf_sk, getRlpBytes(propose_level));
  vdf6.computeVdfSolution(vdf_config, blk1.getHash().asBytes());
  DagBlock blk6(blk1.getHash(), propose_level, {}, {transactions[10].getHash(), transactions[11].getHash()}, vdf6, sk);
  std::vector<Transaction> tr6({transactions[10], transactions[11]});
  // DAG block7
  propose_level = 3;
  vdf_sortition::VdfSortition vdf7(vdf_config, node_key.address(), vrf_sk, getRlpBytes(propose_level));
  vdf7.computeVdfSolution(vdf_config, blk6.getHash().asBytes());
  DagBlock blk7(blk6.getHash(), propose_level, {}, {transactions[12].getHash(), transactions[13].getHash()}, vdf7, sk);
  std::vector<Transaction> tr7({transactions[12], transactions[13]});
  // DAG block8
  propose_level = 4;
  vdf_sortition::VdfSortition vdf8(vdf_config, node_key.address(), vrf_sk, getRlpBytes(propose_level));
  vdf8.computeVdfSolution(vdf_config, blk1.getHash().asBytes());
  DagBlock blk8(blk1.getHash(), propose_level, {blk7.getHash()},
                {transactions[14].getHash(), transactions[15].getHash()}, vdf8, sk);
  std::vector<Transaction> tr8({transactions[14], transactions[15]});
  // DAG block9
  propose_level = 2;
  vdf_sortition::VdfSortition vdf9(vdf_config, node_key.address(), vrf_sk, getRlpBytes(propose_level));
  vdf9.computeVdfSolution(vdf_config, blk1.getHash().asBytes());
  DagBlock blk9(blk1.getHash(), propose_level, {}, {transactions[16].getHash(), transactions[17].getHash()}, vdf9, sk);
  std::vector<Transaction> tr9({transactions[16], transactions[17]});
  // DAG block10
  propose_level = 5;
  vdf_sortition::VdfSortition vdf10(vdf_config, node_key.address(), vrf_sk, getRlpBytes(propose_level));
  vdf10.computeVdfSolution(vdf_config, blk8.getHash().asBytes());
  DagBlock blk10(blk8.getHash(), propose_level, {}, {transactions[18].getHash(), transactions[19].getHash()}, vdf10,
                 sk);
  std::vector<Transaction> tr10({transactions[18], transactions[19]});
  // DAG block11
  propose_level = 3;
  vdf_sortition::VdfSortition vdf11(vdf_config, node_key.address(), vrf_sk, getRlpBytes(propose_level));
  vdf11.computeVdfSolution(vdf_config, blk3.getHash().asBytes());
  DagBlock blk11(blk3.getHash(), propose_level, {}, {transactions[20].getHash(), transactions[21].getHash()}, vdf11,
                 sk);
  std::vector<Transaction> tr11({transactions[20], transactions[21]});
  // DAG block12
  propose_level = 3;
  vdf_sortition::VdfSortition vdf12(vdf_config, node_key.address(), vrf_sk, getRlpBytes(propose_level));
  vdf12.computeVdfSolution(vdf_config, blk5.getHash().asBytes());
  DagBlock blk12(blk5.getHash(), propose_level, {}, {transactions[22].getHash(), transactions[23].getHash()}, vdf12,
                 sk);
  std::vector<Transaction> tr12({transactions[22], transactions[23]});

  blks.push_back(blk1);
  blks.push_back(blk2);
  blks.push_back(blk3);
  blks.push_back(blk4);
  blks.push_back(blk5);
  blks.push_back(blk6);
  blks.push_back(blk7);
  blks.push_back(blk8);
  blks.push_back(blk9);
  blks.push_back(blk10);
  blks.push_back(blk11);
  blks.push_back(blk12);

  std::vector<std::vector<Transaction>> trxs;
  trxs.push_back(tr1);
  trxs.push_back(tr2);
  trxs.push_back(tr3);
  trxs.push_back(tr4);
  trxs.push_back(tr5);
  trxs.push_back(tr6);
  trxs.push_back(tr7);
  trxs.push_back(tr8);
  trxs.push_back(tr9);
  trxs.push_back(tr10);
  trxs.push_back(tr11);
  trxs.push_back(tr12);

  for (size_t i = 0; i < blks.size(); ++i) {
    node1->getDagBlockManager()->insertBroadcastedBlockWithTransactions(blks[i], trxs[i]);
  }

  taraxa::thisThreadSleepForMilliSeconds(200);

  FullNode::Handle node2(node_cfgs[1], true);
  std::cout << "Waiting Sync for up to 40000 milliseconds ..." << std::endl;
  for (int i = 0; i < 400; i++) {
    taraxa::thisThreadSleepForMilliSeconds(100);
    if (node2->getDagManager()->getNumVerticesInDag().first == 13 &&
        node2->getDagManager()->getNumEdgesInDag().first == 13) {
      break;
    }
  }

  // node1->drawGraph("dot.txt");
  EXPECT_EQ(node1->getNumReceivedBlocks(), blks.size());
  EXPECT_EQ(node1->getDagManager()->getNumVerticesInDag().first, 13);
  EXPECT_EQ(node1->getDagManager()->getNumEdgesInDag().first, 13);

  EXPECT_EQ(node2->getNumReceivedBlocks(), blks.size());
  EXPECT_EQ(node2->getDagManager()->getNumVerticesInDag().first, 13);
  EXPECT_EQ(node2->getDagManager()->getNumEdgesInDag().first, 13);
}

// Test creates new transactions on one node and verifies
// that the second node receives the transactions
TEST_F(NetworkTest, node_transaction_sync) {
  auto node_cfgs = make_node_cfgs(2);
  auto nodes = launch_nodes(node_cfgs);
  auto& node1 = nodes[0];
  auto& node2 = nodes[1];

  std::vector<taraxa::bytes> transactions;
  for (auto const& t : *g_signed_trx_samples) {
    transactions.emplace_back(*t.rlp());
  }

  node1->getTransactionManager()->insertBroadcastedTransactions(transactions);

  std::cout << "Waiting Sync for 2000 milliseconds ..." << std::endl;
  taraxa::thisThreadSleepForMilliSeconds(2000);

  for (auto const& t : *g_signed_trx_samples) {
    EXPECT_TRUE(node2->getTransactionManager()->getTransaction(t.getHash()) != nullptr);
    if (node2->getTransactionManager()->getTransaction(t.getHash()) != nullptr) {
      EXPECT_EQ(t, node2->getTransactionManager()->getTransaction(t.getHash())->first);
    }
  }
}

// Test creates multiple nodes and creates new transactions in random time
// intervals on randomly selected nodes It verifies that the blocks created from
// these transactions which get created on random nodes are synced and the
// resulting DAG is the same on all nodes
TEST_F(NetworkTest, node_full_sync) {
  constexpr auto numberOfNodes = 5;
  auto node_cfgs = make_node_cfgs<20>(numberOfNodes);
  auto nodes = launch_nodes(slice(node_cfgs, 0, numberOfNodes - 1));

  std::random_device dev;
  std::mt19937 rng(dev());
  std::uniform_int_distribution<std::mt19937::result_type> distTransactions(1, 20);
  std::uniform_int_distribution<std::mt19937::result_type> distNodes(0, numberOfNodes - 2);  // range [0, 3]

  int counter = 0;
  std::vector<Transaction> ts;
  // Generate 50 transactions
  for (auto i = 0; i < 50; ++i) {
    ts.push_back(samples::TX_GEN->getWithRandomUniqueSender());
  }
  for (auto i = 0; i < 50; ++i) {
    std::vector<taraxa::bytes> transactions;
    transactions.emplace_back(*ts[i].rlp());
    nodes[distNodes(rng)]->getTransactionManager()->insertBroadcastedTransactions(transactions);
    thisThreadSleepForMilliSeconds(distTransactions(rng));
    counter++;
  }
  ASSERT_EQ(counter, 50);  // 50 transactions

  std::cout << "Waiting Sync ..." << std::endl;

  wait({60s, 500ms}, [&](auto& ctx) {
    // Check 4 nodes DAG syncing
    for (int j = 1; j < numberOfNodes - 1; j++) {
      if (ctx.fail_if(nodes[j]->getDagManager()->getNumVerticesInDag().first !=
                      nodes[0]->getDagManager()->getNumVerticesInDag().first)) {
        return;
      }
    }
  });

  bool dag_synced = true;
  auto node0_vertices = nodes[0]->getDagManager()->getNumVerticesInDag().first;
  cout << "node0 vertices " << node0_vertices << endl;
  for (int i(1); i < numberOfNodes - 1; i++) {
    auto node_vertices = nodes[i]->getDagManager()->getNumVerticesInDag().first;
    cout << "node" << i << " vertices " << node_vertices << endl;
    if (node_vertices != node0_vertices) {
      dag_synced = false;
    }
  }
  // When last level have more than 1 DAG blocks, send a dummy transaction to converge DAG
  if (!dag_synced) {
    cout << "Send dummy trx" << endl;
    Transaction dummy_trx(counter++, 0, 2, TEST_TX_GAS_LIMIT, bytes(), nodes[0]->getSecretKey(),
                          nodes[0]->getAddress());
    // broadcast dummy transaction
    nodes[0]->getTransactionManager()->insertTransaction(dummy_trx, false);

    wait({60s, 500ms}, [&](auto& ctx) {
      // Check 4 nodes DAG syncing
      for (int j = 1; j < numberOfNodes - 1; j++) {
        WAIT_EXPECT_EQ(ctx, nodes[j]->getDagManager()->getNumVerticesInDag().first,
                       nodes[0]->getDagManager()->getNumVerticesInDag().first);
        ctx.fail_if(nodes[j]->getNetwork()->pbft_syncing());
      }
    });
  }

  EXPECT_GT(nodes[0]->getDagManager()->getNumVerticesInDag().first, 0);
  for (int i(1); i < numberOfNodes - 1; i++) {
    std::cout << "Index i " << i << std::endl;
    EXPECT_GT(nodes[i]->getDagManager()->getNumVerticesInDag().first, 0);
    EXPECT_EQ(nodes[i]->getDagManager()->getNumVerticesInDag().first,
              nodes[0]->getDagManager()->getNumVerticesInDag().first);
    EXPECT_EQ(nodes[i]->getDagManager()->getNumVerticesInDag().first, nodes[i]->getDB()->getNumDagBlocks());
    EXPECT_EQ(nodes[i]->getDagManager()->getNumEdgesInDag().first, nodes[0]->getDagManager()->getNumEdgesInDag().first);
    EXPECT_TRUE(!nodes[i]->getNetwork()->pbft_syncing());
  }

  // Bootstrapping node5 join the network
  nodes.emplace_back(FullNode::Handle(node_cfgs[numberOfNodes - 1], true));
  EXPECT_TRUE(wait_connect(nodes));

  std::cout << "Waiting Sync for node5..." << std::endl;
  wait({60s, 500ms}, [&](auto& ctx) {
    // Check 5 nodes DAG syncing
    for (int j = 1; j < numberOfNodes; j++) {
      if (ctx.fail_if(nodes[j]->getDagManager()->getNumVerticesInDag().first !=
                      nodes[0]->getDagManager()->getNumVerticesInDag().first)) {
        return;
      }
    }
  });

  dag_synced = true;
  node0_vertices = nodes[0]->getDagManager()->getNumVerticesInDag().first;
  cout << "node0 vertices " << node0_vertices << endl;
  for (int i(1); i < numberOfNodes; i++) {
    auto node_vertices = nodes[i]->getDagManager()->getNumVerticesInDag().first;
    cout << "node" << i << " vertices " << node_vertices << endl;
    if (node_vertices != node0_vertices) {
      dag_synced = false;
    }
  }
  // When last level have more than 1 DAG blocks, send a dummy transaction to converge DAG
  if (!dag_synced) {
    cout << "Send dummy trx" << endl;
    Transaction dummy_trx(counter++, 0, 2, TEST_TX_GAS_LIMIT, bytes(), nodes[0]->getSecretKey(),
                          nodes[0]->getAddress());
    // broadcast dummy transaction
    nodes[0]->getTransactionManager()->insertTransaction(dummy_trx, false);

    wait({60s, 500ms}, [&](auto& ctx) {
      // Check all 5 nodes DAG syncing
      for (int j = 1; j < numberOfNodes; j++) {
        WAIT_EXPECT_EQ(ctx, nodes[j]->getDagManager()->getNumVerticesInDag().first,
                       nodes[0]->getDagManager()->getNumVerticesInDag().first);
        ctx.fail_if(nodes[j]->getNetwork()->pbft_syncing());
      }
    });
  }

  EXPECT_GT(nodes[0]->getDagManager()->getNumVerticesInDag().first, 0);
  for (int i = 0; i < numberOfNodes; i++) {
    std::cout << "Index i " << i << std::endl;
    EXPECT_GT(nodes[i]->getDagManager()->getNumVerticesInDag().first, 0);
    EXPECT_EQ(nodes[i]->getDagManager()->getNumVerticesInDag().first,
              nodes[0]->getDagManager()->getNumVerticesInDag().first);
    EXPECT_EQ(nodes[i]->getDagManager()->getNumVerticesInDag().first, nodes[i]->getDagManager()->getNumDagBlocks());
    EXPECT_EQ(nodes[i]->getDagManager()->getNumEdgesInDag().first, nodes[0]->getDagManager()->getNumEdgesInDag().first);
    EXPECT_TRUE(!nodes[i]->getNetwork()->pbft_syncing());
  }

  // Write any DAG diff
  for (int i = 1; i < numberOfNodes; i++) {
    uint64_t level = 1;
    while (true) {
      auto blocks1 = nodes[0]->getDB()->getDagBlocksAtLevel(level, 1);
      auto blocks2 = nodes[i]->getDB()->getDagBlocksAtLevel(level, 1);
      if (blocks1.size() != blocks2.size()) {
        std::cout << "DIFF at level %lu: " << level << std::endl;
        for (auto b : blocks1) printf(" %s", b->getHash().toString().c_str());
        printf("\n");
        for (auto b : blocks2) printf(" %s", b->getHash().toString().c_str());
        printf("\n");
      }
      if (blocks1.size() == 0 && blocks2.size() == 0) break;
      level++;
    }
  }

  // This checks for any duplicate transaction in consecutive blocks
  std::map<blk_hash_t, std::set<trx_hash_t>> trxHist;
  uint64_t level = 1;
  while (true) {
    auto blocks1 = nodes[0]->getDB()->getDagBlocksAtLevel(level, 1);
    for (auto b : blocks1) {
      for (auto t : trxHist[b->getPivot()]) trxHist[b->getHash()].insert(t);
      for (auto tip : b->getTips()) {
        for (auto t : trxHist[tip]) trxHist[b->getHash()].insert(t);
      }
      for (auto t : b->getTrxs()) {
        if (trxHist[b->getHash()].count(t) > 0) {
          printf("FOUND DUPLICATE TRANSACTION %s\n", t.toString().c_str());
          EXPECT_TRUE(false);
        }
        trxHist[b->getHash()].insert(t);
      }
    }
    if (blocks1.size() == 0) break;
    level++;
  }
}

}  // namespace taraxa::core_tests

using namespace taraxa;
int main(int argc, char** argv) {
  taraxa::static_init();
  auto logging = logger::createDefaultLoggingConfig();
  logging.verbosity = logger::Verbosity::Error;

  addr_t node_addr;
  logger::InitLogging(logging, node_addr);

  ::testing::InitGoogleTest(&argc, argv);
  return RUN_ALL_TESTS();
}<|MERGE_RESOLUTION|>--- conflicted
+++ resolved
@@ -315,6 +315,7 @@
 
   // Stop PBFT manager and executor for syncing test
   node1->getPbftManager()->stop();
+  node1->getExecutor()->stop();
 
   auto db1 = node1->getDB();
   auto pbft_chain1 = node1->getPbftChain();
@@ -337,35 +338,26 @@
   node1->getDagBlockManager()->insertBlock(blk1);
 
   PbftBlock pbft_block1(prev_block_hash, blk1.getHash(), period, beneficiary, node1->getSecretKey());
-  batch.putFinalizedDagBlockHashesByAnchor(pbft_block1.getPivotDagBlockHash(), {pbft_block1.getPivotDagBlockHash()});
+  db1->putFinalizedDagBlockHashesByAnchor(*batch, pbft_block1.getPivotDagBlockHash(),
+                                          {pbft_block1.getPivotDagBlockHash()});
   std::vector<Vote> votes_for_pbft_blk1;
   votes_for_pbft_blk1.emplace_back(
       node1->getPbftManager()->generateVote(pbft_block1.getBlockHash(), cert_vote_type, 1, 3, 0));
   std::cout << "Generate 1 vote for first PBFT block" << std::endl;
   // Add cert votes in DB
-<<<<<<< HEAD
-  batch.addPbftCertVotes(pbft_block1.getBlockHash(), votes_for_pbft_blk1);
-=======
   db1->addCertVotesToBatch(pbft_block1.getBlockHash(), votes_for_pbft_blk1, batch);
->>>>>>> 14b5f829
   // Add PBFT block in DB
-  batch.addPbftBlock(pbft_block1);
+  db1->addPbftBlockToBatch(pbft_block1, batch);
   // Update period_pbft_block in DB
-  batch.addPbftBlockPeriod(period, pbft_block1.getBlockHash());
+  db1->addPbftBlockPeriodToBatch(period, pbft_block1.getBlockHash(), batch);
   // Update pbft chain
   pbft_chain1->updatePbftChain(pbft_block1.getBlockHash());
   // Update PBFT chain head block
   blk_hash_t pbft_chain_head_hash = pbft_chain1->getHeadHash();
   std::string pbft_chain_head_str = pbft_chain1->getJsonStr();
-<<<<<<< HEAD
-  batch.addPbftHead(pbft_chain_head_hash, pbft_chain_head_str);
-  batch.commit();
-  int expect_pbft_chain_size = 1;
-=======
   db1->addPbftHeadToBatch(pbft_chain_head_hash, pbft_chain_head_str, batch);
   db1->commitWriteBatch(batch);
   uint64_t expect_pbft_chain_size = 1;
->>>>>>> 14b5f829
   EXPECT_EQ(node1->getPbftChain()->getPbftChainSize(), expect_pbft_chain_size);
 
   // generate second PBFT block sample
@@ -381,7 +373,8 @@
   period = 2;
   beneficiary = addr_t(654);
   PbftBlock pbft_block2(prev_block_hash, blk2.getHash(), 2, beneficiary, node1->getSecretKey());
-  batch.putFinalizedDagBlockHashesByAnchor(pbft_block2.getPivotDagBlockHash(), {pbft_block2.getPivotDagBlockHash()});
+  db1->putFinalizedDagBlockHashesByAnchor(*batch, pbft_block2.getPivotDagBlockHash(),
+                                          {pbft_block2.getPivotDagBlockHash()});
 
   std::vector<Vote> votes_for_pbft_blk2;
   votes_for_pbft_blk2.emplace_back(
@@ -389,22 +382,18 @@
   std::cout << "Generate 1 vote for second PBFT block" << std::endl;
   // node1 put block2 into pbft chain and store into DB
   // Add cert votes in DB
-<<<<<<< HEAD
-  batch.addPbftCertVotes(pbft_block2.getBlockHash(), votes_for_pbft_blk2);
-=======
   db1->addCertVotesToBatch(pbft_block2.getBlockHash(), votes_for_pbft_blk2, batch);
->>>>>>> 14b5f829
   // Add PBFT block in DB
-  batch.addPbftBlock(pbft_block2);
+  db1->addPbftBlockToBatch(pbft_block2, batch);
   // Update period_pbft_block in DB
-  batch.addPbftBlockPeriod(period, pbft_block2.getBlockHash());
+  db1->addPbftBlockPeriodToBatch(period, pbft_block2.getBlockHash(), batch);
   // Update pbft chain
   pbft_chain1->updatePbftChain(pbft_block2.getBlockHash());
   // Update PBFT chain head block
   pbft_chain_head_hash = pbft_chain1->getHeadHash();
   pbft_chain_head_str = pbft_chain1->getJsonStr();
-  batch.addPbftHead(pbft_chain_head_hash, pbft_chain_head_str);
-  batch.commit();
+  db1->addPbftHeadToBatch(pbft_chain_head_hash, pbft_chain_head_str, batch);
+  db1->commitWriteBatch(batch);
   expect_pbft_chain_size = 2;
   EXPECT_EQ(node1->getPbftChain()->getPbftChainSize(), expect_pbft_chain_size);
 
@@ -449,6 +438,7 @@
 
   // Stop PBFT manager and executor for syncing test
   node1->getPbftManager()->stop();
+  node1->getExecutor()->stop();
 
   auto db1 = node1->getDB();
   auto pbft_chain1 = node1->getPbftChain();
@@ -470,28 +460,25 @@
   node1->getDagBlockManager()->insertBlock(blk1);
 
   PbftBlock pbft_block1(prev_block_hash, blk1.getHash(), period, beneficiary, node1->getSecretKey());
-  batch.putFinalizedDagBlockHashesByAnchor(pbft_block1.getPivotDagBlockHash(), {pbft_block1.getPivotDagBlockHash()});
+  db1->putFinalizedDagBlockHashesByAnchor(*batch, pbft_block1.getPivotDagBlockHash(),
+                                          {pbft_block1.getPivotDagBlockHash()});
   std::vector<Vote> votes_for_pbft_blk1;
   votes_for_pbft_blk1.emplace_back(
       node1->getPbftManager()->generateVote(pbft_block1.getBlockHash(), cert_vote_type, 1, 3, 0));
   std::cout << "Generate 1 vote for first PBFT block" << std::endl;
   // Add cert votes in DB
-<<<<<<< HEAD
-  batch.addPbftCertVotes(pbft_block1.getBlockHash(), votes_for_pbft_blk1);
-=======
   db1->addCertVotesToBatch(pbft_block1.getBlockHash(), votes_for_pbft_blk1, batch);
->>>>>>> 14b5f829
   // Add PBFT block in DB
-  batch.addPbftBlock(pbft_block1);
+  db1->addPbftBlockToBatch(pbft_block1, batch);
   // Update period_pbft_block in DB
-  batch.addPbftBlockPeriod(period, pbft_block1.getBlockHash());
+  db1->addPbftBlockPeriodToBatch(period, pbft_block1.getBlockHash(), batch);
   // Update pbft chain
   pbft_chain1->updatePbftChain(pbft_block1.getBlockHash());
   // Update PBFT chain head block
   blk_hash_t pbft_chain_head_hash = pbft_chain1->getHeadHash();
   std::string pbft_chain_head_str = pbft_chain1->getJsonStr();
-  batch.addPbftHead(pbft_chain_head_hash, pbft_chain_head_str);
-  batch.commit();
+  db1->addPbftHeadToBatch(pbft_chain_head_hash, pbft_chain_head_str, batch);
+  db1->commitWriteBatch(batch);
   int expect_pbft_chain_size = 1;
   EXPECT_EQ(node1->getPbftChain()->getPbftChainSize(), expect_pbft_chain_size);
 
@@ -510,26 +497,23 @@
   beneficiary = addr_t(654);
 
   PbftBlock pbft_block2(prev_block_hash, blk2.getHash(), period, beneficiary, node1->getSecretKey());
-  batch.putFinalizedDagBlockHashesByAnchor(pbft_block2.getPivotDagBlockHash(), {pbft_block2.getPivotDagBlockHash()});
+  db1->putFinalizedDagBlockHashesByAnchor(*batch, pbft_block2.getPivotDagBlockHash(),
+                                          {pbft_block2.getPivotDagBlockHash()});
   std::cout << "Use fake votes for the second PBFT block" << std::endl;
   // node1 put block2 into pbft chain and use fake votes storing into DB (malicious player)
   // Add fake votes in DB
-<<<<<<< HEAD
-  batch.addPbftCertVotes(pbft_block2.getBlockHash(), votes_for_pbft_blk1);
-=======
   db1->addCertVotesToBatch(pbft_block2.getBlockHash(), votes_for_pbft_blk1, batch);
->>>>>>> 14b5f829
   // Add PBFT block in DB
-  batch.addPbftBlock(pbft_block2);
+  db1->addPbftBlockToBatch(pbft_block2, batch);
   // Update period_pbft_block in DB
-  batch.addPbftBlockPeriod(period, pbft_block2.getBlockHash());
+  db1->addPbftBlockPeriodToBatch(period, pbft_block2.getBlockHash(), batch);
   // Update pbft chain
   pbft_chain1->updatePbftChain(pbft_block2.getBlockHash());
   // Update PBFT chain head block
   pbft_chain_head_hash = pbft_chain1->getHeadHash();
   pbft_chain_head_str = pbft_chain1->getJsonStr();
-  batch.addPbftHead(pbft_chain_head_hash, pbft_chain_head_str);
-  batch.commit();
+  db1->addPbftHeadToBatch(pbft_chain_head_hash, pbft_chain_head_str, batch);
+  db1->commitWriteBatch(batch);
   expect_pbft_chain_size = 2;
   EXPECT_EQ(node1->getPbftChain()->getPbftChainSize(), expect_pbft_chain_size);
 
@@ -1201,7 +1185,7 @@
     EXPECT_GT(nodes[i]->getDagManager()->getNumVerticesInDag().first, 0);
     EXPECT_EQ(nodes[i]->getDagManager()->getNumVerticesInDag().first,
               nodes[0]->getDagManager()->getNumVerticesInDag().first);
-    EXPECT_EQ(nodes[i]->getDagManager()->getNumVerticesInDag().first, nodes[i]->getDagManager()->getNumDagBlocks());
+    EXPECT_EQ(nodes[i]->getDagManager()->getNumVerticesInDag().first, nodes[i]->getDB()->getNumDagBlocks());
     EXPECT_EQ(nodes[i]->getDagManager()->getNumEdgesInDag().first, nodes[0]->getDagManager()->getNumEdgesInDag().first);
     EXPECT_TRUE(!nodes[i]->getNetwork()->pbft_syncing());
   }
