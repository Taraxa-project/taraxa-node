#pragma once

#include <fstream>
#include <map>
#include <string>

#include "dag/dag_block.hpp"
#include "transaction_manager/transaction.hpp"
#include "util.hpp"
#include "util/fmt.hpp"
#include "util/lazy.hpp"

namespace taraxa::core_tests::samples {

class TxGenerator {
 public:
  // this function guarantees uniqueness for generated values
  // scoped to the class instance
  auto getRandomUniqueSenderSecret() const {
    std::unique_lock l(mutex_);
    auto secret = secret_t::random();
    while (!used_secrets_.insert(secret.makeInsecure()).second) {
      secret = secret_t::random();
    }
    return secret;
  }

  auto getWithRandomUniqueSender(val_t const &value = 0, addr_t const &to = addr_t::random(),
                                 bytes const &data = str2bytes("00FEDCBA9876543210000000")) const {
    return Transaction(0, value, 0, TEST_TX_GAS_LIMIT, data, getRandomUniqueSenderSecret(), to);
  }
  auto getSerialTrxWithSameSender(uint trx_num, uint64_t const &start_nonce, val_t const &value,
                                  addr_t const &receiver = addr_t::random()) const {
    std::vector<Transaction> trxs;
    for (auto i = start_nonce; i < start_nonce + trx_num; ++i) {
      trxs.emplace_back(Transaction(i, value, 0, TEST_TX_GAS_LIMIT, str2bytes("00FEDCBA9876543210000000"),
                                    getRandomUniqueSenderSecret(), receiver));
    }
    return trxs;
  }

 private:
  mutable std::mutex mutex_;
  mutable std::unordered_set<dev::FixedHash<secret_t::size>> used_secrets_;
};

inline auto const TX_GEN = Lazy([] { return TxGenerator(); });

inline bool sendTrx(uint64_t count, unsigned port) {
  auto pattern = R"(
      curl --silent -m 10 --output /dev/null -d \
      '{
        "jsonrpc": "2.0",
        "method": "send_coin_transaction",
        "id": "0",
        "params": [
          {
            "nonce": 0,
            "value": 0,
            "gas": "%s",
            "gas_price": "%s",
            "receiver": "%s",
            "secret": "%s"
          }
        ]
      }' 0.0.0.0:%s
    )";
<<<<<<< HEAD
  for (auto i = 0; i < count; ++i) {
    auto retcode = system(util::fmt(pattern, val_t(TEST_TX_GAS_LIMIT), val_t(0), addr_t::random(),
                                    samples::TX_GEN->getRandomUniqueSenderSecret().makeInsecure(), port)
=======
  for (uint64_t i = 0; i < count; ++i) {
    auto retcode = system(fmt(pattern, val_t(TEST_TX_GAS_LIMIT), val_t(0), addr_t::random(),
                              samples::TX_GEN->getRandomUniqueSenderSecret().makeInsecure(), port)
>>>>>>> 14b5f829
                              .c_str());
    if (retcode != 0) {
      return false;
    }
  }
  return true;
}

struct TestAccount {
  TestAccount() = default;
  TestAccount(int id, std::string const &sk, std::string const &pk, std::string const &addr)
      : id(id), sk(sk), pk(pk), addr(addr) {}
  friend std::ostream;
  int id;
  std::string sk;
  std::string pk;
  std::string addr;
};

inline std::ostream &operator<<(std::ostream &strm, TestAccount const &acc) {
  strm << "sk: " << acc.sk << "\npk: " << acc.pk << "\naddr: " << acc.addr << std::endl;
  return strm;
}

inline std::map<int, TestAccount> createTestAccountTable(std::string const &filename) {
  std::map<int, TestAccount> acc_table;
  std::ifstream file;
  file.open(filename);
  if (file.fail()) {
    std::cerr << "Error! Cannot open " << filename << std::endl;
    return acc_table;
  }

  std::string id, sk, pk, addr;

  while (file >> id >> sk >> pk >> addr) {
    if (id.empty()) break;
    if (sk.empty()) break;
    if (pk.empty()) break;
    if (addr.empty()) break;

    int idx = std::stoi(id);
    acc_table[idx] = TestAccount(idx, sk, pk, addr);
  }
  return acc_table;
}

inline std::vector<Transaction> createMockTrxSamples(unsigned start, unsigned num) {
  assert(start + num < std::numeric_limits<unsigned>::max());
  std::vector<Transaction> trxs;
  for (auto i = start; i < num; ++i) {
    Transaction trx(i,                                      // nonce
                    3,                                      // value
                    4,                                      // gas_price
                    5,                                      // gas
                    str2bytes("00FEDCBA9876543210000000"),  // data
                    secret_t::random(),                     // secret
                    addr_t(i * 1000)                        // receiver
    );
    trxs.emplace_back(trx);
  }
  return trxs;
}

inline std::vector<Transaction> createSignedTrxSamples(unsigned start, unsigned num, secret_t const &sk) {
  assert(start + num < std::numeric_limits<unsigned>::max());
  std::vector<Transaction> trxs;
  for (auto i = start; i < num; ++i) {
    blk_hash_t hash(i);
    trxs.emplace_back(
        Transaction(i, i * 100, 0, 1000000, str2bytes("00FEDCBA9876543210000000"), sk, addr_t((i + 1) * 100)));
  }
  return trxs;
}

inline std::vector<DagBlock> createMockDagBlkSamples(unsigned pivot_start, unsigned blk_num, unsigned trx_start,
                                                     unsigned trx_len, unsigned trx_overlap) {
  assert(pivot_start + blk_num < std::numeric_limits<unsigned>::max());
  std::vector<DagBlock> blks;
  unsigned trx = trx_start;
  for (auto i = pivot_start; i < blk_num; ++i) {
    blk_hash_t pivot(i);
    blk_hash_t hash(i + 1);
    vec_trx_t trxs;
    for (unsigned i = 0; i < trx_len; ++i, trx++) {
      trxs.emplace_back(trx_hash_t(trx));
    }
    for (unsigned i = 0; i < trx_overlap; ++i) {
      trx--;
    }

    DagBlock blk(blk_hash_t(pivot),                              // pivot
                 level_t(0),                                     // level
                 {blk_hash_t(2), blk_hash_t(3), blk_hash_t(4)},  // tips
                 trxs,                                           // trxs
                 sig_t(7777),                                    // sig
                 blk_hash_t(hash),                               // hash
                 addr_t(12345));                                 // sender

    blks.emplace_back(blk);
  }
  return blks;
}

inline std::vector<std::pair<DagBlock, std::vector<Transaction>>> createMockDagBlkSamplesWithSignedTransactions(
    unsigned pivot_start, unsigned blk_num, unsigned trx_start, unsigned trx_len, unsigned /*trx_overlap*/,
    secret_t const &sk) {
  assert(pivot_start + blk_num < std::numeric_limits<unsigned>::max());
  std::vector<std::pair<DagBlock, std::vector<Transaction>>> blks;
  for (auto i = pivot_start; i < blk_num; ++i) {
    auto full_trx = createSignedTrxSamples(trx_start + i * trx_len, trx_len, sk);
    vec_trx_t trxs;
    for (auto t : full_trx) trxs.push_back(t.getHash());

    DagBlock blk(blk_hash_t(i),      // pivot
                 0,                  // level
                 {},                 // tips
                 trxs,               // trxs
                 sig_t(7777),        // sig
                 blk_hash_t(i + 1),  // hash
                 addr_t(12345));     // sender

    blks.emplace_back(std::make_pair(blk, full_trx));
  }
  return blks;
}

//
inline std::vector<DagBlock> createMockDag0(
    std::string genesis = "0000000000000000000000000000000000000000000000000000000000000000") {
  std::vector<DagBlock> blks;
  DagBlock dummy;
  DagBlock blk1(blk_hash_t(genesis),  // pivot
                1,                    // level
                {},                   // tips
                {}, secret_t::random());
  DagBlock blk2(blk_hash_t(genesis),  // pivot
                1,                    // level
                {},                   // tips
                {}, secret_t::random());
  DagBlock blk3(blk_hash_t(genesis),  // pivot
                1,                    // level
                {},                   // tips
                {}, secret_t::random());
  DagBlock blk4(blk1.getHash(),  // pivot
                2,               // level
                {},              // tips
                {}, secret_t::random());
  DagBlock blk5(blk1.getHash(),    // pivot
                2,                 // level
                {blk2.getHash()},  // tips
                {}, secret_t::random());
  DagBlock blk6(blk3.getHash(),  // pivot
                2,               // level
                {},              // tips
                {}, secret_t::random());
  DagBlock blk7(blk5.getHash(),    // pivot
                3,                 // level
                {blk6.getHash()},  // tips
                {}, secret_t::random());
  DagBlock blk8(blk5.getHash(),  // pivot
                3,               // level
                {},              // tips
                {}, secret_t::random());
  DagBlock blk9(blk6.getHash(),  // pivot
                3,               // level
                {},              // tips
                {}, secret_t::random());
  DagBlock blk10(blk7.getHash(),  // pivot
                 4,               // level
                 {},              // tips
                 {}, secret_t::random());
  DagBlock blk11(blk7.getHash(),  // pivot
                 4,               // level
                 {},              // tips
                 {}, secret_t::random());
  DagBlock blk12(blk9.getHash(),  // pivot
                 4,               // level
                 {},              // tips
                 {}, secret_t::random());
  DagBlock blk13(blk10.getHash(),  // pivot
                 5,                // level
                 {},               // tips
                 {}, secret_t::random());
  DagBlock blk14(blk11.getHash(),    // pivot
                 5,                  // level
                 {blk12.getHash()},  // tips
                 {}, secret_t::random());
  DagBlock blk15(blk13.getHash(),    // pivot
                 6,                  // level
                 {blk14.getHash()},  // tips
                 {}, secret_t::random());
  DagBlock blk16(blk13.getHash(),  // pivot
                 6,                // level
                 {},               // tips
                 {}, secret_t::random());
  DagBlock blk17(blk12.getHash(),  // pivot
                 5,                // level
                 {},               // tips
                 {}, secret_t::random());
  DagBlock blk18(blk15.getHash(),                                     // pivot
                 7,                                                   // level
                 {blk8.getHash(), blk16.getHash(), blk17.getHash()},  // tips
                 {}, secret_t::random());
  DagBlock blk19(blk18.getHash(),  // pivot
                 8,                // level
                 {},               // tips
                 {}, secret_t::random());
  blks.emplace_back(dummy);
  blks.emplace_back(blk1);
  blks.emplace_back(blk2);
  blks.emplace_back(blk3);
  blks.emplace_back(blk4);
  blks.emplace_back(blk5);
  blks.emplace_back(blk6);
  blks.emplace_back(blk7);
  blks.emplace_back(blk8);
  blks.emplace_back(blk9);
  blks.emplace_back(blk10);
  blks.emplace_back(blk11);
  blks.emplace_back(blk12);
  blks.emplace_back(blk13);
  blks.emplace_back(blk14);
  blks.emplace_back(blk15);
  blks.emplace_back(blk16);
  blks.emplace_back(blk17);
  blks.emplace_back(blk18);
  blks.emplace_back(blk19);

  return blks;
}

//
inline std::vector<DagBlock> createMockDag1(DagBlock const &genesis) {
  std::vector<DagBlock> blks;
  DagBlock blk1(genesis.getHash(),  // pivot
                1,                  // level
                {},                 // tips
                {},                 // trxs
                sig_t(0),           // sig
                blk_hash_t(1),      // hash
                addr_t(123));

  DagBlock blk2(genesis.getHash(),  // pivot
                1,                  // level
                {},                 // tips
                {},                 // trxs
                sig_t(0),           // sig
                blk_hash_t(2),      // hash
                addr_t(123));
  DagBlock blk3(genesis.getHash(),  // pivot
                1,                  // level
                {},                 // tips
                {},                 // trxs
                sig_t(0),           // sig
                blk_hash_t(3),      // hash
                addr_t(123));
  DagBlock blk4(blk_hash_t(1),  // pivot
                2,              // level
                {},             // tips
                {},             // trxs
                sig_t(0),       // sig
                blk_hash_t(4),  // hash
                addr_t(123));
  DagBlock blk5(blk_hash_t(1),    // pivot
                2,                // level
                {blk_hash_t(2)},  // tips
                {},               // trxs
                sig_t(0),         // sig
                blk_hash_t(5),    // hash
                addr_t(123));
  DagBlock blk6(blk_hash_t(3),  // pivot
                2,              // level
                {},             // tips
                {},             // trxs
                sig_t(0),       // sig
                blk_hash_t(6),  // hash
                addr_t(123));
  DagBlock blk7(blk_hash_t(5),    // pivot
                3,                // level
                {blk_hash_t(6)},  // tips
                {},               // trxs
                sig_t(0),         // sig
                blk_hash_t(7),    // hash
                addr_t(123));
  DagBlock blk8(blk_hash_t(5),  // pivot
                3,              // level
                {},             // tips
                {},             // trxs
                sig_t(0),       // sig
                blk_hash_t(8),  // hash
                addr_t(123));
  DagBlock blk9(blk_hash_t(6),  // pivot
                3,              // level
                {},             // tips
                {},             // trxs
                sig_t(0),       // sig
                blk_hash_t(9),  // hash
                addr_t(123));
  DagBlock blk10(blk_hash_t(7),   // pivot
                 4,               // level
                 {},              // tips
                 {},              // trxs
                 sig_t(0),        // sig
                 blk_hash_t(10),  // hash
                 addr_t(123));
  DagBlock blk11(blk_hash_t(7),   // pivot
                 4,               // level
                 {},              // tips
                 {},              // trxs
                 sig_t(0),        // sig
                 blk_hash_t(11),  // hash
                 addr_t(123));
  DagBlock blk12(blk_hash_t(9),   // pivot
                 4,               // level
                 {},              // tips
                 {},              // trxs
                 sig_t(0),        // sig
                 blk_hash_t(12),  // hash
                 addr_t(123));
  DagBlock blk13(blk_hash_t(10),  // pivot
                 5,               // level
                 {},              // tips
                 {},              // trxs
                 sig_t(0),        // sig
                 blk_hash_t(13),  // hash
                 addr_t(123));
  DagBlock blk14(blk_hash_t(11),    // pivot
                 5,                 // level
                 {blk_hash_t(12)},  // tips
                 {},                // trxs
                 sig_t(0),          // sig
                 blk_hash_t(14),    // hash
                 addr_t(123));
  DagBlock blk15(blk_hash_t(13),    // pivot
                 6,                 // level
                 {blk_hash_t(14)},  // tips
                 {},                // trxs
                 sig_t(0),          // sig
                 blk_hash_t(15),    // hash
                 addr_t(123));
  DagBlock blk16(blk_hash_t(13),  // pivot
                 6,               // level
                 {},              // tips
                 {},              // trxs
                 sig_t(0),        // sig
                 blk_hash_t(16),  // hash
                 addr_t(123));
  DagBlock blk17(blk_hash_t(12),  // pivot
                 5,               // level
                 {},              // tips
                 {},              // trxs
                 sig_t(0),        // sig
                 blk_hash_t(17),  // hash
                 addr_t(123));
  DagBlock blk18(blk_hash_t(15),                                   // pivot
                 7,                                                // level
                 {blk_hash_t(8), blk_hash_t(16), blk_hash_t(17)},  // tips
                 {},                                               // trxs
                 sig_t(0),                                         // sig
                 blk_hash_t(18),                                   // hash
                 addr_t(123));
  DagBlock blk19(blk_hash_t(18),  // pivot
                 8,               // level
                 {},              // tips
                 {},              // trxs
                 sig_t(0),        // sig
                 blk_hash_t(19),  // hash
                 addr_t(123));
  blks.emplace_back(genesis);
  blks.emplace_back(blk1);
  blks.emplace_back(blk2);
  blks.emplace_back(blk3);
  blks.emplace_back(blk4);
  blks.emplace_back(blk5);
  blks.emplace_back(blk6);
  blks.emplace_back(blk7);
  blks.emplace_back(blk8);
  blks.emplace_back(blk9);
  blks.emplace_back(blk10);
  blks.emplace_back(blk11);
  blks.emplace_back(blk12);
  blks.emplace_back(blk13);
  blks.emplace_back(blk14);
  blks.emplace_back(blk15);
  blks.emplace_back(blk16);
  blks.emplace_back(blk17);
  blks.emplace_back(blk18);
  blks.emplace_back(blk19);

  return blks;
}

}  // namespace taraxa::core_tests::samples<|MERGE_RESOLUTION|>--- conflicted
+++ resolved
@@ -7,7 +7,6 @@
 #include "dag/dag_block.hpp"
 #include "transaction_manager/transaction.hpp"
 #include "util.hpp"
-#include "util/fmt.hpp"
 #include "util/lazy.hpp"
 
 namespace taraxa::core_tests::samples {
@@ -65,15 +64,9 @@
         ]
       }' 0.0.0.0:%s
     )";
-<<<<<<< HEAD
-  for (auto i = 0; i < count; ++i) {
-    auto retcode = system(util::fmt(pattern, val_t(TEST_TX_GAS_LIMIT), val_t(0), addr_t::random(),
-                                    samples::TX_GEN->getRandomUniqueSenderSecret().makeInsecure(), port)
-=======
   for (uint64_t i = 0; i < count; ++i) {
     auto retcode = system(fmt(pattern, val_t(TEST_TX_GAS_LIMIT), val_t(0), addr_t::random(),
                               samples::TX_GEN->getRandomUniqueSenderSecret().makeInsecure(), port)
->>>>>>> 14b5f829
                               .c_str());
     if (retcode != 0) {
       return false;
@@ -307,29 +300,31 @@
 }
 
 //
-inline std::vector<DagBlock> createMockDag1(DagBlock const &genesis) {
+inline std::vector<DagBlock> createMockDag1(
+    std::string genesis = "0000000000000000000000000000000000000000000000000000000000000000") {
   std::vector<DagBlock> blks;
-  DagBlock blk1(genesis.getHash(),  // pivot
-                1,                  // level
-                {},                 // tips
-                {},                 // trxs
-                sig_t(0),           // sig
-                blk_hash_t(1),      // hash
-                addr_t(123));
-
-  DagBlock blk2(genesis.getHash(),  // pivot
-                1,                  // level
-                {},                 // tips
-                {},                 // trxs
-                sig_t(0),           // sig
-                blk_hash_t(2),      // hash
-                addr_t(123));
-  DagBlock blk3(genesis.getHash(),  // pivot
-                1,                  // level
-                {},                 // tips
-                {},                 // trxs
-                sig_t(0),           // sig
-                blk_hash_t(3),      // hash
+  DagBlock dummy;
+  DagBlock blk1(blk_hash_t(genesis),  // pivot
+                1,                    // level
+                {},                   // tips
+                {},                   // trxs
+                sig_t(0),             // sig
+                blk_hash_t(1),        // hash
+                addr_t(123));
+
+  DagBlock blk2(blk_hash_t(genesis),  // pivot
+                1,                    // level
+                {},                   // tips
+                {},                   // trxs
+                sig_t(0),             // sig
+                blk_hash_t(2),        // hash
+                addr_t(123));
+  DagBlock blk3(blk_hash_t(genesis),  // pivot
+                1,                    // level
+                {},                   // tips
+                {},                   // trxs
+                sig_t(0),             // sig
+                blk_hash_t(3),        // hash
                 addr_t(123));
   DagBlock blk4(blk_hash_t(1),  // pivot
                 2,              // level
@@ -443,7 +438,7 @@
                  sig_t(0),        // sig
                  blk_hash_t(19),  // hash
                  addr_t(123));
-  blks.emplace_back(genesis);
+  blks.emplace_back(dummy);
   blks.emplace_back(blk1);
   blks.emplace_back(blk2);
   blks.emplace_back(blk3);
