--- conflicted
+++ resolved
@@ -107,11 +107,6 @@
   LOG(log_nf_) << "BlockProposer started ..." << std::endl;
   // reset number of proposed blocks
   BlockProposer::num_proposed_blocks = 0;
-<<<<<<< HEAD
-=======
-  propose_model_->setProposer(getShared(), full_node_.lock()->getSecretKey(),
-                              full_node_.lock()->getVrfSecretKey());
->>>>>>> 54c225cf
   proposer_worker_ = std::make_shared<std::thread>([this]() {
     while (!stopped_) {
       propose_model_->propose();
@@ -127,7 +122,8 @@
 }
 
 void BlockProposer::setFullNode(std::shared_ptr<FullNode> full_node) {
-  propose_model_->setProposer(getShared(), full_node->getSecretKey());
+  propose_model_->setProposer(getShared(), full_node->getSecretKey(),
+                              full_node->getVrfSecretKey());
   full_node_ = full_node;
   auto addr = std::stoull(
       full_node->getAddress().toString().substr(0, 6).c_str(), NULL, 16);
