--- conflicted
+++ resolved
@@ -5,18 +5,6 @@
 [submodule "submodules/rapidjson"]
 	path = submodules/rapidjson
 	url = https://github.com/Tencent/rapidjson.git
-<<<<<<< HEAD
-=======
-	ignore = dirty
-[submodule "submodules/bls"]
-	path = submodules/bls
-	url = https://github.com/herumi/bls.git
-	ignore = dirty
-[submodule "submodules/mcl"]
-	path = submodules/mcl
-	url = https://github.com/herumi/mcl.git
-	ignore = dirty
->>>>>>> da923661
 [submodule "submodules/ethash"]
 	path = submodules/ethash
 	url = https://github.com/chfast/ethash
@@ -51,11 +39,7 @@
 	ignore = dirty
 [submodule "submodules/googletest"]
 	path = submodules/googletest
-<<<<<<< HEAD
 	url = https://github.com/google/googletest
 [submodule "submodules/taraxa-aleth"]
 	path = submodules/taraxa-aleth
-	url = https://github.com/Taraxa-project/taraxa-aleth.git
-=======
-	url = https://github.com/google/googletest
->>>>>>> da923661
+	url = https://github.com/Taraxa-project/taraxa-aleth.git