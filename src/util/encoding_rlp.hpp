--- conflicted
+++ resolved
@@ -6,7 +6,6 @@
 #include <unordered_map>
 #include <vector>
 
-#include "fmt.hpp"
 #include "range_view.hpp"
 #include "util.hpp"
 
@@ -14,195 +13,129 @@
 using namespace std;
 using namespace dev;
 
-struct RLPEncoderRef {
-  RLPStream& target;
+template <typename... Params>
+void enc_rlp_tuple(RLPStream& rlp, Params const&... args);
 
-  RLPEncoderRef(RLPStream& target) : target(target) {}
-};
-
-struct RLPDecoderRef {
-  RLP const& target;
-  RLP::Strictness strictness;
-
-  RLPDecoderRef(RLP const& target, RLP::Strictness strictness) : target(target), strictness(strictness) {}
-  RLPDecoderRef(RLP const& target, bool strict = false)
-      : RLPDecoderRef(target, strict ? RLP::VeryStrict : RLP::LaissezFaire) {}
-};
-
-template <typename... Params>
-void rlp_tuple(RLPEncoderRef encoding, Params const&... args);
-
-template <typename T>
-auto rlp(RLPEncoderRef encoding, T const& target) -> decltype(RLP().toInt<T>(), void()) {
-  encoding.target.append(target);
-}
-
-template <unsigned N>
-void rlp(RLPEncoderRef encoding, FixedHash<N> const& target) {
-  encoding.target.append(target);
+template <typename Param>
+auto enc_rlp(RLPStream& rlp, Param const& target) -> decltype(rlp.append(target), void()) {
+  rlp.append(target);
 }
 
 template <typename T>
-inline auto rlp(RLPEncoderRef encoding, T const& target) -> decltype(target.rlp(encoding), void()) {
-  target.rlp(encoding);
+struct RLPNull {};
+
+template <typename Param>
+void enc_rlp(RLPStream& rlp, RLPNull<Param>) {
+  rlp.append(unsigned(0));
 }
 
-inline auto rlp(RLPEncoderRef encoding, string const& target) { encoding.target.append(target); }
-
-inline auto rlp(RLPEncoderRef encoding, bytes const& target) { encoding.target.append(target); }
-
 template <typename Param>
-void rlp(RLPEncoderRef encoding, optional<Param> const& target) {
+void enc_rlp(RLPStream& rlp, optional<Param> const& target) {
   if (target) {
-    rlp(encoding, *target);
+    enc_rlp(rlp, *target);
   } else {
-    encoding.target.append(unsigned(0));
+    static const RLPNull<Param> null;
+    enc_rlp(rlp, null);
   }
 }
 
 template <typename Param>
-void rlp(RLPEncoderRef encoding, RangeView<Param> const& target) {
-  encoding.target.appendList(target.size);
-  target.for_each([&](auto const& el) { rlp(encoding, el); });
+void enc_rlp(RLPStream& rlp, Param* target) {
+  rlp.append(bigint(reinterpret_cast<uintptr_t>(target)));
 }
 
-template <typename T1, typename T2>
-void rlp(RLPEncoderRef encoding, std::pair<T1, T2> const& target) {
-  rlp_tuple(encoding, target.first, target.second);
+template <typename Param>
+void enc_rlp(RLPStream& rlp, RangeView<Param> const& target) {
+  rlp.appendList(target.size);
+  target.for_each([&](auto const& el) { enc_rlp(rlp, el); });
 }
 
-template <typename Sequence>
-auto rlp(RLPEncoderRef encoding, Sequence const& target)
-    -> decltype(target.size(), target.begin(), target.end(), void()) {
-  encoding.target.appendList(target.size());
-  for (auto const& v : target) {
-    rlp(encoding, v);
+template <typename Map>
+auto enc_rlp(RLPStream& rlp, Map const& target)
+    -> decltype(target.size(), target.begin()->first, target.end()->second, void()) {
+  rlp.appendList(target.size());
+  for (auto const& [k, v] : target) {
+    enc_rlp_tuple(rlp, k, v);
   }
 }
 
 template <typename Param, typename... Params>
-void __enc_rlp_tuple_body__(RLPEncoderRef encoding, Param const& target, Params const&... rest) {
-  rlp(encoding, target);
-  if constexpr (sizeof...(rest) != 0) {
-    __enc_rlp_tuple_body__(encoding, rest...);
+void enc_rlp(RLPStream& rlp, Param const& target, Params const&... rest) {
+  enc_rlp(rlp, target);
+  enc_rlp(rlp, rest...);
+}
+
+template <typename... Params>
+void enc_rlp_tuple(RLPStream& rlp, Params const&... args) {
+  rlp.appendList(sizeof...(args));
+  enc_rlp(rlp, args...);
+}
+
+template <typename... Params>
+void dec_rlp_tuple(RLP const& rlp, Params&... args);
+
+template <typename Param>
+auto dec_rlp(RLP const& rlp, Param& target) -> decltype(Param(rlp), void()) {
+  target = Param(rlp);
+}
+
+template <typename Param>
+void dec_rlp(RLP const& rlp, optional<Param>& target) {
+  if (rlp.isNull() || rlp.isEmpty()) {
+    target = nullopt;
+  } else {
+    dec_rlp(rlp, target.emplace());
+  }
+}
+
+template <typename Sequence>
+void dec_rlp_sequence(RLP const& rlp, Sequence& target) {
+  for (auto const i : rlp) {
+    dec_rlp(i, target.emplace_back());
+  }
+}
+
+inline void dec_rlp(RLP const& rlp, bool& target) { target = rlp.toInt<uint8_t>(); }
+
+inline void dec_rlp(RLP const& rlp, bytes& target) { target = bytes(rlp); }
+
+template <typename... Ts>
+void dec_rlp(RLP const& rlp, vector<Ts...>& target) {
+  dec_rlp_sequence(rlp, target);
+}
+
+template <typename Map>
+auto dec_rlp(RLP const& rlp, Map& target) -> decltype(target[target.begin()->first], void()) {
+  using key_type = remove_cv_t<decltype(target.begin()->first)>;
+  for (auto const i : rlp) {
+    auto entry_i = i.begin();
+    key_type key;
+    dec_rlp(*entry_i, key);
+    dec_rlp(*(++entry_i), target[key]);
+  }
+}
+
+template <typename Param, typename... Params>
+void dec_rlp_tuple_body(RLP::iterator& rlp, Param& target, Params&... rest) {
+  dec_rlp(*rlp, target);
+  if constexpr (sizeof...(rest) > 0) {
+    dec_rlp_tuple_body(++rlp, rest...);
   }
 }
 
 template <typename... Params>
-void rlp_tuple(RLPEncoderRef encoding, Params const&... args) {
-  constexpr auto num_elements = sizeof...(args);
-  static_assert(0 < num_elements);
-  encoding.target.appendList(num_elements);
-  __enc_rlp_tuple_body__(encoding, args...);
-}
-
-template <typename... Params>
-void rlp_tuple(RLPDecoderRef encoding, Params&... args);
-
-template <typename T>
-auto rlp(RLPDecoderRef encoding, T& target) -> decltype(encoding.target.toInt<T>(), void()) {
-  target = encoding.target.toInt<T>(encoding.strictness);
-}
-
-template <unsigned N>
-void rlp(RLPDecoderRef encoding, FixedHash<N>& target) {
-  target = encoding.target.toHash<FixedHash<N>>(encoding.strictness);
-}
-
-inline auto rlp(RLPDecoderRef encoding, string& target) { target = encoding.target.toString(encoding.strictness); }
-
-inline auto rlp(RLPDecoderRef encoding, bytes& target) { target = encoding.target.toBytes(encoding.strictness); }
-
-template <typename Param>
-void rlp(RLPDecoderRef encoding, optional<Param>& target) {
-  if (encoding.target.isNull() || encoding.target.isEmpty()) {
-    target = nullopt;
-  } else {
-    rlp(encoding, target.emplace());
-  }
-}
-
-template <typename Sequence>
-<<<<<<< HEAD
-auto rlp(RLPDecoderRef encoding, Sequence& target) -> decltype(target.emplace_back(), void()) {
-  for (auto const& i : encoding.target) {
-    rlp(RLPDecoderRef(i, encoding.strictness), target.emplace_back());
-=======
-void dec_rlp_sequence(RLP const& rlp, Sequence& target) {
-  for (auto const i : rlp) {
-    dec_rlp(i, target.emplace_back());
->>>>>>> 14b5f829
-  }
-}
-inline void rlp(RLPDecoderRef encoding, bool& target) { target = encoding.target.toInt<uint8_t>(encoding.strictness); }
-
-template <typename T>
-inline auto rlp(RLPDecoderRef encoding, T& target) -> decltype(target.rlp(encoding), void()) {
-  target.rlp(encoding);
-}
-
-template <typename Map>
-auto rlp(RLPDecoderRef encoding, Map& target) -> decltype(target[target.begin()->first], void()) {
-  using key_type = remove_cv_t<decltype(target.begin()->first)>;
-<<<<<<< HEAD
-  for (auto const& i : encoding.target) {
-=======
-  for (auto const i : rlp) {
->>>>>>> 14b5f829
-    auto entry_i = i.begin();
-    key_type key;
-    rlp(RLPDecoderRef(*entry_i, encoding.strictness), key);
-    rlp(RLPDecoderRef(*(++entry_i), encoding.strictness), target[key]);
-  }
-}
-
-template <typename Param, typename... Params>
-uint __dec_rlp_tuple_body__(RLP::iterator& i, RLP::iterator const& end, RLP::Strictness strictness, Param& target,
-                            Params&... rest) {
-  if (i == end) {
-    return 0;
-  }
-  rlp(RLPDecoderRef(*i, strictness), target);
-  if constexpr (sizeof...(rest) != 0) {
-    return 1 + __dec_rlp_tuple_body__(++i, end, strictness, rest...);
-  }
-  return 1;
-}
-
-struct InvalidEncodingSize : std::invalid_argument {
-  uint expected, actual;
-
-  InvalidEncodingSize(uint expected, uint actual)
-      : invalid_argument(fmt("Invalid rlp list size; expected: %s, actual: %s", expected, actual)),
-        expected(expected),
-        actual(actual) {}
-};
-
-template <typename... Params>
-void rlp_tuple(RLPDecoderRef encoding, Params&... args) {
-  constexpr auto num_elements = sizeof...(args);
-  static_assert(0 < num_elements);
-  auto list_begin = encoding.target.begin();
-  auto num_elements_processed = __dec_rlp_tuple_body__(list_begin, encoding.target.end(), encoding.strictness, args...);
-  if (num_elements != num_elements_processed) {
-    throw InvalidEncodingSize(num_elements, num_elements_processed);
-  }
+void dec_rlp_tuple(RLP const& rlp, Params&... args) {
+  auto rlp_list = rlp.begin();
+  dec_rlp_tuple_body(rlp_list, args...);
 }
 
 }  // namespace taraxa::util::encoding_rlp
 
-#define RLP_FIELDS(...)                                                  \
-  void rlp(::taraxa::util::encoding_rlp::RLPDecoderRef encoding) {       \
-    ::taraxa::util::encoding_rlp::rlp_tuple(encoding, __VA_ARGS__);      \
-  }                                                                      \
-  void rlp(::taraxa::util::encoding_rlp::RLPEncoderRef encoding) const { \
-    ::taraxa::util::encoding_rlp::rlp_tuple(encoding, __VA_ARGS__);      \
-  }
-
 namespace taraxa::util {
-using encoding_rlp::InvalidEncodingSize;
-using encoding_rlp::rlp;
-using encoding_rlp::rlp_tuple;
-using encoding_rlp::RLPDecoderRef;
-using encoding_rlp::RLPEncoderRef;
+using encoding_rlp::dec_rlp;
+using encoding_rlp::dec_rlp_sequence;
+using encoding_rlp::dec_rlp_tuple;
+using encoding_rlp::enc_rlp;
+using encoding_rlp::enc_rlp_tuple;
+using encoding_rlp::RLPNull;
 }  // namespace taraxa::util