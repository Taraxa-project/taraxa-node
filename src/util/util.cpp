--- conflicted
+++ resolved
@@ -32,41 +32,6 @@
 
 }  // namespace taraxa
 
-<<<<<<< HEAD
-void abortHandler(int sig) {
-  ::signal(sig, SIG_DFL);
-  //boost::stacktrace::safe_dump_to("./backtrace.dump");
-
-  const char *name = NULL;
-  switch (sig) {
-    case SIGABRT:
-      name = "SIGABRT";
-      break;
-    case SIGSEGV:
-      name = "SIGSEGV";
-      break;
-    case SIGILL:
-      name = "SIGILL";
-      break;
-    case SIGFPE:
-      name = "SIGFPE";
-      break;
-  }
-  if (name) {
-    std::cerr << "Caught signal " << sig << " (" << name << ")" << std::endl;
-  } else {
-    std::cerr << "Caught signal " << sig << std::endl;
-  }
-
-  std::cout << boost::stacktrace::stacktrace();
-  //posix_print_stack_trace();
-  // printStackTrace();
-  exit(sig);
-}
-
-
-=======
->>>>>>> c4576743
 static inline void printStackTrace() {
   std::cerr << "Stack Trace: " << std::endl;
   const uint max_frames = 63;
@@ -179,6 +144,8 @@
   } else {
     std::cerr << "Caught signal " << sig << std::endl;
   }
-  printStackTrace();
+
+  std::cout << boost::stacktrace::stacktrace();
+  //printStackTrace();
   exit(sig);
 }