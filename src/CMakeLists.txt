# TODO: Break this cmake into smaller libraries with their own cmakes, e.g. network, chain, dag, etc... could be separate libraries

<<<<<<< HEAD
if (TARAXA_STATIC_BUILD)
    set(CMAKE_FIND_LIBRARY_SUFFIXES ".a") # zlib does not support zlib_USE_STATIC_LIBS or similar approach
    set(CMAKE_EXE_LINKER_FLAGS "${CMAKE_EXE_LINKER_FLAGS} -static-libstdc++ -static-libgcc")

    set(Boost_USE_STATIC_LIBS ON)
    set(jsoncpp_USE_STATIC_LIBS ON)
    set(jsonrpccpp_USE_STATIC_LIBS ON)
    set(crypto_USE_STATIC_LIBS ON)
    set(gmp_USE_STATIC_LIBS ON)
    set(mpfr_USE_STATIC_LIBS ON)
    set(scrypt_USE_STATIC_LIBS ON)
    set(rocksdb_USE_STATIC_LIBS ON)
    set(zstd_USE_STATIC_LIBS ON)
    set(bz2_USE_STATIC_LIBS ON)
    set(snappy_USE_STATIC_LIBS ON)
    set(lz4_USE_STATIC_LIBS ON)
endif (TARAXA_STATIC_BUILD)

# Find multithreaded boost components/libs
set(Boost_USE_MULTITHREADED ON)
set(BOOST_COMPONENTS)
list(APPEND BOOST_COMPONENTS program_options system filesystem thread log log_setup)

find_package(Boost 1.71 REQUIRED COMPONENTS ${BOOST_COMPONENTS})
if (Boost_FOUND)
    message(STATUS "Boost components found: ${BOOST_COMPONENTS}, Boost version: ${Boost_VERSION}")
else (Boost_FOUND)
    message(STATUS "Boost not found")
endif (Boost_FOUND)

# Find jsoncpp lib
find_package(jsoncpp REQUIRED)
find_package(jsonrpccpp REQUIRED)
find_package(crypto REQUIRED) # Find crypto lib # TODO: check if really required
find_package(gmp REQUIRED)
find_package(mpfr REQUIRED)
find_package(scrypt REQUIRED)
find_package(rocksdb REQUIRED)
find_package(zstd REQUIRED)
find_package(bz2 REQUIRED)
find_package(ZLIB REQUIRED)
find_package(snappy REQUIRED)
find_package(lz4 REQUIRED)

file(GLOB_RECURSE SOURCES RELATIVE ${CMAKE_CURRENT_SOURCE_DIR} *.cpp *.hpp *.cxx *.hxx *.c *.h)
list(REMOVE_ITEM SOURCES taraxad/main.cpp)

add_subdirectory(network/rpc)

add_library(base_config INTERFACE)

set(PCH_FILE ${CMAKE_CURRENT_BINARY_DIR}/pch.hpp)
pch_gen(${CMAKE_CURRENT_SOURCE_DIR} ${PCH_FILE} jsonrpccpp/client.h)
pch_link(base_config INTERFACE ${PCH_FILE})


target_include_directories(base_config INTERFACE
=======
set(SOURCES
        # ---- public headers -----
        util/util.hpp
        node/full_node.hpp
        transaction_manager/transaction_manager.hpp
        storage/db_storage.hpp
        dag/dag.hpp
        consensus/pbft_chain.hpp
        aleth/node_api.hpp
        aleth/database.hpp
        aleth/state_api.hpp
        aleth/dummy_eth_apis.hpp
        consensus/block_proposer.hpp
        transaction_manager/transaction_status.hpp
        chain/chain_config.hpp
        consensus/vrf_wrapper.hpp
        node/executor.hpp
        network/network.hpp
        common/static_init.hpp
        dag/vdf_sortition.hpp
        chain/final_chain.hpp
        consensus/pbft_config.hpp
        network/taraxa_capability.hpp
        util/exit_stack.hpp
        util/encoding_rlp.hpp
        util/range_view.hpp
        util/lazy.hpp
        config/config.hpp
        node/replay_protection_service.hpp
        common/types.hpp
        dag/dag_block.hpp
        network/packets_stats.hpp
        network/rpc/Taraxa.h
        network/rpc/Test.h
        network/rpc/TaraxaClient.h
        network/rpc/NetClient.h
        network/rpc/Net.h
        network/rpc/NetFace.h
        network/rpc/TaraxaFace.h
        network/rpc/TestFace.h
        network/rpc/RpcServer.h
        network/rpc/WSServer.h
        network/rpc/TestClient.h
        transaction_manager/transaction_order_manager.hpp
        consensus/vote.hpp
        transaction_manager/transaction.hpp
        transaction_manager/transaction_queue.hpp
        logger/logger_config.hpp
        logger/log.hpp
        chain/state_api.hpp
        dag/dag_block_manager.hpp
        dag/proposal_period_levels_map.hpp
        consensus/pbft_manager.hpp

        # ---- private sources -----
        util/thread_pool.cpp
        transaction_manager/transaction.cpp
        consensus/pbft_manager.cpp
        storage/db_storage.cpp
        consensus/vrf_wrapper.cpp
        aleth/node_api.cpp
        aleth/database.cpp
        aleth/state_api.cpp
        node/executor.cpp
        network/taraxa_capability.cpp
        transaction_manager/transaction_manager.cpp
        dag/vdf_sortition.cpp
        chain/chain_config.cpp
        chain/final_chain.cpp
        consensus/pbft_config.cpp
        consensus/vote.cpp
        network/network.cpp
        util/util.cpp
        consensus/pbft_chain.cpp
        node/replay_protection_service.cpp
        config/config.cpp
        dag/dag_block.cpp
        node/full_node.cpp
        consensus/block_proposer.cpp
        network/packets_stats.cpp
        network/rpc/Taraxa.cpp
        network/rpc/Test.cpp
        network/rpc/WSServer.cpp
        network/rpc/Net.cpp
        network/rpc/RpcServer.cpp
        transaction_manager/transaction_order_manager.cpp
        chain/state_api.cpp
        transaction_manager/transaction_queue.cpp
        dag/dag.cpp
        logger/logger_config.cpp
        logger/log.cpp
        common/types.cpp
        dag/dag_block_manager.cpp
        dag/proposal_period_levels_map.cpp
        util/jsoncpp.cpp
        network/rpc/rpc_error_handler.cpp
        )

add_subdirectory(network/rpc)

add_library(app_base STATIC ${SOURCES})

# TODO: have some problems with include dirs for imported targets
get_target_property(TARAXA_VDF_INCUDE taraxa-vdf INTERFACE_INCLUDE_DIRECTORIES)
get_target_property(TARAXA_VRF_INCUDE taraxa-vrf INTERFACE_INCLUDE_DIRECTORIES)

target_include_directories(app_base PUBLIC
>>>>>>> 14b5f829
        ${CMAKE_CURRENT_SOURCE_DIR}
        ${TARAXA_VDF_INCUDE}
        ${TARAXA_VRF_INCUDE}
        )

# system libs should be included via -isystem so compiler knows how to
# treat them. e.g. do not check for warnings
target_include_directories(app_base SYSTEM PUBLIC
        ${CONAN_INCLUDE_DIRS}
        ${jsoncpp_INCLUDE_DIRS}
        )

<<<<<<< HEAD
target_link_libraries(base_config INTERFACE
        submodules
=======
target_link_libraries(app_base
        taraxa-vrf
        taraxa-vdf
        taraxa-evm
>>>>>>> 14b5f829
        pthread
        scrypt
        CONAN_PKG::jsoncpp
        CONAN_PKG::libjson-rpc-cpp
        CONAN_PKG::boost
        CONAN_PKG::openssl
        CONAN_PKG::gmp
        CONAN_PKG::snappy
        CONAN_PKG::zstd
        CONAN_PKG::lz4
        CONAN_PKG::rocksdb
        CONAN_PKG::bzip2
        CONAN_PKG::zlib
        CONAN_PKG::mpfr
        aleth #  FIXME: THIS LIB CAUSES LINKING ORDER SENSITIVITY
        )

# needed for golang runtime that comes together with taraxa-evm
if (APPLE)  # if "APPLE" not sufficient, use if (${CMAKE_SYSTEM_NAME} MATCHES "Darwin")
    target_link_libraries(base_config INTERFACE
            "-framework CoreFoundation"
            "-framework Security")
else ()
    target_link_libraries(base_config INTERFACE stdc++fs)
endif ()

<<<<<<< HEAD
add_library(app_base OBJECT ${SOURCES})
target_link_libraries(app_base base_config)
=======
if(TCMALLOC_LIB)
    target_link_libraries(app_base ${TCMALLOC_LIB}) # MUST BE LINKED LAST!!!
endif()
>>>>>>> 14b5f829

# Main taraxad binary
add_subdirectory(taraxad)<|MERGE_RESOLUTION|>--- conflicted
+++ resolved
@@ -1,64 +1,5 @@
-# TODO: Break this cmake into smaller libraries with their own cmakes, e.g. network, chain, dag, etc... could be separate libraries
+# TODO: Break this cmake(app_base target) into smaller libraries with their own cmakes, e.g. network, chain, dag, etc... could be separate libraries
 
-<<<<<<< HEAD
-if (TARAXA_STATIC_BUILD)
-    set(CMAKE_FIND_LIBRARY_SUFFIXES ".a") # zlib does not support zlib_USE_STATIC_LIBS or similar approach
-    set(CMAKE_EXE_LINKER_FLAGS "${CMAKE_EXE_LINKER_FLAGS} -static-libstdc++ -static-libgcc")
-
-    set(Boost_USE_STATIC_LIBS ON)
-    set(jsoncpp_USE_STATIC_LIBS ON)
-    set(jsonrpccpp_USE_STATIC_LIBS ON)
-    set(crypto_USE_STATIC_LIBS ON)
-    set(gmp_USE_STATIC_LIBS ON)
-    set(mpfr_USE_STATIC_LIBS ON)
-    set(scrypt_USE_STATIC_LIBS ON)
-    set(rocksdb_USE_STATIC_LIBS ON)
-    set(zstd_USE_STATIC_LIBS ON)
-    set(bz2_USE_STATIC_LIBS ON)
-    set(snappy_USE_STATIC_LIBS ON)
-    set(lz4_USE_STATIC_LIBS ON)
-endif (TARAXA_STATIC_BUILD)
-
-# Find multithreaded boost components/libs
-set(Boost_USE_MULTITHREADED ON)
-set(BOOST_COMPONENTS)
-list(APPEND BOOST_COMPONENTS program_options system filesystem thread log log_setup)
-
-find_package(Boost 1.71 REQUIRED COMPONENTS ${BOOST_COMPONENTS})
-if (Boost_FOUND)
-    message(STATUS "Boost components found: ${BOOST_COMPONENTS}, Boost version: ${Boost_VERSION}")
-else (Boost_FOUND)
-    message(STATUS "Boost not found")
-endif (Boost_FOUND)
-
-# Find jsoncpp lib
-find_package(jsoncpp REQUIRED)
-find_package(jsonrpccpp REQUIRED)
-find_package(crypto REQUIRED) # Find crypto lib # TODO: check if really required
-find_package(gmp REQUIRED)
-find_package(mpfr REQUIRED)
-find_package(scrypt REQUIRED)
-find_package(rocksdb REQUIRED)
-find_package(zstd REQUIRED)
-find_package(bz2 REQUIRED)
-find_package(ZLIB REQUIRED)
-find_package(snappy REQUIRED)
-find_package(lz4 REQUIRED)
-
-file(GLOB_RECURSE SOURCES RELATIVE ${CMAKE_CURRENT_SOURCE_DIR} *.cpp *.hpp *.cxx *.hxx *.c *.h)
-list(REMOVE_ITEM SOURCES taraxad/main.cpp)
-
-add_subdirectory(network/rpc)
-
-add_library(base_config INTERFACE)
-
-set(PCH_FILE ${CMAKE_CURRENT_BINARY_DIR}/pch.hpp)
-pch_gen(${CMAKE_CURRENT_SOURCE_DIR} ${PCH_FILE} jsonrpccpp/client.h)
-pch_link(base_config INTERFACE ${PCH_FILE})
-
-
-target_include_directories(base_config INTERFACE
-=======
 set(SOURCES
         # ---- public headers -----
         util/util.hpp
@@ -166,7 +107,6 @@
 get_target_property(TARAXA_VRF_INCUDE taraxa-vrf INTERFACE_INCLUDE_DIRECTORIES)
 
 target_include_directories(app_base PUBLIC
->>>>>>> 14b5f829
         ${CMAKE_CURRENT_SOURCE_DIR}
         ${TARAXA_VDF_INCUDE}
         ${TARAXA_VRF_INCUDE}
@@ -179,15 +119,10 @@
         ${jsoncpp_INCLUDE_DIRS}
         )
 
-<<<<<<< HEAD
-target_link_libraries(base_config INTERFACE
-        submodules
-=======
 target_link_libraries(app_base
         taraxa-vrf
         taraxa-vdf
         taraxa-evm
->>>>>>> 14b5f829
         pthread
         scrypt
         CONAN_PKG::jsoncpp
@@ -207,21 +142,15 @@
 
 # needed for golang runtime that comes together with taraxa-evm
 if (APPLE)  # if "APPLE" not sufficient, use if (${CMAKE_SYSTEM_NAME} MATCHES "Darwin")
-    target_link_libraries(base_config INTERFACE
-            "-framework CoreFoundation"
-            "-framework Security")
+    target_link_libraries(app_base "-framework CoreFoundation")
+    target_link_libraries(app_base "-framework Security")
 else ()
-    target_link_libraries(base_config INTERFACE stdc++fs)
+    target_link_libraries(app_base stdc++fs)
 endif ()
 
-<<<<<<< HEAD
-add_library(app_base OBJECT ${SOURCES})
-target_link_libraries(app_base base_config)
-=======
 if(TCMALLOC_LIB)
     target_link_libraries(app_base ${TCMALLOC_LIB}) # MUST BE LINKED LAST!!!
 endif()
->>>>>>> 14b5f829
 
 # Main taraxad binary
 add_subdirectory(taraxad)