# TODO: Break this cmake(app_base target) into smaller libraries with their own cmakes, e.g. network, chain, dag, etc... could be separate libraries

if (TARAXA_STATIC_BUILD)
<<<<<<< HEAD
    #SET(CMAKE_FIND_LIBRARY_SUFFIXES ".a")
    set(CMAKE_EXE_LINKER_FLAGS "${CMAKE_EXE_LINKER_FLAGS} -static-libstdc++")
    if (NOT APPLE)
        set(CMAKE_EXE_LINKER_FLAGS "${CMAKE_EXE_LINKER_FLAGS} -static-libgcc")
    endif ()
=======
    set(CMAKE_FIND_LIBRARY_SUFFIXES ".a") # zlib does not support zlib_USE_STATIC_LIBS or similar approach
    set(CMAKE_EXE_LINKER_FLAGS "${CMAKE_EXE_LINKER_FLAGS} -static-libstdc++ -static-libgcc")
>>>>>>> 78127527

    set(Boost_USE_STATIC_LIBS ON)
    set(jsoncpp_USE_STATIC_LIBS ON)
    set(jsonrpccpp_USE_STATIC_LIBS ON)
    set(crypto_USE_STATIC_LIBS ON)
    set(gmp_USE_STATIC_LIBS ON)
    set(mpfr_USE_STATIC_LIBS ON)
    set(scrypt_USE_STATIC_LIBS ON)
<<<<<<< HEAD
    #    set(rocksdb_USE_STATIC_LIBS ON)
    #    set(zstd_USE_STATIC_LIBS ON)
    #    set(bz2_USE_STATIC_LIBS ON)
=======
    set(rocksdb_USE_STATIC_LIBS ON)
    set(zstd_USE_STATIC_LIBS ON)
    set(bz2_USE_STATIC_LIBS ON)
    set(snappy_USE_STATIC_LIBS ON)
    set(lz4_USE_STATIC_LIBS ON)
>>>>>>> 78127527
endif (TARAXA_STATIC_BUILD)

# Find multithreaded boost components/libs
set(Boost_USE_MULTITHREADED ON)
set(BOOST_COMPONENTS)
list(APPEND BOOST_COMPONENTS program_options system filesystem thread log log_setup)

find_package(Boost 1.71 REQUIRED COMPONENTS ${BOOST_COMPONENTS})
if (Boost_FOUND)
<<<<<<< HEAD
    message(STATUS "Boost components found: ${BOOST_COMPONENTS}, Boost version: ${Boost_VERSION}")
=======
    message (STATUS "Boost components found: ${BOOST_COMPONENTS}, Boost version: ${Boost_VERSION}")
>>>>>>> 78127527
else (Boost_FOUND)
    message(STATUS "Boost not found")
endif (Boost_FOUND)

# Find jsoncpp lib
find_package(jsoncpp REQUIRED)
find_package(jsonrpccpp REQUIRED)
find_package(crypto REQUIRED) # Find crypto lib # TODO: check if really required
find_package(gmp REQUIRED)
find_package(mpfr REQUIRED)
find_package(scrypt REQUIRED)
find_package(rocksdb REQUIRED)
find_package(zstd REQUIRED)
find_package(bz2 REQUIRED)
find_package(ZLIB REQUIRED)
find_package(snappy REQUIRED)
find_package(lz4 REQUIRED)

set(SOURCES
<<<<<<< HEAD
    # ---- public headers -----
    util/util.hpp
    node/full_node.hpp
    transaction_manager/transaction_manager.hpp
    storage/db_storage.hpp
    dag/dag.hpp
    consensus/pbft_chain.hpp
    aleth/node_api.hpp
    aleth/filter_api.hpp
    aleth/database.hpp
    aleth/pending_block.hpp
    aleth/state_api.hpp
    util/util_json.hpp
    consensus/block_proposer.hpp
    transaction_manager/transaction_status.hpp
    chain/chain_config.hpp
    consensus/vrf_wrapper.hpp
    node/executor.hpp
    network/network.hpp
    common/static_init.hpp
    dag/vdf_sortition.hpp
    chain/final_chain.hpp
    consensus/pbft_config.hpp
    network/taraxa_capability.hpp
    util/exit_stack.hpp
    util/simple_event.hpp
    util/encoding_rlp.hpp
    util/range_view.hpp
    util/lazy.hpp
    config/config.hpp
    node/replay_protection_service.hpp
    common/types.hpp
    dag/dag_block.hpp
    network/rpc/Taraxa.h
    network/rpc/Test.h
    network/rpc/TaraxaClient.h
    network/rpc/NetClient.h
    network/rpc/Net.h
    network/rpc/NetFace.h
    network/rpc/TaraxaFace.h
    network/rpc/TestFace.h
    network/rpc/RpcServer.h
    network/rpc/WSServer.h
    network/rpc/TestClient.h
    transaction_manager/transaction_order_manager.hpp
    consensus/vote.hpp
    transaction_manager/transaction.hpp
    transaction_manager/transaction_queue.hpp
    logger/logger_config.hpp
    logger/log.hpp
    chain/state_api.hpp
    consensus/pbft_manager.hpp

    # ---- private sources -----
    transaction_manager/transaction.cpp
    consensus/pbft_manager.cpp
    storage/db_storage.cpp
    consensus/vrf_wrapper.cpp
    aleth/node_api.cpp
    aleth/pending_block.cpp
    aleth/filter_api.cpp
    aleth/database.cpp
    aleth/state_api.cpp
    node/executor.cpp
    network/taraxa_capability.cpp
    transaction_manager/transaction_manager.cpp
    dag/vdf_sortition.cpp
    chain/chain_config.cpp
    chain/final_chain.cpp
    consensus/pbft_config.cpp
    consensus/vote.cpp
    network/network.cpp
    util/util.cpp
    consensus/pbft_chain.cpp
    node/replay_protection_service.cpp
    config/config.cpp
    dag/dag_block.cpp
    node/full_node.cpp
    consensus/block_proposer.cpp
    network/rpc/Taraxa.cpp
    network/rpc/Test.cpp
    network/rpc/WSServer.cpp
    network/rpc/Net.cpp
    network/rpc/RpcServer.cpp
    transaction_manager/transaction_order_manager.cpp
    chain/state_api.cpp
    transaction_manager/transaction_queue.cpp
    dag/dag.cpp
    logger/logger_config.cpp
    logger/log.cpp
    common/types.cpp
    )
=======
        # ---- public headers -----
        util/util.hpp
        node/full_node.hpp
        transaction_manager/transaction_manager.hpp
        storage/db_storage.hpp
        dag/dag.hpp
        consensus/pbft_chain.hpp
        aleth/node_api.hpp
        aleth/filter_api.hpp
        aleth/database.hpp
        aleth/pending_block.hpp
        aleth/state_api.hpp
        util/util_json.hpp
        consensus/block_proposer.hpp
        transaction_manager/transaction_status.hpp
        chain/chain_config.hpp
        consensus/vrf_wrapper.hpp
        node/executor.hpp
        network/network.hpp
        common/static_init.hpp
        dag/vdf_sortition.hpp
        chain/final_chain.hpp
        consensus/pbft_config.hpp
        network/taraxa_capability.hpp
        util/exit_stack.hpp
        util/simple_event.hpp
        util/encoding_rlp.hpp
        util/range_view.hpp
        util/lazy.hpp
        config/config.hpp
        node/replay_protection_service.hpp
        common/types.hpp
        dag/dag_block.hpp
        network/rpc/Taraxa.h
        network/rpc/Test.h
        network/rpc/TaraxaClient.h
        network/rpc/NetClient.h
        network/rpc/Net.h
        network/rpc/NetFace.h
        network/rpc/TaraxaFace.h
        network/rpc/TestFace.h
        network/rpc/RpcServer.h
        network/rpc/WSServer.h
        network/rpc/TestClient.h
        transaction_manager/transaction_order_manager.hpp
        consensus/vote.hpp
        transaction_manager/transaction.hpp
        transaction_manager/transaction_queue.hpp
        logger/logger_config.hpp
        logger/log.hpp
        chain/state_api.hpp
        consensus/pbft_manager.hpp

        # ---- private sources -----
        transaction_manager/transaction.cpp
        consensus/pbft_manager.cpp
        storage/db_storage.cpp
        consensus/vrf_wrapper.cpp
        aleth/node_api.cpp
        aleth/pending_block.cpp
        aleth/filter_api.cpp
        aleth/database.cpp
        aleth/state_api.cpp
        node/executor.cpp
        network/taraxa_capability.cpp
        transaction_manager/transaction_manager.cpp
        dag/vdf_sortition.cpp
        chain/chain_config.cpp
        chain/final_chain.cpp
        consensus/pbft_config.cpp
        consensus/vote.cpp
        network/network.cpp
        util/util.cpp
        consensus/pbft_chain.cpp
        node/replay_protection_service.cpp
        config/config.cpp
        dag/dag_block.cpp
        node/full_node.cpp
        consensus/block_proposer.cpp
        network/rpc/Taraxa.cpp
        network/rpc/Test.cpp
        network/rpc/WSServer.cpp
        network/rpc/Net.cpp
        network/rpc/RpcServer.cpp
        transaction_manager/transaction_order_manager.cpp
        chain/state_api.cpp
        transaction_manager/transaction_queue.cpp
        dag/dag.cpp
        logger/logger_config.cpp
        logger/log.cpp
        common/types.cpp
)
>>>>>>> 78127527

add_subdirectory(network/rpc)

add_library(app_base STATIC ${SOURCES})
target_include_directories(app_base PUBLIC
<<<<<<< HEAD
                           ${CMAKE_CURRENT_SOURCE_DIR}
                           ${Boost_INCLUDE_DIR}
                           ${Submodules_INCLUDE_DIR}
                           ${jsoncpp_INCLUDE_DIRS}
                           )

target_link_libraries(app_base
                      submodules
                      taraxa-aleth
                      taraxa-evm
                      vdf
                      sodium  # from current submodules(taraxa-vrf) -> will be moved to external package repo
                      pthread
                      ssl
                      ${crypto_LIBRARIES} # TODO: is this lib even required ?
                      ${CMAKE_DL_LIBS}    # because of libcrypto
                      ${mpfr_LIBRARIES}
                      ${gmp_LIBRARIES}
                      ${Boost_LIBRARIES}
                      rocksdb
                      #    ${rocksdb_LIBRARIES}
                      #    ${snappy_LIBRARIES} # rocksdb dep
                      #    ${zstd_LIBRARIES}   # rocksdb dep
                      #    ${bz2_LIBRARIES}    # rocksdb dep
                      #    ${ZLIB_LIBRARIES}   # rocksdb dep

                      ${scrypt_LIBRARIES}
                      ${jsoncpp_LIBRARIES}
                      ${jsonrpccpp_SERVER_LIBRARIES}
                      secp256k1   # from current submodules -> will be moved to external package repo
                      cryptopp   # from current submodules -> will be moved to external package repo
                      ethash   # from current submodules -> will be moved to external package repo
                      )
=======
        ${CMAKE_CURRENT_SOURCE_DIR}
        ${Boost_INCLUDE_DIR}
        ${Submodules_INCLUDE_DIR}
        ${jsoncpp_INCLUDE_DIRS}
)

target_link_libraries(app_base
        submodules
        taraxa-aleth
        taraxa-evm
        vdf     # from current submodules -> will be moved to external package repo
        sodium  # from current submodules(taraxa-vrf) -> will be moved to external package repo
        pthread
        #ssl
        ${crypto_LIBRARIES} # TODO: is this lib even required ?
        ${CMAKE_DL_LIBS}    # because of libcrypto
        ${mpfr_LIBRARIES}
        ${gmp_LIBRARIES}
        ${Boost_LIBRARIES}
        ${rocksdb_LIBRARIES}
        ${snappy_LIBRARIES} # rocksdb dep
        ${zstd_LIBRARIES}   # rocksdb dep
        ${bz2_LIBRARIES}    # rocksdb dep
        ${ZLIB_LIBRARIES}   # rocksdb dep
        ${lz4_LIBRARIES}    # rocksdb dep
        ${scrypt_LIBRARIES}
        ${jsoncpp_LIBRARIES}
        ${jsonrpccpp_SERVER_LIBRARIES}
        secp256k1   # from current submodules -> will be moved to external package repo
        cryptopp    # from current submodules -> will be moved to external package repo
        ethash      # from current submodules -> will be moved to external package repo
)

target_link_directories(app_base PUBLIC ${Submodules_LIB_DIR})
>>>>>>> 78127527

# needed for golang runtime that comes together with taraxa-evm
if (APPLE)  # if "APPLE" not sufficient, use if (${CMAKE_SYSTEM_NAME} MATCHES "Darwin")
    target_link_libraries(app_base "-framework CoreFoundation")
    target_link_libraries(app_base "-framework Security")
else ()
    target_link_libraries(app_base stdc++fs)
endif ()

# Main taraxad binary
add_subdirectory(taraxad)<|MERGE_RESOLUTION|>--- conflicted
+++ resolved
@@ -1,17 +1,11 @@
 # TODO: Break this cmake(app_base target) into smaller libraries with their own cmakes, e.g. network, chain, dag, etc... could be separate libraries
 
 if (TARAXA_STATIC_BUILD)
-<<<<<<< HEAD
-    #SET(CMAKE_FIND_LIBRARY_SUFFIXES ".a")
+    set(CMAKE_FIND_LIBRARY_SUFFIXES ".a") # zlib does not support zlib_USE_STATIC_LIBS or similar approach
     set(CMAKE_EXE_LINKER_FLAGS "${CMAKE_EXE_LINKER_FLAGS} -static-libstdc++")
     if (NOT APPLE)
         set(CMAKE_EXE_LINKER_FLAGS "${CMAKE_EXE_LINKER_FLAGS} -static-libgcc")
     endif ()
-=======
-    set(CMAKE_FIND_LIBRARY_SUFFIXES ".a") # zlib does not support zlib_USE_STATIC_LIBS or similar approach
-    set(CMAKE_EXE_LINKER_FLAGS "${CMAKE_EXE_LINKER_FLAGS} -static-libstdc++ -static-libgcc")
->>>>>>> 78127527
-
     set(Boost_USE_STATIC_LIBS ON)
     set(jsoncpp_USE_STATIC_LIBS ON)
     set(jsonrpccpp_USE_STATIC_LIBS ON)
@@ -19,17 +13,11 @@
     set(gmp_USE_STATIC_LIBS ON)
     set(mpfr_USE_STATIC_LIBS ON)
     set(scrypt_USE_STATIC_LIBS ON)
-<<<<<<< HEAD
-    #    set(rocksdb_USE_STATIC_LIBS ON)
-    #    set(zstd_USE_STATIC_LIBS ON)
-    #    set(bz2_USE_STATIC_LIBS ON)
-=======
     set(rocksdb_USE_STATIC_LIBS ON)
     set(zstd_USE_STATIC_LIBS ON)
     set(bz2_USE_STATIC_LIBS ON)
     set(snappy_USE_STATIC_LIBS ON)
     set(lz4_USE_STATIC_LIBS ON)
->>>>>>> 78127527
 endif (TARAXA_STATIC_BUILD)
 
 # Find multithreaded boost components/libs
@@ -39,11 +27,7 @@
 
 find_package(Boost 1.71 REQUIRED COMPONENTS ${BOOST_COMPONENTS})
 if (Boost_FOUND)
-<<<<<<< HEAD
-    message(STATUS "Boost components found: ${BOOST_COMPONENTS}, Boost version: ${Boost_VERSION}")
-=======
     message (STATUS "Boost components found: ${BOOST_COMPONENTS}, Boost version: ${Boost_VERSION}")
->>>>>>> 78127527
 else (Boost_FOUND)
     message(STATUS "Boost not found")
 endif (Boost_FOUND)
@@ -63,100 +47,6 @@
 find_package(lz4 REQUIRED)
 
 set(SOURCES
-<<<<<<< HEAD
-    # ---- public headers -----
-    util/util.hpp
-    node/full_node.hpp
-    transaction_manager/transaction_manager.hpp
-    storage/db_storage.hpp
-    dag/dag.hpp
-    consensus/pbft_chain.hpp
-    aleth/node_api.hpp
-    aleth/filter_api.hpp
-    aleth/database.hpp
-    aleth/pending_block.hpp
-    aleth/state_api.hpp
-    util/util_json.hpp
-    consensus/block_proposer.hpp
-    transaction_manager/transaction_status.hpp
-    chain/chain_config.hpp
-    consensus/vrf_wrapper.hpp
-    node/executor.hpp
-    network/network.hpp
-    common/static_init.hpp
-    dag/vdf_sortition.hpp
-    chain/final_chain.hpp
-    consensus/pbft_config.hpp
-    network/taraxa_capability.hpp
-    util/exit_stack.hpp
-    util/simple_event.hpp
-    util/encoding_rlp.hpp
-    util/range_view.hpp
-    util/lazy.hpp
-    config/config.hpp
-    node/replay_protection_service.hpp
-    common/types.hpp
-    dag/dag_block.hpp
-    network/rpc/Taraxa.h
-    network/rpc/Test.h
-    network/rpc/TaraxaClient.h
-    network/rpc/NetClient.h
-    network/rpc/Net.h
-    network/rpc/NetFace.h
-    network/rpc/TaraxaFace.h
-    network/rpc/TestFace.h
-    network/rpc/RpcServer.h
-    network/rpc/WSServer.h
-    network/rpc/TestClient.h
-    transaction_manager/transaction_order_manager.hpp
-    consensus/vote.hpp
-    transaction_manager/transaction.hpp
-    transaction_manager/transaction_queue.hpp
-    logger/logger_config.hpp
-    logger/log.hpp
-    chain/state_api.hpp
-    consensus/pbft_manager.hpp
-
-    # ---- private sources -----
-    transaction_manager/transaction.cpp
-    consensus/pbft_manager.cpp
-    storage/db_storage.cpp
-    consensus/vrf_wrapper.cpp
-    aleth/node_api.cpp
-    aleth/pending_block.cpp
-    aleth/filter_api.cpp
-    aleth/database.cpp
-    aleth/state_api.cpp
-    node/executor.cpp
-    network/taraxa_capability.cpp
-    transaction_manager/transaction_manager.cpp
-    dag/vdf_sortition.cpp
-    chain/chain_config.cpp
-    chain/final_chain.cpp
-    consensus/pbft_config.cpp
-    consensus/vote.cpp
-    network/network.cpp
-    util/util.cpp
-    consensus/pbft_chain.cpp
-    node/replay_protection_service.cpp
-    config/config.cpp
-    dag/dag_block.cpp
-    node/full_node.cpp
-    consensus/block_proposer.cpp
-    network/rpc/Taraxa.cpp
-    network/rpc/Test.cpp
-    network/rpc/WSServer.cpp
-    network/rpc/Net.cpp
-    network/rpc/RpcServer.cpp
-    transaction_manager/transaction_order_manager.cpp
-    chain/state_api.cpp
-    transaction_manager/transaction_queue.cpp
-    dag/dag.cpp
-    logger/logger_config.cpp
-    logger/log.cpp
-    common/types.cpp
-    )
-=======
         # ---- public headers -----
         util/util.hpp
         node/full_node.hpp
@@ -249,47 +139,11 @@
         logger/log.cpp
         common/types.cpp
 )
->>>>>>> 78127527
 
 add_subdirectory(network/rpc)
 
 add_library(app_base STATIC ${SOURCES})
 target_include_directories(app_base PUBLIC
-<<<<<<< HEAD
-                           ${CMAKE_CURRENT_SOURCE_DIR}
-                           ${Boost_INCLUDE_DIR}
-                           ${Submodules_INCLUDE_DIR}
-                           ${jsoncpp_INCLUDE_DIRS}
-                           )
-
-target_link_libraries(app_base
-                      submodules
-                      taraxa-aleth
-                      taraxa-evm
-                      vdf
-                      sodium  # from current submodules(taraxa-vrf) -> will be moved to external package repo
-                      pthread
-                      ssl
-                      ${crypto_LIBRARIES} # TODO: is this lib even required ?
-                      ${CMAKE_DL_LIBS}    # because of libcrypto
-                      ${mpfr_LIBRARIES}
-                      ${gmp_LIBRARIES}
-                      ${Boost_LIBRARIES}
-                      rocksdb
-                      #    ${rocksdb_LIBRARIES}
-                      #    ${snappy_LIBRARIES} # rocksdb dep
-                      #    ${zstd_LIBRARIES}   # rocksdb dep
-                      #    ${bz2_LIBRARIES}    # rocksdb dep
-                      #    ${ZLIB_LIBRARIES}   # rocksdb dep
-
-                      ${scrypt_LIBRARIES}
-                      ${jsoncpp_LIBRARIES}
-                      ${jsonrpccpp_SERVER_LIBRARIES}
-                      secp256k1   # from current submodules -> will be moved to external package repo
-                      cryptopp   # from current submodules -> will be moved to external package repo
-                      ethash   # from current submodules -> will be moved to external package repo
-                      )
-=======
         ${CMAKE_CURRENT_SOURCE_DIR}
         ${Boost_INCLUDE_DIR}
         ${Submodules_INCLUDE_DIR}
@@ -323,9 +177,6 @@
         ethash      # from current submodules -> will be moved to external package repo
 )
 
-target_link_directories(app_base PUBLIC ${Submodules_LIB_DIR})
->>>>>>> 78127527
-
 # needed for golang runtime that comes together with taraxa-evm
 if (APPLE)  # if "APPLE" not sufficient, use if (${CMAKE_SYSTEM_NAME} MATCHES "Darwin")
     target_link_libraries(app_base "-framework CoreFoundation")
