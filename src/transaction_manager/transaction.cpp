#include "transaction.hpp"

#include <libdevcore/CommonJS.h>

#include <string>
#include <utility>

#include "util/encoding_rlp.hpp"

namespace taraxa {
using namespace std;
using namespace dev;

Transaction::Transaction(uint64_t nonce, val_t const &value, val_t const &gas_price, uint64_t gas, bytes data,
                         secret_t const &sk, optional<addr_t> const &receiver, uint64_t chain_id)
    : nonce_(nonce),
      value_(value),
      gas_price_(gas_price),
      gas_(gas),
      data_(move(data)),
      receiver_(receiver),
      chain_id_(chain_id),
      vrs_(sign(sk, hash_for_signature())),
      sender_initialized_(true),
      sender_valid_(vrs_.isValid()),
      sender_(sender_valid_ ? toAddress(sk) : ZeroAddress) {
  getSender();
}

<<<<<<< HEAD
Transaction::Transaction(dev::RLP const &_rlp, bool verify_strict, h256 const &hash)
    : hash_(hash), hash_initialized_(!hash.isZero()) {
  uint64_t v_ethereum_version = 0;
  util::rlp_tuple(util::RLPDecoderRef(_rlp, verify_strict), nonce_, gas_price_, gas_, receiver_, value_, data_,
                  v_ethereum_version, vrs_.r, vrs_.s);
  vrs_.v = ~v_ethereum_version & uint8_t(1);
  if (v_ethereum_version -= (27 + vrs_.v)) {
    if (v_ethereum_version > 8) {
      chain_id_ = (v_ethereum_version - 8) / 2;
=======
Transaction::Transaction(dev::RLP const &_rlp, bool verify_strict) {
  auto strictness = verify_strict ? dev::RLP::VeryStrict : dev::RLP::LaissezFaire;
  uint fields_processed = 0;
  for (auto const el : _rlp) {
    ++fields_processed;
    if (fields_processed == 1) {
      nonce_ = el.toInt<uint64_t>(strictness);
    } else if (fields_processed == 2) {
      gas_price_ = el.toInt<dev::u256>(strictness);
    } else if (fields_processed == 3) {
      gas_ = el.toInt<uint64_t>(strictness);
    } else if (fields_processed == 4) {
      if (!el.isEmpty()) {
        receiver_ = el.toHash<dev::Address>(strictness);
      }
    } else if (fields_processed == 5) {
      value_ = el.toInt<dev::u256>(strictness);
    } else if (fields_processed == 6) {
      data_ = el.toBytes(strictness);
    } else if (fields_processed == 7) {
      auto v_ethereum_version = el.toInt<uint64_t>(strictness);
      vrs_.v = ~v_ethereum_version & uint8_t(1);
      if (v_ethereum_version -= (27 + vrs_.v)) {
        if (v_ethereum_version > 8) {
          chain_id_ = (v_ethereum_version - 8) / 2;
        } else {
          BOOST_THROW_EXCEPTION(InvalidChainID());
        }
      }
    } else if (fields_processed == 8) {
      vrs_.r = el.toInt<dev::u256>(strictness);
    } else if (fields_processed == 9) {
      vrs_.s = el.toInt<dev::u256>(strictness);
>>>>>>> 14b5f829
    } else {
      BOOST_THROW_EXCEPTION(InvalidChainID());
    }
  }
}

trx_hash_t const &Transaction::getHash() const {
  if (!hash_initialized_) {
    std::unique_lock l(hash_mu_.val, std::try_to_lock);
    if (!l.owns_lock()) {
      l.lock();
      return hash_;
    }
    hash_initialized_ = true;
    hash_ = dev::sha3(*rlp());
  }
  return hash_;
}

addr_t const &Transaction::get_sender_() const {
  if (!sender_initialized_) {
    std::unique_lock l(sender_mu_.val, std::try_to_lock);
    if (!l.owns_lock()) {
      l.lock();
      return sender_;
    }
    sender_initialized_ = true;
    if (auto pubkey = recover(vrs_, hash_for_signature()); pubkey) {
      sender_ = toAddress(pubkey);
      sender_valid_ = true;
    }
  }
  return sender_;
}

addr_t const &Transaction::getSender() const {
  if (auto const &ret = get_sender_(); sender_valid_) {
    return ret;
  }
  throw InvalidSignature("transaction body: " + toJSON().toStyledString() +
                         "\nOriginal RLP: " + (cached_rlp_ ? dev::toJS(*cached_rlp_) : "wasn't created from rlp"));
}

template <bool for_signature>
void Transaction::streamRLP(dev::RLPStream &s) const {
  s.appendList(!for_signature || chain_id_ ? 9 : 6);
  s << nonce_ << gas_price_ << gas_;
  if (receiver_) {
    s << *receiver_;
  } else {
    s << 0;
  }
  s << value_ << data_;
  if (!for_signature) {
    s << vrs_.v + uint64_t(chain_id_ ? (chain_id_ * 2 + 35) : 27) << (u256 const &)vrs_.r  //
      << (u256 const &)vrs_.s;
  } else if (chain_id_) {
    s << chain_id_ << 0 << 0;
  }
}

shared_ptr<bytes> Transaction::rlp(bool cache) const {
  if (cached_rlp_) {
    return cached_rlp_;
  }
  std::unique_ptr<std::unique_lock<std::mutex>> l;
  if (cache) {
    l = make_unique<std::unique_lock<std::mutex>>(sender_mu_.val, std::try_to_lock);
    if (!l->owns_lock()) {
      l->lock();
      return cached_rlp_;
    }
  }
  dev::RLPStream s;
  streamRLP<false>(s);
<<<<<<< HEAD
  auto ret = make_shared<bytes>(s.invalidate());
=======
  auto ret = make_shared<bytes>(move(s.invalidate()));
>>>>>>> 14b5f829
  return cache ? cached_rlp_ = move(ret) : ret;
}

trx_hash_t Transaction::hash_for_signature() const {
  dev::RLPStream s;
  streamRLP<true>(s);
  return dev::sha3(s.out());
}

Json::Value Transaction::toJSON() const {
  Json::Value res(Json::objectValue);
  res["hash"] = dev::toJS(getHash());
  res["sender"] = dev::toJS(get_sender_());
  res["nonce"] = dev::toJS(getNonce());
  res["value"] = dev::toJS(getValue());
  res["gas_price"] = dev::toJS(getGasPrice());
  res["gas"] = dev::toJS(getGas());
  res["sig"] = dev::toJS((sig_t const &)getVRS());
  res["receiver"] = dev::toJS(getReceiver().value_or(dev::ZeroAddress));
  res["data"] = dev::toJS(getData());
  if (auto v = getChainID(); v) {
    res["chain_id"] = dev::toJS(v);
  }
  return res;
}

}  // namespace taraxa<|MERGE_RESOLUTION|>--- conflicted
+++ resolved
@@ -4,8 +4,6 @@
 
 #include <string>
 #include <utility>
-
-#include "util/encoding_rlp.hpp"
 
 namespace taraxa {
 using namespace std;
@@ -27,17 +25,6 @@
   getSender();
 }
 
-<<<<<<< HEAD
-Transaction::Transaction(dev::RLP const &_rlp, bool verify_strict, h256 const &hash)
-    : hash_(hash), hash_initialized_(!hash.isZero()) {
-  uint64_t v_ethereum_version = 0;
-  util::rlp_tuple(util::RLPDecoderRef(_rlp, verify_strict), nonce_, gas_price_, gas_, receiver_, value_, data_,
-                  v_ethereum_version, vrs_.r, vrs_.s);
-  vrs_.v = ~v_ethereum_version & uint8_t(1);
-  if (v_ethereum_version -= (27 + vrs_.v)) {
-    if (v_ethereum_version > 8) {
-      chain_id_ = (v_ethereum_version - 8) / 2;
-=======
 Transaction::Transaction(dev::RLP const &_rlp, bool verify_strict) {
   auto strictness = verify_strict ? dev::RLP::VeryStrict : dev::RLP::LaissezFaire;
   uint fields_processed = 0;
@@ -71,10 +58,12 @@
       vrs_.r = el.toInt<dev::u256>(strictness);
     } else if (fields_processed == 9) {
       vrs_.s = el.toInt<dev::u256>(strictness);
->>>>>>> 14b5f829
     } else {
-      BOOST_THROW_EXCEPTION(InvalidChainID());
+      break;
     }
+  }
+  if (fields_processed != 9) {
+    BOOST_THROW_EXCEPTION(InvalidEncodingSize());
   }
 }
 
@@ -147,11 +136,7 @@
   }
   dev::RLPStream s;
   streamRLP<false>(s);
-<<<<<<< HEAD
-  auto ret = make_shared<bytes>(s.invalidate());
-=======
   auto ret = make_shared<bytes>(move(s.invalidate()));
->>>>>>> 14b5f829
   return cache ? cached_rlp_ = move(ret) : ret;
 }
 
