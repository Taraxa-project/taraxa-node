--- conflicted
+++ resolved
@@ -5,11 +5,6 @@
 #include "transaction.hpp"
 #include "transaction_queue.hpp"
 #include "transaction_status.hpp"
-<<<<<<< HEAD
-#include "util/event.hpp"
-#include "util/range_view.hpp"
-=======
->>>>>>> 14b5f829
 
 namespace taraxa {
 
@@ -29,32 +24,32 @@
  *
  */
 
-<<<<<<< HEAD
-struct TransactionManager : std::enable_shared_from_this<TransactionManager> {
-  util::Event<TransactionManager, h256> const transaction_accepted;
-
-=======
 class TransactionManager : public std::enable_shared_from_this<TransactionManager> {
  public:
->>>>>>> 14b5f829
   using uLock = std::unique_lock<std::mutex>;
   enum class VerifyMode : uint8_t { normal, skip_verify_sig };
 
-  TransactionManager(FullNodeConfig const &conf, addr_t node_addr, std::shared_ptr<DB> db, logger::Logger log_time);
-
-  TransactionManager(std::shared_ptr<DB> db, addr_t node_addr) : TransactionManager({}, node_addr, db, {}) {}
+  TransactionManager(FullNodeConfig const &conf, addr_t node_addr, std::shared_ptr<DbStorage> db,
+                     logger::Logger log_time);
+  explicit TransactionManager(std::shared_ptr<DbStorage> db, addr_t node_addr)
+      : db_(db), conf_(), trx_qu_(node_addr), node_addr_(node_addr) {
+    LOG_OBJECTS_CREATE("TRXMGR");
+  }
+  std::shared_ptr<TransactionManager> getShared() {
+    try {
+      return shared_from_this();
+    } catch (std::bad_weak_ptr &e) {
+      LOG(log_er_) << e.what() << std::endl;
+      return nullptr;
+    }
+  }
 
   virtual ~TransactionManager() { stop(); }
 
   void start();
   void stop();
-<<<<<<< HEAD
-  void setNetwork(std::shared_ptr<Network> network);
-  std::pair<bool, std::string> insertTrx(Transaction const &trx, bool verify);
-=======
   void setNetwork(std::weak_ptr<Network> network);
   void setWsServer(std::shared_ptr<net::WSServer> ws_server);
->>>>>>> 14b5f829
 
   /**
    * The following function will require a lock for verified qu
@@ -110,23 +105,16 @@
  private:
   void verifyQueuedTrxs();
   size_t num_verifiers_ = 4;
+  addr_t getFullNodeAddress() const;
   VerifyMode mode_ = VerifyMode::normal;
   std::atomic<bool> stopped_ = true;
-<<<<<<< HEAD
-  std::shared_ptr<DB> db_ = nullptr;
-=======
   std::shared_ptr<DbStorage> db_ = nullptr;
   FullNodeConfig conf_;
->>>>>>> 14b5f829
   TransactionQueue trx_qu_;
   std::atomic<unsigned long> trx_count_ = 0;
   std::vector<std::thread> verifiers_;
-<<<<<<< HEAD
-  std::shared_ptr<Network> network_;
-=======
   std::weak_ptr<Network> network_;
   std::shared_ptr<net::WSServer> ws_server_;
->>>>>>> 14b5f829
   addr_t node_addr_;
   std::shared_ptr<DagManager> dag_mgr_;
   logger::Logger log_time_;
