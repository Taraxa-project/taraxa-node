<<<<<<< HEAD
#pragma once
=======
#ifndef TARAXA_NODE_DAG_BLOCK_HPP
#define TARAXA_NODE_DAG_BLOCK_HPP
>>>>>>> f0550806

#include "vdf_sortition.hpp"

namespace taraxa {

using std::string;
using VdfSortition = vdf_sortition::VdfSortition;

// Note: Need to sign first then sender() and hash() is available
class DagBlock {
  blk_hash_t pivot_;
  level_t level_ = 0;
  vec_blk_t tips_;
  vec_trx_t trxs_;  // transactions
  sig_t sig_;
  blk_hash_t hash_;
  uint64_t timestamp_ = 0;
  vdf_sortition::VdfSortition vdf_;
  mutable addr_t cached_sender_;  // block creater

 public:
  DagBlock() = default;
  DagBlock(blk_hash_t pivot, level_t level, vec_blk_t tips, vec_trx_t trxs, sig_t signature, blk_hash_t hash,
           addr_t sender);
  DagBlock(blk_hash_t pivot, level_t level, vec_blk_t tips, vec_trx_t trxs);
  DagBlock(blk_hash_t pivot, level_t level, vec_blk_t tips, vec_trx_t trxs, VdfSortition const &vdf);
  explicit DagBlock(Json::Value const &doc);
  explicit DagBlock(string const &json);
  explicit DagBlock(dev::RLP const &_rlp);
  explicit DagBlock(dev::bytes const &_rlp) : DagBlock(dev::RLP(_rlp)) {}

  static std::vector<trx_hash_t> extract_transactions_from_rlp(dev::RLP const &rlp);

  friend std::ostream &operator<<(std::ostream &str, DagBlock const &u) {
    str << "	pivot		= " << u.pivot_.abridged() << std::endl;
    str << "	level		= " << u.level_ << std::endl;
    str << "	tips ( " << u.tips_.size() << " )	= ";
    for (auto const &t : u.tips_) str << t.abridged() << " ";
    str << std::endl;
    str << "	trxs ( " << u.trxs_.size() << " )	= ";
    for (auto const &t : u.trxs_) str << t.abridged() << " ";
    str << std::endl;
    str << "	signature	= " << u.sig_.abridged() << std::endl;
    str << "	hash		= " << u.hash_.abridged() << std::endl;
    str << "	sender		= " << u.cached_sender_.abridged() << std::endl;
    str << "  vdf = " << u.vdf_ << std::endl;
    return str;
  }
  bool operator==(DagBlock const &other) const { return this->sha3(true) == other.sha3(true); }

  auto const &getPivot() const { return pivot_; }
  auto getLevel() const { return level_; }
  auto getTimestamp() const { return timestamp_; }
  auto const &getTips() const { return tips_; }
  auto const &getTrxs() const { return trxs_; }
  auto const &getSig() const { return sig_; }
  auto const &getHash() const { return hash_; }
  auto const &getVdf() const { return vdf_; }

  addr_t getSender() const { return sender(); }
  Json::Value getJson() const;
  std::string getJsonStr() const;
  bool isValid() const;
  addr_t sender() const;
  void sign(secret_t const &sk);
  void updateHash() {
    if (!hash_) {
      hash_ = dev::sha3(rlp(true));
    }
  }
  bool verifySig() const;
  bytes rlp(bool include_sig) const;

 private:
  void streamRLP(dev::RLPStream &s, bool include_sig) const;
  blk_hash_t sha3(bool include_sig) const;
};

struct DagFrontier {
  DagFrontier() = default;
  DagFrontier(blk_hash_t const &pivot, vec_blk_t const &tips) : pivot(pivot), tips(tips) {}
  void clear() {
    pivot.clear();
    tips.clear();
  }
  blk_hash_t pivot;
  vec_blk_t tips;
};

<<<<<<< HEAD
/**
 * Thread safe
 */
class BlockManager {
 public:
  BlockManager(vdf_sortition::VdfConfig const &vdf_config, size_t capacity, unsigned verify_threads, addr_t node_addr,
               std::shared_ptr<DbStorage> db, std::shared_ptr<TransactionManager> trx_mgr, logger::Logger log_time_,
               uint32_t queue_limit = 0);
  ~BlockManager();
  void insertBlock(DagBlock const &blk);
  // Only used in initial syncs when blocks are received with full list of
  // transactions
  void insertBroadcastedBlockWithTransactions(DagBlock const &blk, std::vector<Transaction> const &transactions);
  void pushUnverifiedBlock(DagBlock const &block,
                           bool critical);  // add to unverified queue
  void pushUnverifiedBlock(DagBlock const &block, std::vector<Transaction> const &transactions,
                           bool critical);  // add to unverified queue
  DagBlock popVerifiedBlock();              // get one verified block and pop
  void pushVerifiedBlock(DagBlock const &blk);
  std::pair<size_t, size_t> getDagBlockQueueSize() const;
  level_t getMaxDagLevelInQueue() const;
  void start();
  void stop();
  bool isBlockKnown(blk_hash_t const &hash);
  std::shared_ptr<DagBlock> getDagBlock(blk_hash_t const &hash) const;
  void clearBlockStatausTable() { blk_status_.clear(); }
  bool pivotAndTipsValid(DagBlock const &blk);

 private:
  using uLock = boost::unique_lock<boost::shared_mutex>;
  using sharedLock = boost::shared_lock<boost::shared_mutex>;
  using upgradableLock = boost::upgrade_lock<boost::shared_mutex>;
  using upgradeLock = boost::upgrade_to_unique_lock<boost::shared_mutex>;

  void verifyBlock();
  std::atomic<bool> stopped_ = true;
  size_t capacity_ = 2048;
  size_t num_verifiers_ = 4;

  std::shared_ptr<TransactionManager> trx_mgr_;
  std::shared_ptr<DbStorage> db_;
  logger::Logger log_time_;
  // seen blks
  BlockStatusTable blk_status_;
  ExpirationCacheMap<blk_hash_t, DagBlock> seen_blocks_;
  mutable boost::shared_mutex shared_mutex_;  // shared mutex to check seen_blocks ...
  std::vector<std::thread> verifiers_;
  mutable boost::shared_mutex shared_mutex_for_unverified_qu_;
  mutable boost::shared_mutex shared_mutex_for_verified_qu_;

  boost::condition_variable_any cond_for_unverified_qu_;
  boost::condition_variable_any cond_for_verified_qu_;
  uint32_t queue_limit_;

  std::map<uint64_t, std::deque<std::pair<DagBlock, std::vector<Transaction> > > > unverified_qu_;
  std::map<uint64_t, std::deque<DagBlock> > verified_qu_;

  vdf_sortition::VdfConfig vdf_config_;

  LOG_OBJECTS_DEFINE;
};

}  // namespace taraxa
=======
}  // namespace taraxa
#endif
>>>>>>> f0550806
<|MERGE_RESOLUTION|>--- conflicted
+++ resolved
@@ -1,9 +1,4 @@
-<<<<<<< HEAD
 #pragma once
-=======
-#ifndef TARAXA_NODE_DAG_BLOCK_HPP
-#define TARAXA_NODE_DAG_BLOCK_HPP
->>>>>>> f0550806
 
 #include "vdf_sortition.hpp"
 
@@ -93,71 +88,4 @@
   vec_blk_t tips;
 };
 
-<<<<<<< HEAD
-/**
- * Thread safe
- */
-class BlockManager {
- public:
-  BlockManager(vdf_sortition::VdfConfig const &vdf_config, size_t capacity, unsigned verify_threads, addr_t node_addr,
-               std::shared_ptr<DbStorage> db, std::shared_ptr<TransactionManager> trx_mgr, logger::Logger log_time_,
-               uint32_t queue_limit = 0);
-  ~BlockManager();
-  void insertBlock(DagBlock const &blk);
-  // Only used in initial syncs when blocks are received with full list of
-  // transactions
-  void insertBroadcastedBlockWithTransactions(DagBlock const &blk, std::vector<Transaction> const &transactions);
-  void pushUnverifiedBlock(DagBlock const &block,
-                           bool critical);  // add to unverified queue
-  void pushUnverifiedBlock(DagBlock const &block, std::vector<Transaction> const &transactions,
-                           bool critical);  // add to unverified queue
-  DagBlock popVerifiedBlock();              // get one verified block and pop
-  void pushVerifiedBlock(DagBlock const &blk);
-  std::pair<size_t, size_t> getDagBlockQueueSize() const;
-  level_t getMaxDagLevelInQueue() const;
-  void start();
-  void stop();
-  bool isBlockKnown(blk_hash_t const &hash);
-  std::shared_ptr<DagBlock> getDagBlock(blk_hash_t const &hash) const;
-  void clearBlockStatausTable() { blk_status_.clear(); }
-  bool pivotAndTipsValid(DagBlock const &blk);
-
- private:
-  using uLock = boost::unique_lock<boost::shared_mutex>;
-  using sharedLock = boost::shared_lock<boost::shared_mutex>;
-  using upgradableLock = boost::upgrade_lock<boost::shared_mutex>;
-  using upgradeLock = boost::upgrade_to_unique_lock<boost::shared_mutex>;
-
-  void verifyBlock();
-  std::atomic<bool> stopped_ = true;
-  size_t capacity_ = 2048;
-  size_t num_verifiers_ = 4;
-
-  std::shared_ptr<TransactionManager> trx_mgr_;
-  std::shared_ptr<DbStorage> db_;
-  logger::Logger log_time_;
-  // seen blks
-  BlockStatusTable blk_status_;
-  ExpirationCacheMap<blk_hash_t, DagBlock> seen_blocks_;
-  mutable boost::shared_mutex shared_mutex_;  // shared mutex to check seen_blocks ...
-  std::vector<std::thread> verifiers_;
-  mutable boost::shared_mutex shared_mutex_for_unverified_qu_;
-  mutable boost::shared_mutex shared_mutex_for_verified_qu_;
-
-  boost::condition_variable_any cond_for_unverified_qu_;
-  boost::condition_variable_any cond_for_verified_qu_;
-  uint32_t queue_limit_;
-
-  std::map<uint64_t, std::deque<std::pair<DagBlock, std::vector<Transaction> > > > unverified_qu_;
-  std::map<uint64_t, std::deque<DagBlock> > verified_qu_;
-
-  vdf_sortition::VdfConfig vdf_config_;
-
-  LOG_OBJECTS_DEFINE;
-};
-
-}  // namespace taraxa
-=======
-}  // namespace taraxa
-#endif
->>>>>>> f0550806
+}  // namespace taraxa