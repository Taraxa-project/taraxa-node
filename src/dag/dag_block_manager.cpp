--- conflicted
+++ resolved
@@ -1,16 +1,10 @@
 #include "dag_block_manager.hpp"
 
 namespace taraxa {
-using namespace std;
 
 DagBlockManager::DagBlockManager(addr_t node_addr, vdf_sortition::VdfConfig const &vdf_config,
-<<<<<<< HEAD
-                                 optional<state_api::DPOSConfig> dpos_config, size_t capacity, unsigned num_verifiers,
-                                 std::shared_ptr<DB> db, std::shared_ptr<TransactionManager> trx_mgr,
-=======
                                  optional<state_api::DPOSConfig> dpos_config, unsigned num_verifiers,
                                  std::shared_ptr<DbStorage> db, std::shared_ptr<TransactionManager> trx_mgr,
->>>>>>> 14b5f829
                                  std::shared_ptr<FinalChain> final_chain, std::shared_ptr<PbftChain> pbft_chain,
                                  logger::Logger log_time, uint32_t queue_limit)
     : num_verifiers_(num_verifiers),
