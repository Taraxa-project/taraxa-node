--- conflicted
+++ resolved
@@ -153,75 +153,10 @@
   cond_for_unverified_qu_.notify_one();
 }
 
-<<<<<<< HEAD
-void DagBlockManager::processSyncedBlock(DagBlock const &blk) {
-  blk_hash_t block_hash = blk.getHash();
-
-  // Block is already known -> it is either in cache or in dag structure
-  if (isBlockKnown(block_hash)) {
-    LOG(log_dg_) << "Trying to push new unverified block " << blk.getHash().abridged()
-                 << " that is already known, skip it";
-    return;
-  }
-
-  // Mark block as seen - synchronization point in case multiple threads are processing the same block at the same time
-  if (!markBlockAsSeen(blk)) {
-    LOG(log_dg_) << "Trying to push new unverified block " << blk.getHash().abridged()
-                 << " that is already marked as known, skip it";
-    return;
-  }
-
-  blk_status_.insert(block_hash, BlockStatus::broadcasted);
-
-  // Check if there is at least 1 tx in dag block - should never happen that it is not
-  vec_trx_t const &all_block_trx_hashes = blk.getTrxs();
-  if (all_block_trx_hashes.empty()) {
-    LOG(log_er_) << "Ignore block " << block_hash << " since it has no transactions";
-    blk_status_.update(block_hash, BlockStatus::invalid);
-    return;
-  }
-
-  pushVerifiedBlock(blk);
-  blk_status_.update(block_hash, BlockStatus::verified);
-
-  LOG(log_dg_) << "Synced dag block: " << block_hash;
-  cond_for_verified_qu_.notify_one();
-}
-
-void DagBlockManager::processSyncedTransactions(std::vector<Transaction> const &transactions) {
-  DbStorage::MultiGetQuery db_query(db_, transactions.size());
-  std::vector<trx_hash_t> trx_hashes;
-  trx_hashes.reserve(transactions.size());
-  for (auto const &trx : transactions) trx_hashes.emplace_back(trx.getHash());
-  db_query.append(DbStorage::Columns::trx_status, trx_hashes);
-  auto db_trxs_statuses = db_query.execute();
-  // Filter known txs + save unseen txs to the db
-  auto trx_batch = db_->createWriteBatch();
-  size_t newly_added_txs_to_block_counter = trx_hashes.size();
-  for (size_t idx = 0; idx < db_trxs_statuses.size(); ++idx) {
-    TransactionStatus status;
-    if (!db_trxs_statuses[idx].empty()) {
-      auto data = asBytes(db_trxs_statuses[idx]);
-      status = TransactionStatus(RLP(data));
-    }
-    const trx_hash_t &trx_hash = trx_hashes[idx];
-    if (status.state == TransactionStatusEnum::not_seen) {
-      db_->addTransactionToBatch(transactions[idx], trx_batch);
-    } else if (status.state == TransactionStatusEnum::in_block || status.state == TransactionStatusEnum::executed) {
-      newly_added_txs_to_block_counter--;
-      continue;
-    }
-    db_->addTransactionStatusToBatch(trx_batch, trx_hash, TransactionStatus(TransactionStatusEnum::in_block));
-  }
-
-  trx_mgr_->addTrxCount(newly_added_txs_to_block_counter);
-  db_->addStatusFieldToBatch(StatusDbField::TrxCount, trx_mgr_->getTransactionCount(), trx_batch);
-  db_->commitWriteBatch(trx_batch);
-
-  // TODO: not a good idea to return reference to the private tx_queue
-  trx_mgr_->getTransactionQueue().removeBlockTransactionsFromQueue(trx_hashes);
-=======
 void DagBlockManager::processSyncedBlock(DbStorage::Batch &batch, SyncBlock const &sync_block) {
+  // TODO: check synchronization due to concurrent processing of packets,
+  // TODO: shouldn't be dag blocks marked as known trhough markBlockAsSeen here ?
+
   trx_mgr_->addTrxCount(sync_block.transactions.size());
   db_->addStatusFieldToBatch(StatusDbField::TrxCount, trx_mgr_->getTransactionCount(), batch);
   vector<trx_hash_t> transactions;
@@ -232,7 +167,6 @@
   for (auto const &blk : sync_block.dag_blocks) {
     blk_status_.update(blk.getHash(), BlockStatus::verified);
   }
->>>>>>> ee05ca40
 }
 
 void DagBlockManager::insertBroadcastedBlockWithTransactions(DagBlock const &blk,
@@ -241,6 +175,11 @@
   LOG(log_time_) << "Store block " << blk.getHash() << " ,txs count: " << blk.getTrxs().size()
                  << " , tips count: " << blk.getTips().size();
 }
+
+// TODO: do we need this ?
+// void DagBlockManager::pushUnverifiedBlock(DagBlock const &blk, bool critical) {
+//  pushUnverifiedBlock(blk, {}, critical);
+//}
 
 std::pair<size_t, size_t> DagBlockManager::getDagBlockQueueSize() const {
   std::pair<size_t, size_t> res;
