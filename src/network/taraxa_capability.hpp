#pragma once

#include <libp2p/Capability.h>
#include <libp2p/Common.h>
#include <libp2p/Host.h>
#include <libp2p/Session.h>

#include <chrono>
#include <set>
#include <thread>

#include "config/config.hpp"
#include "consensus/vote.hpp"
#include "dag/dag_block_manager.hpp"
#include "packets_stats.hpp"
#include "transaction_manager/transaction.hpp"
#include "util/thread_pool.hpp"
#include "util/util.hpp"

namespace taraxa {
using namespace std;
using namespace dev;
using namespace dev::p2p;

enum SubprotocolPacketType : ::byte {

  StatusPacket = 0x0,
  NewBlockPacket,
  NewBlockHashPacket,
  GetNewBlockPacket,
  GetBlocksPacket,
  BlocksPacket,
  TransactionPacket,
  TestPacket,
  PbftVotePacket,
  GetPbftNextVotes,
  PbftNextVotesPacket,
  NewPbftBlockPacket,
  GetPbftBlockPacket,
  PbftBlockPacket,
  SyncedPacket,
  SyncedResponsePacket,
  PacketCount
};

struct InvalidDataException : public std::runtime_error {
  using std::runtime_error::runtime_error;
};

class TaraxaPeer : public boost::noncopyable {
 public:
  TaraxaPeer()
      : known_blocks_(10000, 1000),
        known_pbft_blocks_(10000, 1000),
        known_votes_(10000, 1000),
        known_transactions_(100000, 10000) {}
  explicit TaraxaPeer(NodeID id)
      : m_id(id),
        known_blocks_(10000, 1000),
        known_pbft_blocks_(10000, 1000),
        known_votes_(10000, 1000),
        known_transactions_(100000, 10000) {}

  bool isBlockKnown(blk_hash_t const &_hash) const { return known_blocks_.count(_hash); }
  void markBlockAsKnown(blk_hash_t const &_hash) { known_blocks_.insert(_hash); }

  bool isTransactionKnown(trx_hash_t const &_hash) const { return known_transactions_.count(_hash); }
  void markTransactionAsKnown(trx_hash_t const &_hash) { known_transactions_.insert(_hash); }

  void clearAllKnownBlocksAndTransactions() {
    known_transactions_.clear();
    known_blocks_.clear();
  }

  // PBFT
  bool isVoteKnown(vote_hash_t const &_hash) const { return known_votes_.count(_hash); }
  void markVoteAsKnown(vote_hash_t const &_hash) { known_votes_.insert(_hash); }

  bool isPbftBlockKnown(blk_hash_t const &_hash) const { return known_pbft_blocks_.count(_hash); }
  void markPbftBlockAsKnown(blk_hash_t const &_hash) { known_pbft_blocks_.insert(_hash); }

  bool checkStatus(uint16_t max_check_count) {
    status_check_count_++;
    return status_check_count_ <= max_check_count;
  }

  void statusReceived() { status_check_count_ = 0; }

  bool syncing_ = false;
  uint64_t dag_level_ = 0;
  uint64_t pbft_chain_size_ = 0;
  uint64_t pbft_round_ = 1;
  size_t pbft_previous_round_next_votes_size_ = 0;

 private:
  ExpirationCache<blk_hash_t> known_blocks_;
  ExpirationCache<trx_hash_t> known_transactions_;
  // PBFT
  ExpirationCache<vote_hash_t> known_votes_;  // for peers
  ExpirationCache<blk_hash_t> known_pbft_blocks_;

  NodeID m_id;

  uint16_t status_check_count_ = 0;
};

struct TaraxaCapability : virtual CapabilityFace {
  TaraxaCapability(weak_ptr<Host> _host, NetworkConfig const &_conf, std::shared_ptr<DbStorage> db = {},
                   std::shared_ptr<PbftManager> pbft_mgr = {}, std::shared_ptr<PbftChain> pbft_chain = {},
                   std::shared_ptr<VoteManager> vote_mgr = {},
                   std::shared_ptr<NextVotesForPreviousRound> next_votes_mgr = {},
                   std::shared_ptr<DagManager> dag_mgr = {}, std::shared_ptr<DagBlockManager> dag_blk_mgr = {},
                   std::shared_ptr<TransactionManager> trx_mgr = {}, addr_t const &node_addr = {});

<<<<<<< HEAD
  virtual ~TaraxaCapability() { tp_.stop(); }
=======
  virtual ~TaraxaCapability() { stop(); }
>>>>>>> ba999dc9

  std::string name() const override { return "taraxa"; }
  unsigned version() const override;
  unsigned messageCount() const override { return PacketCount; }
  void onConnect(weak_ptr<Session> session, u256 const &) override;
  void interpretCapabilityPacket(weak_ptr<Session> session, unsigned _id, RLP const &_r) override;
  void onDisconnect(NodeID const &_nodeID) override;

  // TODO remove managing thread pool inside this class
  void start() { tp_.start(); }
<<<<<<< HEAD
=======
  void stop() { tp_.stop(); }
>>>>>>> ba999dc9

  void sealAndSend(NodeID const &nodeID, unsigned packet_type, RLPStream rlp);
  bool pbft_syncing() const { return syncing_.load(); }

  void syncPeerPbft(NodeID const &_nodeID, unsigned long height_to_sync);
  void restartSyncingPbft(bool force = false);
  void delayedPbftSync(NodeID _nodeID, int counter);
  std::pair<bool, blk_hash_t> checkDagBlockValidation(DagBlock const &block);
  void interpretCapabilityPacketImpl(NodeID const &_nodeID, unsigned _id, RLP const &_r, PacketStats &packet_stats);
  void sendTestMessage(NodeID const &_id, int _x);
  void sendStatus(NodeID const &_id, bool _initial);
  void onNewBlockReceived(DagBlock block, std::vector<Transaction> transactions);
  void onNewBlockVerified(DagBlock const &block);
  void onNewTransactions(std::vector<taraxa::bytes> const &transactions, bool fromNetwork);
  vector<NodeID> selectPeers(std::function<bool(TaraxaPeer const &)> const &_predicate);
  vector<NodeID> getAllPeers() const;
  Json::Value getStatus() const;
  std::pair<std::vector<NodeID>, std::vector<NodeID>> randomPartitionPeers(std::vector<NodeID> const &_peers,
                                                                           std::size_t _number);
  std::pair<int, int> retrieveTestData(NodeID const &_id);
  void sendBlock(NodeID const &_id, taraxa::DagBlock block);
  void sendSyncedMessage();
  void sendBlocks(NodeID const &_id, std::vector<std::shared_ptr<DagBlock>> blocks);
  void sendBlockHash(NodeID const &_id, taraxa::DagBlock block);
  void requestBlock(NodeID const &_id, blk_hash_t hash);
  void requestPendingDagBlocks(NodeID const &_id);
  void sendTransactions(NodeID const &_id, std::vector<taraxa::bytes> const &transactions);

  std::map<blk_hash_t, taraxa::DagBlock> getBlocks();
  std::map<trx_hash_t, taraxa::Transaction> getTransactions();

  uint64_t getSimulatedNetworkDelay(const RLP &packet_rlp, const NodeID &nodeID);

  void doBackgroundWork();
  void logPacketsStats();
  void sendTransactions();
  std::string packetTypeToString(unsigned int _packetType) const override;

  // PBFT
  void onNewPbftVote(taraxa::Vote const &vote);
  void sendPbftVote(NodeID const &_id, taraxa::Vote const &vote);
  void onNewPbftBlock(taraxa::PbftBlock const &pbft_block);
  void sendPbftBlock(NodeID const &_id, taraxa::PbftBlock const &pbft_block, uint64_t const &pbft_chain_size);
  void requestPbftBlocks(NodeID const &_id, size_t height_to_sync);
  void sendPbftBlocks(NodeID const &_id, size_t height_to_sync, size_t blocks_to_transfer);
  void syncPbftNextVotes(uint64_t const pbft_round, size_t const pbft_previous_round_next_votes_size);
  void requestPbftNextVotes(NodeID const &peerID, uint64_t const pbft_round,
                            size_t const pbft_previous_round_next_votes_size);
  void sendPbftNextVotes(NodeID const &peerID);
  void broadcastPreviousRoundNextVotesBundle();

  // Peers
  std::shared_ptr<TaraxaPeer> getPeer(NodeID const &node_id);
  unsigned int getPeersCount();
  void erasePeer(NodeID const &node_id);
  void insertPeer(NodeID const &node_id, std::shared_ptr<TaraxaPeer> const &peer);

 private:
  void handle_read_exception(weak_ptr<Session> session, unsigned _id, RLP const &_r);

  weak_ptr<Host> host_;
  NodeID node_id_;
  util::ThreadPool tp_{1, false};

  atomic<bool> syncing_ = false;
  bool requesting_pending_dag_blocks_ = false;
  NodeID requesting_pending_dag_blocks_node_id_;

  std::unordered_map<NodeID, int> cnt_received_messages_;
  std::unordered_map<NodeID, int> test_sums_;

  // Only used for testing without the full node set
  std::map<blk_hash_t, taraxa::DagBlock> test_blocks_;
  std::map<trx_hash_t, Transaction> test_transactions_;

  std::set<blk_hash_t> block_requestes_set_;

  std::shared_ptr<DbStorage> db_;
  std::shared_ptr<PbftManager> pbft_mgr_;
  std::shared_ptr<PbftChain> pbft_chain_;
  std::shared_ptr<VoteManager> vote_mgr_;
  std::shared_ptr<NextVotesForPreviousRound> next_votes_mgr_;
  std::shared_ptr<DagManager> dag_mgr_;
  std::shared_ptr<DagBlockManager> dag_blk_mgr_;
  std::shared_ptr<TransactionManager> trx_mgr_;
  uint32_t lambda_ms_min_;

  std::unordered_map<NodeID, std::shared_ptr<TaraxaPeer>> peers_;
  mutable boost::shared_mutex peers_mutex_;
  NetworkConfig conf_;
  uint64_t dag_level_ = 0;
  NodeID peer_syncing_pbft_;
  std::string genesis_;
  bool performance_log_;
  mutable std::mt19937_64 urng_;  // Mersenne Twister psuedo-random number generator
  std::mt19937 delay_rng_;
  std::uniform_int_distribution<std::mt19937::result_type> random_dist_;
  uint16_t check_status_interval_ = 0;

  uint64_t received_trx_count = 0;
  uint64_t unique_received_trx_count = 0;

  PacketsStats sent_packets_stats_;
  PacketsStats received_packets_stats_;

  LOG_OBJECTS_DEFINE;
  LOG_OBJECTS_DEFINE_SUB(pbft_sync);
  LOG_OBJECTS_DEFINE_SUB(dag_sync);
  LOG_OBJECTS_DEFINE_SUB(next_votes_sync);
  LOG_OBJECTS_DEFINE_SUB(dag_prp);
  LOG_OBJECTS_DEFINE_SUB(trx_prp);
  LOG_OBJECTS_DEFINE_SUB(pbft_prp);
  LOG_OBJECTS_DEFINE_SUB(vote_prp);
  LOG_OBJECTS_DEFINE_SUB(net_per);
};
}  // namespace taraxa<|MERGE_RESOLUTION|>--- conflicted
+++ resolved
@@ -112,11 +112,7 @@
                    std::shared_ptr<DagManager> dag_mgr = {}, std::shared_ptr<DagBlockManager> dag_blk_mgr = {},
                    std::shared_ptr<TransactionManager> trx_mgr = {}, addr_t const &node_addr = {});
 
-<<<<<<< HEAD
-  virtual ~TaraxaCapability() { tp_.stop(); }
-=======
   virtual ~TaraxaCapability() { stop(); }
->>>>>>> ba999dc9
 
   std::string name() const override { return "taraxa"; }
   unsigned version() const override;
@@ -127,10 +123,7 @@
 
   // TODO remove managing thread pool inside this class
   void start() { tp_.start(); }
-<<<<<<< HEAD
-=======
   void stop() { tp_.stop(); }
->>>>>>> ba999dc9
 
   void sealAndSend(NodeID const &nodeID, unsigned packet_type, RLPStream rlp);
   bool pbft_syncing() const { return syncing_.load(); }
