--- conflicted
+++ resolved
@@ -10,7 +10,7 @@
 #include <thread>
 
 #include "config/config.hpp"
-#include "consensus/pbft_manager.hpp"
+#include "consensus/vote.hpp"
 #include "dag/dag_block_manager.hpp"
 #include "packets_stats.hpp"
 #include "transaction_manager/transaction.hpp"
@@ -105,47 +105,6 @@
   std::atomic<uint16_t> alive_check_count_ = 0;
 };
 
-<<<<<<< HEAD
-class TaraxaCapability : public CapabilityFace, public Worker {
- public:
-  TaraxaCapability(Host &_host, NetworkConfig &_conf, std::string const &genesis, bool const &performance_log,
-                   addr_t node_addr, std::shared_ptr<DB> db, std::shared_ptr<PbftManager> pbft_mgr,
-                   std::shared_ptr<PbftChain> pbft_chain, std::shared_ptr<VoteManager> vote_mgr,
-                   std::shared_ptr<DagManager> dag_mgr, std::shared_ptr<DagBlockManager> dag_blk_mgr,
-                   std::shared_ptr<TransactionManager> trx_mgr, uint32_t lambda_ms_min)
-      : Worker("taraxa"),
-        host_(_host),
-        conf_(_conf),
-        genesis_(genesis),
-        performance_log_(performance_log),
-        urng_(std::mt19937_64(std::random_device()())),
-        delay_rng_(std::mt19937(std::random_device()())),
-        random_dist_(std::uniform_int_distribution<std::mt19937::result_type>(90, 110)),
-        db_(db),
-        pbft_mgr_(pbft_mgr),
-        pbft_chain_(pbft_chain),
-        vote_mgr_(vote_mgr),
-        dag_mgr_(dag_mgr),
-        dag_blk_mgr_(dag_blk_mgr),
-        trx_mgr_(trx_mgr),
-        lambda_ms_min_(lambda_ms_min) {
-    LOG_OBJECTS_CREATE("TARCAP");
-    LOG_OBJECTS_CREATE_SUB("PBFTSYNC", pbft_sync);
-    LOG_OBJECTS_CREATE_SUB("DAGSYNC", dag_sync);
-    LOG_OBJECTS_CREATE_SUB("NEXTVOTESSYNC", next_votes_sync);
-    LOG_OBJECTS_CREATE_SUB("DAGPRP", dag_prp);
-    LOG_OBJECTS_CREATE_SUB("TRXPRP", trx_prp);
-    LOG_OBJECTS_CREATE_SUB("PBFTPRP", pbft_prp);
-    LOG_OBJECTS_CREATE_SUB("VOTEPRP", vote_prp);
-    LOG_OBJECTS_CREATE_SUB("NETPER", net_per);
-    for (uint8_t it = 0; it != PacketCount; it++) {
-      packet_count[it] = 0;
-      packet_size[it] = 0;
-      unique_packet_count[it] = 0;
-    }
-  }
-  virtual ~TaraxaCapability() = default;
-=======
 struct TaraxaCapability : virtual CapabilityFace {
   TaraxaCapability(weak_ptr<Host> _host, NetworkConfig const &_conf, std::shared_ptr<DbStorage> db = {},
                    std::shared_ptr<PbftManager> pbft_mgr = {}, std::shared_ptr<PbftChain> pbft_chain = {},
@@ -156,7 +115,6 @@
 
   virtual ~TaraxaCapability() { stop(); }
 
->>>>>>> 14b5f829
   std::string name() const override { return "taraxa"; }
   unsigned version() const override;
   unsigned messageCount() const override { return PacketCount; }
@@ -245,7 +203,7 @@
 
   std::set<blk_hash_t> block_requestes_set_;
 
-  std::shared_ptr<DB> db_;
+  std::shared_ptr<DbStorage> db_;
   std::shared_ptr<PbftManager> pbft_mgr_;
   std::shared_ptr<PbftChain> pbft_chain_;
   std::shared_ptr<VoteManager> vote_mgr_;
