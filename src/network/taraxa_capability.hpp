--- conflicted
+++ resolved
@@ -203,11 +203,6 @@
   std::unordered_map<NodeID, int> cnt_received_messages_;
   std::unordered_map<NodeID, int> test_sums_;
 
-<<<<<<< HEAD
-  std::set<blk_hash_t> verified_blocks_;
-
-=======
->>>>>>> 12ee8cac
   // Only used for testing without the full node set
   std::map<blk_hash_t, taraxa::DagBlock> test_blocks_;
   std::map<trx_hash_t, Transaction> test_transactions_;
