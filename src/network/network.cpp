--- conflicted
+++ resolved
@@ -11,79 +11,7 @@
 
 namespace taraxa {
 
-<<<<<<< HEAD
-Network::Network(NetworkConfig const &config, std::string const &genesis, addr_t node_addr)
-    : Network(config, "", secret_t(), genesis, node_addr, nullptr, nullptr, nullptr, nullptr, nullptr, nullptr, nullptr,
-              nullptr, public_t(), 2000) {}
-Network::Network(NetworkConfig const &config, std::string const &network_file, std::string const &genesis,
-                 addr_t node_addr, std::shared_ptr<DbStorage> db, std::shared_ptr<PbftManager> pbft_mgr,
-                 std::shared_ptr<PbftChain> pbft_chain, std::shared_ptr<VoteManager> vote_mgr,
-                 std::shared_ptr<NextVotesForPreviousRound> next_votes_mgr, std::shared_ptr<DagManager> dag_mgr,
-                 std::shared_ptr<DagBlockManager> dag_blk_mgr, std::shared_ptr<TransactionManager> trx_mgr,
-                 public_t node_pk, uint32_t lambda_ms_min)
-    : Network(config, network_file, secret_t(), genesis, node_addr, db, pbft_mgr, pbft_chain, vote_mgr, next_votes_mgr,
-              dag_mgr, dag_blk_mgr, trx_mgr, node_pk, lambda_ms_min) {}
-Network::Network(NetworkConfig const &config, std::string const &network_file, secret_t const &sk,
-                 std::string const &genesis, addr_t node_addr, std::shared_ptr<DbStorage> db,
-                 std::shared_ptr<PbftManager> pbft_mgr, std::shared_ptr<PbftChain> pbft_chain,
-                 std::shared_ptr<VoteManager> vote_mgr, std::shared_ptr<NextVotesForPreviousRound> next_votes_mgr,
-                 std::shared_ptr<DagManager> dag_mgr, std::shared_ptr<DagBlockManager> dag_blk_mgr,
-                 std::shared_ptr<TransactionManager> trx_mgr, public_t node_pk, uint32_t lambda_ms_min) try
-    : conf_(config),
-      db_(db),
-      pbft_mgr_(pbft_mgr),
-      pbft_chain_(pbft_chain),
-      vote_mgr_(vote_mgr),
-      next_votes_mgr_(next_votes_mgr),
-      dag_mgr_(dag_mgr),
-      dag_blk_mgr_(dag_blk_mgr),
-      trx_mgr_(trx_mgr),
-      node_pk_(node_pk) {
-  LOG_OBJECTS_CREATE("NETWORK");
-  LOG(log_nf_) << "Read Network Config: " << std::endl << conf_ << std::endl;
-  auto key = dev::KeyPair::create();
-  if (!sk) {
-    LOG(log_dg_) << "New key generated " << toHex(key.secret().ref());
-  } else {
-    key = dev::KeyPair(sk);
-  }
-
-  dev::bytes networkData;
-  if (network_file != "") {
-    network_file_ = network_file;
-    networkData = contents(network_file);
-  }
-  if (networkData.size() > 0) {
-    host_ = std::make_shared<dev::p2p::Host>(
-        "TaraxaNode", conf_.network_udp_port,
-        dev::p2p::NetworkConfig(conf_.network_address, conf_.network_tcp_port, false, true),
-        dev::bytesConstRef(&networkData), conf_.network_encrypted, conf_.network_ideal_peer_count,
-        conf_.network_max_peer_count, conf_.net_log);
-  } else {
-    host_ = std::make_shared<dev::p2p::Host>(
-        "TaraxaNode", key, conf_.network_udp_port,
-        dev::p2p::NetworkConfig(conf_.network_address, conf_.network_tcp_port, false, true), conf_.network_encrypted,
-        conf_.network_ideal_peer_count, conf_.network_max_peer_count, conf_.net_log);
-  }
-  taraxa_capability_ = std::make_shared<TaraxaCapability>(*host_.get(), conf_, genesis, conf_.network_performance_log,
-                                                          node_addr, db, pbft_mgr, pbft_chain, vote_mgr, next_votes_mgr,
-                                                          dag_mgr, dag_blk_mgr, trx_mgr, lambda_ms_min);
-  host_->registerCapability(taraxa_capability_);
-} catch (std::exception &e) {
-  std::cerr << "Construct Network Error ... " << e.what() << "\n";
-  throw e;
-}
-
-Network::~Network() { stop(); }
-
-NetworkConfig Network::getConfig() { return conf_; }
-
-bool Network::isStarted() { return !stopped_; }
-
-std::pair<bool, bi::tcp::endpoint> Network::resolveHost(string const &addr, uint16_t port) {
-=======
 std::pair<bool, bi::tcp::endpoint> resolveHost(string const &addr, uint16_t port) {
->>>>>>> c5bab14c
   static boost::asio::io_service s_resolverIoService;
   boost::system::error_code ec;
   bi::address address = bi::address::from_string(addr, ec);
@@ -107,6 +35,7 @@
 Network::Network(NetworkConfig const &config, std::filesystem::path const &network_file_path, dev::KeyPair const &key,
                  std::shared_ptr<DbStorage> db, std::shared_ptr<PbftManager> pbft_mgr,
                  std::shared_ptr<PbftChain> pbft_chain, std::shared_ptr<VoteManager> vote_mgr,
+                 std::shared_ptr<NextVotesForPreviousRound> next_votes_mgr,
                  std::shared_ptr<DagManager> dag_mgr, std::shared_ptr<DagBlockManager> dag_blk_mgr,
                  std::shared_ptr<TransactionManager> trx_mgr)
     : conf_(config), tp_(config.network_num_threads, false), network_file_(network_file_path) {
