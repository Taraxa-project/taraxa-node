#include "network.hpp"

#include <libdevcrypto/Common.h>
#include <libp2p/Host.h>
#include <libp2p/Network.h>

#include <boost/tokenizer.hpp>

#include "taraxa_capability.hpp"

namespace taraxa {

Network::Network(NetworkConfig const &config, std::filesystem::path const &network_file_path, dev::KeyPair const &key,
                 std::shared_ptr<DbStorage> db, std::shared_ptr<PbftManager> pbft_mgr,
                 std::shared_ptr<PbftChain> pbft_chain, std::shared_ptr<VoteManager> vote_mgr,
                 std::shared_ptr<NextVotesForPreviousRound> next_votes_mgr, std::shared_ptr<DagManager> dag_mgr,
                 std::shared_ptr<DagBlockManager> dag_blk_mgr, std::shared_ptr<TransactionManager> trx_mgr)
    : conf_(config), tp_(config.network_num_threads, false) {
  auto const &node_addr = key.address();
  LOG_OBJECTS_CREATE("NETWORK");
  LOG(log_nf_) << "Read Network Config: " << std::endl << conf_ << std::endl;
  // TODO make all these properties configurable
  dev::p2p::NetworkConfig net_conf;
  net_conf.listenIPAddress = conf_.network_address;
  net_conf.listenPort = conf_.network_tcp_port;
  net_conf.discovery = true;
  net_conf.allowLocalDiscovery = true;
  net_conf.traverseNAT = false;
  net_conf.publicIPAddress = {};
  net_conf.pin = false;
  TaraxaNetworkConfig taraxa_net_conf;
  taraxa_net_conf.ideal_peer_count = conf_.network_ideal_peer_count;
  // TODO conf_.network_max_peer_count -> conf_.peer_count_stretch
  taraxa_net_conf.peer_stretch = conf_.network_max_peer_count / conf_.network_ideal_peer_count;
  taraxa_net_conf.is_boot_node = conf_.network_is_boot_node;
  taraxa_net_conf.expected_parallelism = tp_.capacity();
  for (auto const &node : conf_.network_boot_nodes) {
    Public pub(node.id);
    if (pub == key.pub()) {
      LOG(log_wr_) << "not adding self to the boot node list";
      continue;
    }
    LOG(log_nf_) << "Adding boot node:" << node.ip << ":" << node.tcp_port;
    auto ip = resolveHost(node.ip, node.tcp_port);
    boot_nodes_[pub] = dev::p2p::NodeIPEndpoint(ip.second.address(), node.tcp_port, node.tcp_port);
  }
  LOG(log_nf_) << " Number of boot node added: " << boot_nodes_.size() << std::endl;
  string net_version = "TaraxaNode";  // TODO maybe give a proper name?
  auto construct_capabilities = [&, this](auto host) {
    taraxa_capability_ = std::make_shared<TaraxaCapability>(
        host, conf_, db, pbft_mgr, pbft_chain, vote_mgr, next_votes_mgr, dag_mgr, dag_blk_mgr, trx_mgr, key.address());
    return Host::CapabilityList{taraxa_capability_};
  };
  host_ = dev::p2p::Host::make(net_version, construct_capabilities, key, net_conf, move(taraxa_net_conf),
                               network_file_path);
  for (uint i = 0; i < tp_.capacity(); ++i) {
<<<<<<< HEAD
    tp_.post_loop({}, [this] { host_->do_work(); });
=======
    tp_.post_loop({100 + i * 20}, [this] {
      while (0 < host_->do_work())
        ;
    });
>>>>>>> ba999dc9
  }
  if (!boot_nodes_.empty()) {
    for (auto const &[k, v] : boot_nodes_) {
      host_->addNode(Node(k, v, PeerType::Required));
    }
    // Every 30 seconds check if connected to another node and refresh boot nodes
    tp_.post_loop({30000}, [this] {
      // If node count drops to zero add boot nodes again and retry
      if (getNodeCount() == 0) {
        for (auto const &[k, v] : boot_nodes_) {
          host_->addNode(Node(k, v, PeerType::Required));
        }
      }
      if (host_->peer_count() == 0) {
        for (auto const &[k, _] : boot_nodes_) {
          host_->invalidateNode(k);
        }
      }
    });
  }
  diagnostic_thread_.post_loop({30000},
                               [this] { LOG(log_nf_) << "NET_TP_NUM_PENDING_TASKS=" << tp_.num_pending_tasks(); });
<<<<<<< HEAD
=======
  diagnostic_thread_.post_loop({30000}, [this] {
    auto peers = getAllPeers();
    LOG(log_nf_) << "There are " << peers.size() << " peers connected";
    for (auto const &peer : peers) {
      LOG(log_nf_) << "Connected with peer " << peer;
    }
  });
>>>>>>> ba999dc9
}

Network::~Network() {
  tp_.stop();
<<<<<<< HEAD
=======
  taraxa_capability_->stop();
>>>>>>> ba999dc9
  diagnostic_thread_.stop();
}

void Network::start() {
  tp_.start();
  taraxa_capability_->start();
  diagnostic_thread_.start();
  LOG(log_nf_) << "Started Network address: " << conf_.network_address << ":" << conf_.network_tcp_port << std::endl;
  LOG(log_nf_) << "Started Node id: " << host_->id();
}

bool Network::isStarted() { return tp_.is_running(); }

std::list<NodeEntry> Network::getAllNodes() const { return host_->getNodes(); }

unsigned Network::getPeerCount() { return taraxa_capability_->getPeersCount(); }

unsigned Network::getNodeCount() { return host_->getNodeCount(); }

Json::Value Network::getStatus() { return taraxa_capability_->getStatus(); }

std::vector<NodeID> Network::getAllPeers() const { return taraxa_capability_->getAllPeers(); }

void Network::onNewBlockVerified(shared_ptr<DagBlock> const &blk) {
  tp_.post([=] {
    taraxa_capability_->onNewBlockVerified(*blk);
    LOG(log_dg_) << "On new block verified:" << blk->getHash().toString();
  });
}

void Network::onNewTransactions(std::vector<taraxa::bytes> transactions) {
  tp_.post([=, transactions = std::move(transactions)] {
    taraxa_capability_->onNewTransactions(transactions, true);
    LOG(log_dg_) << "On new transactions" << transactions.size();
  });
}

void Network::restartSyncingPbft(bool force) {
  tp_.post([=] { taraxa_capability_->restartSyncingPbft(force); });
}

void Network::onNewPbftBlock(std::shared_ptr<PbftBlock> const &pbft_block) {
  tp_.post([=] {
    LOG(log_dg_) << "Network broadcast PBFT block: " << pbft_block->getBlockHash();
    taraxa_capability_->onNewPbftBlock(*pbft_block);
  });
}

bool Network::pbft_syncing() { return taraxa_capability_->pbft_syncing(); }

void Network::onNewPbftVotes(std::vector<Vote> votes) {
  tp_.post([=, votes = std::move(votes)] {
    for (auto const &vote : votes) {
      LOG(log_dg_) << "Network broadcast PBFT vote: " << vote.getHash();
      taraxa_capability_->onNewPbftVote(vote);
    }
  });
}

void Network::broadcastPreviousRoundNextVotesBundle() {
  tp_.post([=] {
    LOG(log_dg_) << "Network broadcast previous round next votes bundle";
    taraxa_capability_->broadcastPreviousRoundNextVotesBundle();
  });
}

// METHODS USED IN TESTS ONLY
void Network::sendBlock(dev::p2p::NodeID const &id, DagBlock const &blk) {
  taraxa_capability_->sendBlock(id, blk);
  LOG(log_dg_) << "Sent Block:" << blk.getHash().toString();
}

void Network::sendTransactions(NodeID const &_id, std::vector<taraxa::bytes> const &transactions) {
  taraxa_capability_->sendTransactions(_id, transactions);
  LOG(log_dg_) << "Sent transactions:" << transactions.size();
}

dev::p2p::NodeID Network::getNodeId() { return host_->id(); };

int Network::getReceivedBlocksCount() { return taraxa_capability_->getBlocks().size(); }

int Network::getReceivedTransactionsCount() { return taraxa_capability_->getTransactions().size(); }

std::shared_ptr<TaraxaPeer> Network::getPeer(NodeID const &id) { return taraxa_capability_->getPeer(id); }

void Network::sendPbftBlock(NodeID const &id, PbftBlock const &pbft_block, uint64_t const &pbft_chain_size) {
  LOG(log_dg_) << "Network send PBFT block: " << pbft_block.getBlockHash() << " to: " << id;
  taraxa_capability_->sendPbftBlock(id, pbft_block, pbft_chain_size);
}

void Network::sendPbftVote(NodeID const &id, Vote const &vote) {
  LOG(log_dg_) << "Network sent PBFT vote: " << vote.getHash() << " to: " << id;
  taraxa_capability_->sendPbftVote(id, vote);
}

std::pair<bool, bi::tcp::endpoint> Network::resolveHost(string const &addr, uint16_t port) {
  static boost::asio::io_service s_resolverIoService;
  boost::system::error_code ec;
  bi::address address = bi::address::from_string(addr, ec);
  bi::tcp::endpoint ep(bi::address(), port);
  if (!ec) {
    ep.address(address);
  } else {
    boost::system::error_code ec;
    // resolve returns an iterator (host can resolve to multiple addresses)
    bi::tcp::resolver r(s_resolverIoService);
    auto it = r.resolve({bi::tcp::v4(), addr, toString(port)}, ec);
    if (ec) {
      return std::make_pair(false, bi::tcp::endpoint());
    } else {
      ep = *it;
    }
  }
  return std::make_pair(true, ep);
}

}  // namespace taraxa<|MERGE_RESOLUTION|>--- conflicted
+++ resolved
@@ -54,14 +54,10 @@
   host_ = dev::p2p::Host::make(net_version, construct_capabilities, key, net_conf, move(taraxa_net_conf),
                                network_file_path);
   for (uint i = 0; i < tp_.capacity(); ++i) {
-<<<<<<< HEAD
-    tp_.post_loop({}, [this] { host_->do_work(); });
-=======
     tp_.post_loop({100 + i * 20}, [this] {
       while (0 < host_->do_work())
         ;
     });
->>>>>>> ba999dc9
   }
   if (!boot_nodes_.empty()) {
     for (auto const &[k, v] : boot_nodes_) {
@@ -84,8 +80,6 @@
   }
   diagnostic_thread_.post_loop({30000},
                                [this] { LOG(log_nf_) << "NET_TP_NUM_PENDING_TASKS=" << tp_.num_pending_tasks(); });
-<<<<<<< HEAD
-=======
   diagnostic_thread_.post_loop({30000}, [this] {
     auto peers = getAllPeers();
     LOG(log_nf_) << "There are " << peers.size() << " peers connected";
@@ -93,15 +87,11 @@
       LOG(log_nf_) << "Connected with peer " << peer;
     }
   });
->>>>>>> ba999dc9
 }
 
 Network::~Network() {
   tp_.stop();
-<<<<<<< HEAD
-=======
   taraxa_capability_->stop();
->>>>>>> ba999dc9
   diagnostic_thread_.stop();
 }
 
