#include "taraxa_capability.hpp"

#include <algorithm>

#include "consensus/pbft_chain.hpp"
#include "consensus/pbft_manager.hpp"
#include "consensus/vote.hpp"
#include "dag/dag.hpp"
#include "node/full_node.hpp"
#include "transaction_manager/transaction_manager.hpp"

namespace taraxa {

TaraxaCapability::TaraxaCapability(weak_ptr<Host> _host, NetworkConfig const &_conf, std::shared_ptr<DbStorage> db,
                                   std::shared_ptr<PbftManager> pbft_mgr, std::shared_ptr<PbftChain> pbft_chain,
                                   std::shared_ptr<VoteManager> vote_mgr,
                                   std::shared_ptr<NextVotesForPreviousRound> next_votes_mgr,
                                   std::shared_ptr<DagManager> dag_mgr, std::shared_ptr<DagBlockManager> dag_blk_mgr,
                                   std::shared_ptr<TransactionManager> trx_mgr, addr_t const &node_addr)
    : host_(move(_host)),
      db_(db),
      pbft_mgr_(pbft_mgr),
      pbft_chain_(pbft_chain),
      vote_mgr_(vote_mgr),
      next_votes_mgr_(next_votes_mgr),
      dag_mgr_(dag_mgr),
      dag_blk_mgr_(dag_blk_mgr),
      trx_mgr_(trx_mgr),
      lambda_ms_min_(pbft_mgr_ ? pbft_mgr_->getPbftInitialLambda() : 2000),
      conf_(_conf),
      urng_(std::mt19937_64(std::random_device()())),
      delay_rng_(std::mt19937(std::random_device()())),
      random_dist_(std::uniform_int_distribution<std::mt19937::result_type>(90, 110)) {
  LOG_OBJECTS_CREATE("TARCAP");
  LOG_OBJECTS_CREATE_SUB("PBFTSYNC", pbft_sync);
  LOG_OBJECTS_CREATE_SUB("DAGSYNC", dag_sync);
  LOG_OBJECTS_CREATE_SUB("NEXTVOTESSYNC", next_votes_sync);
  LOG_OBJECTS_CREATE_SUB("DAGPRP", dag_prp);
  LOG_OBJECTS_CREATE_SUB("TRXPRP", trx_prp);
  LOG_OBJECTS_CREATE_SUB("PBFTPRP", pbft_prp);
  LOG_OBJECTS_CREATE_SUB("VOTEPRP", vote_prp);
  LOG_OBJECTS_CREATE_SUB("NETPER", net_per);
  LOG_OBJECTS_CREATE_SUB("SUMMARY", summary);
  auto host = host_.lock();
  assert(host);
  node_id_ = host->id();
  if (conf_.network_transaction_interval > 0) {
    tp_.post(conf_.network_transaction_interval, [this] { sendTransactions(); });
  }
  check_alive_interval_ = 6 * lambda_ms_min_;
  tp_.post(check_alive_interval_, [this] { checkLiveness(); });
  if (conf_.network_performance_log_interval > 0) {
    tp_.post(conf_.network_performance_log_interval, [this] { logPacketsStats(); });
  }

  summary_interval_ms_ = 5 * 6 * lambda_ms_min_;
  tp_.post(summary_interval_ms_, [this] { logNodeStats(); });
}

std::shared_ptr<TaraxaPeer> TaraxaCapability::getPeer(NodeID const &node_id) {
  boost::shared_lock<boost::shared_mutex> lock(peers_mutex_);
  auto itPeer = peers_.find(node_id);
  if (itPeer != peers_.end()) {
    return itPeer->second;
  }
  return nullptr;
}

unsigned int TaraxaCapability::getPeersCount() {
  boost::shared_lock<boost::shared_mutex> lock(peers_mutex_);
  return peers_.size();
}

void TaraxaCapability::erasePeer(NodeID const &node_id) {
  boost::unique_lock<boost::shared_mutex> lock(peers_mutex_);
  peers_.erase(node_id);
}

void TaraxaCapability::insertPeer(NodeID const &node_id) {
  boost::unique_lock<boost::shared_mutex> lock(peers_mutex_);
  peers_.emplace(std::make_pair(node_id, std::make_shared<TaraxaPeer>(node_id)));
}

void TaraxaCapability::syncPeerPbft(NodeID const &_nodeID, unsigned long height_to_sync) {
  LOG(log_nf_pbft_sync_) << "Sync peer node " << _nodeID << " from pbft chain height " << height_to_sync;
  requestPbftBlocks(_nodeID, height_to_sync);
}

void TaraxaCapability::sealAndSend(NodeID const &nodeID, unsigned packet_type, RLPStream rlp) {
  auto host = host_.lock();
  if (!host) {
    return;
  }

  auto packet_size = rlp.out().size();

  // This situation should never happen - packets bigger than 16MB cannot be sent due to networking layer limitations.
  // If we are trying to send packets bigger than that, it should be split to multiple packets
  // or handled in some other way in high level code - e.g. function that creates such packet and calls sealAndSend
  if (packet_size > MAX_PACKET_SIZE) {
    LOG(log_er_) << "Trying to send packet bigger than PACKET_MAX_SIZE(" << MAX_PACKET_SIZE << ") - rejected !"
                 << " Packet type: " << packetTypeToString(packet_type) << ", size: " << packet_size
                 << ", receiver: " << nodeID.abridged();
    return;
  }

  auto begin = std::chrono::steady_clock::now();
  host->send(nodeID, name(), packet_type, move(rlp.invalidate()), [=] {
    auto duration = std::chrono::duration_cast<std::chrono::microseconds>(std::chrono::steady_clock::now() - begin);
    tp_.post([=] {  // schedule it out of the socket session thread. although maybe it's an overkill
      PacketStats packet_stats{nodeID, packet_size, false, duration};
      sent_packets_stats_.addPacket(packetTypeToString(packet_type), packet_stats);
      LOG(log_dg_net_per_) << "(\"" << node_id_ << "\") sent " << packetTypeToString(packet_type) << " packet to (\""
                           << nodeID << "\"). Stats: " << packet_stats;
    });
  });
}

std::pair<bool, blk_hash_t> TaraxaCapability::checkDagBlockValidation(DagBlock const &block) {
  if (dag_blk_mgr_->getDagBlock(block.getHash())) {
    // The DAG block exist
    return std::make_pair(true, blk_hash_t());
  }

  level_t expected_level = 0;
  for (auto const &tip : block.getTips()) {
    auto tip_block = dag_blk_mgr_->getDagBlock(tip);
    if (!tip_block) {
      LOG(log_nf_dag_sync_) << "Block " << block.getHash().toString() << " has a missing tip " << tip.toString();
      return std::make_pair(false, tip);
    }
    expected_level = std::max(tip_block->getLevel(), expected_level);
  }
  auto pivot = block.getPivot();
  auto pivot_block = dag_blk_mgr_->getDagBlock(pivot);
  if (!pivot_block) {
    LOG(log_nf_) << "Block " << block.getHash().toString() << " has a missing pivot " << pivot.toString();
    return std::make_pair(false, pivot);
  }
  expected_level = std::max(pivot_block->getLevel(), expected_level);
  expected_level++;
  if (expected_level != block.getLevel()) {
    throw InvalidDataException(std::string("Invalid block level ") + std::to_string(block.getLevel()) + " for block " +
                               block.getHash().toString() + ". Expected level " + std::to_string(expected_level));
  }

  return std::make_pair(true, blk_hash_t());
}

void TaraxaCapability::onConnect(weak_ptr<Session> session, u256 const &) {
  tp_.post([=, _nodeID = session.lock()->id()] {
    LOG(log_nf_) << "Node " << _nodeID << " connected";
    cnt_received_messages_[_nodeID] = 0;
    test_sums_[_nodeID] = 0;

    insertPeer(_nodeID);
    sendStatus(_nodeID, true);
  });
}

uint64_t TaraxaCapability::getSimulatedNetworkDelay(const RLP &packet_rlp, const NodeID &nodeID) {
  // RLP contains memory it does not own so deep copy of bytes is needed
  dev::bytes rBytes = packet_rlp.data().toBytes();
  int messageSize = rBytes.size() * 8;
  unsigned int dist = *((int *)node_id_.data()) ^ *((int *)nodeID.data());
  unsigned int delay = dist % conf_.network_simulated_delay;

  auto bandwidth = conf_.network_bandwidth ? conf_.network_bandwidth : 40;
  unsigned int bandwidth_delay = messageSize / (bandwidth * 1000);  // in ms

  // Random component up to +-10%
  int random_component = random_dist_(delay_rng_);

  return (delay + bandwidth_delay) * random_component / 100;
}

void TaraxaCapability::interpretCapabilityPacket(weak_ptr<Session> session, unsigned _id, RLP const &_r) {
  auto const &_nodeID = session.lock()->id();
  // Delay is used only when we want to simulate some network delay
  uint64_t delay = conf_.network_simulated_delay ? getSimulatedNetworkDelay(_r, _nodeID) : 0;

  tp_.post(delay, [=, _r_copy = _r.data().toBytes()] {
    std::chrono::steady_clock::time_point begin = std::chrono::steady_clock::now();
    RLP r(_r_copy);
    PacketStats packet_stats{_nodeID, r.actualSize(), false, std::chrono::microseconds(0)};
    try {
      interpretCapabilityPacketImpl(_nodeID, _id, r, packet_stats);
    } catch (...) {
      handle_read_exception(session, _id, r);
    }
    auto duration = std::chrono::duration_cast<std::chrono::microseconds>(std::chrono::steady_clock::now() - begin);
    packet_stats.total_duration_ = duration;
    received_packets_stats_.addPacket(packetTypeToString(_id), packet_stats);

    LOG(log_dg_net_per_) << "(\"" << node_id_ << "\") received " << packetTypeToString(_id) << " packet from (\""
                         << _nodeID << "\"). Stats: " << packet_stats;
  });
}

unsigned TaraxaCapability::version() const { return FullNode::c_network_protocol_version; }

void TaraxaCapability::interpretCapabilityPacketImpl(NodeID const &_nodeID, unsigned _id, RLP const &_r,
                                                     PacketStats &packet_stats) {
  auto host = host_.lock();
  if (!host) {
    return;
  }
  auto peer = getPeer(_nodeID);
  if (!peer) {
    return;
  }

  if (dag_mgr_ && !peer->passed_initial_ && _id != StatusPacket) {
    return;
  }
  // Any packet means that we are comunicating so let's not disconnect
  // e.g. we could send a lot of data and status packet can be in send queue
  peer->setAlive();

  switch (_id) {
    case SyncedPacket: {
      LOG(log_dg_dag_sync_) << "Received synced message from " << _nodeID;
      peer->syncing_ = false;
      // peer->clearAllKnownBlocksAndTransactions();
      break;
    }
    case StatusPacket: {
      bool initial_status = _r.itemCount() == 9;

      if (initial_status) {
        auto it = _r.begin();
        auto const network_id = (*it++).toInt<uint64_t>();
        auto peer_dag_level = (*it++).toPositiveInt64();
        auto const genesis_hash = (*it++).toString();
        auto peer_pbft_chain_size = (*it++).toPositiveInt64();
        auto peer_syncing = (*it++).toInt();
        auto peer_pbft_round = (*it++).toPositiveInt64();
        auto peer_pbft_previous_round_next_votes_size = (*it++).toInt<unsigned>();
        auto node_major_version = (*it++).toInt();
        auto node_minor_version = (*it++).toInt();

        // We need logic when some different node versions might still be compatible
        if (node_major_version != FullNode::c_node_major_version ||
            node_minor_version != FullNode::c_node_minor_version) {
          LOG(log_er_) << "Incorrect node version: " << getFormattedVersion(node_major_version, node_minor_version)
                       << ", our node major version"
                       << getFormattedVersion(FullNode::c_node_major_version, FullNode::c_node_minor_version)
                       << ", host " << _nodeID << " will be disconnected";
          host->disconnect(_nodeID, p2p::UserReason);
          break;
        }

        if (network_id != conf_.network_id) {
          LOG(log_er_) << "Incorrect network id " << network_id << ", host " << _nodeID << " will be disconnected";
          host->disconnect(_nodeID, p2p::UserReason);
          break;
        }

        if (genesis_hash != dag_mgr_->get_genesis()) {
          LOG(log_er_) << "Incorrect genesis hash " << genesis_hash << ", host " << _nodeID << " will be disconnected";
          host->disconnect(_nodeID, p2p::UserReason);
          break;
        }

        peer->passed_initial_ = true;

        peer->dag_level_ = peer_dag_level;
        peer->pbft_chain_size_ = peer_pbft_chain_size;
        peer->syncing_ = peer_syncing;
        peer->pbft_round_ = peer_pbft_round;
        peer->pbft_previous_round_next_votes_size_ = peer_pbft_previous_round_next_votes_size;

        LOG(log_dg_) << "Received initial status message from " << _nodeID << ", network id " << network_id
                     << ", peer DAG max level " << peer->dag_level_ << ", genesis " << genesis_hash
                     << ", peer pbft chain size " << peer->pbft_chain_size_ << ", peer syncing " << std::boolalpha
                     << peer->syncing_ << ", peer pbft round " << peer->pbft_round_
                     << ", peer pbft previous round next votes size " << peer->pbft_previous_round_next_votes_size_
                     << ", node major version" << node_major_version << ", node minor version" << node_minor_version;

      } else {
        if (!peer->passed_initial_) {
          break;
        }

        auto it = _r.begin();
        peer->dag_level_ = (*it++).toPositiveInt64();
        peer->pbft_chain_size_ = (*it++).toPositiveInt64();
        peer->syncing_ = (*it++).toInt();
        peer->pbft_round_ = (*it++).toPositiveInt64();
        peer->pbft_previous_round_next_votes_size_ = (*it++).toInt<unsigned>();

        LOG(log_dg_) << "Received status message from " << _nodeID << ", peer DAG max level " << peer->dag_level_
                     << ", peer pbft chain size " << peer->pbft_chain_size_ << ", peer syncing " << std::boolalpha
                     << peer->syncing_ << ", peer pbft round " << peer->pbft_round_
                     << ", peer pbft previous round next votes size " << peer->pbft_previous_round_next_votes_size_;
      }

      LOG(log_dg_dag_sync_) << "Received status message from " << _nodeID << " peer DAG max level:" << peer->dag_level_;
      LOG(log_dg_pbft_sync_) << "Received status message from " << _nodeID << ", peer sycning: " << std::boolalpha
                             << peer->syncing_ << ", peer PBFT chain size:" << peer->pbft_chain_size_;
      LOG(log_dg_next_votes_sync_) << "Received status message from " << _nodeID << ", PBFT round " << peer->pbft_round_
                                   << ", peer PBFT previous round next votes size "
                                   << peer->pbft_previous_round_next_votes_size_;

      // TODO: Address the CONCERN that it isn't NECESSARY to sync here
      // and by syncing here we open node up to attack of sending bogus
      // status.  We also have nothing to punish a node failing to send
      // sync info.
      auto pbft_synced_period = pbft_chain_->pbftSyncingPeriod();
      if (pbft_synced_period + 1 < peer->pbft_chain_size_) {
        LOG(log_nf_) << "Restart PBFT chain syncing. Own synced PBFT at period " << pbft_synced_period
                     << ", peer PBFT chain size " << peer->pbft_chain_size_;
        if (pbft_synced_period + 5 < peer->pbft_chain_size_) {
          restartSyncingPbft(true);
        } else {
          restartSyncingPbft(false);
        }
      }

      auto pbft_current_round = pbft_mgr_->getPbftRound();
      auto pbft_previous_round_next_votes_size = next_votes_mgr_->getNextVotesSize();
      if (pbft_current_round < peer->pbft_round_ ||
          (pbft_current_round == peer->pbft_round_ &&
           pbft_previous_round_next_votes_size < peer->pbft_previous_round_next_votes_size_)) {
        syncPbftNextVotes(pbft_current_round, pbft_previous_round_next_votes_size);
      }

      break;
    }
    // Means a new block is proposed, full block body and all transaction
    // are received.
    case NewBlockPacket: {
      DagBlock block(_r[0].data().toBytes());

      if (dag_blk_mgr_) {
        if (dag_blk_mgr_->isBlockKnown(block.getHash())) {
          LOG(log_dg_dag_prp_) << "Received NewBlock " << block.getHash().toString() << "that is already known";
          break;
        }
      }

      packet_stats.is_unique_ = true;

      auto transactionsCount = _r.itemCount() - 1;
      LOG(log_dg_dag_prp_) << "Received NewBlockPacket " << transactionsCount;

      std::vector<Transaction> newTransactions;
      for (size_t iTransaction = 1; iTransaction < transactionsCount + 1; iTransaction++) {
        Transaction transaction(_r[iTransaction].data().toBytes());
        newTransactions.push_back(transaction);
        peer->markTransactionAsKnown(transaction.getHash());
      }

      peer->markBlockAsKnown(block.getHash());
      if (block.getLevel() > peer->dag_level_) peer->dag_level_ = block.getLevel();
      onNewBlockReceived(block, newTransactions);
      break;
    }

    case NewBlockHashPacket: {
      blk_hash_t hash(_r[0]);
      LOG(log_dg_dag_prp_) << "Received NewBlockHashPacket" << hash.toString();
      peer->markBlockAsKnown(hash);
      if (dag_blk_mgr_) {
        if (!dag_blk_mgr_->isBlockKnown(hash) && block_requestes_set_.count(hash) == 0) {
          packet_stats.is_unique_ = true;
          block_requestes_set_.insert(hash);
          requestBlock(_nodeID, hash);
        }
      } else if (test_blocks_.find(hash) == test_blocks_.end() && block_requestes_set_.count(hash) == 0) {
        block_requestes_set_.insert(hash);
        requestBlock(_nodeID, hash);
      }
      break;
    }
    case GetNewBlockPacket: {
      blk_hash_t hash(_r[0]);
      peer->markBlockAsKnown(hash);
      LOG(log_dg_dag_prp_) << "Received GetNewBlockPacket" << hash.toString();

      if (dag_blk_mgr_) {
        auto block = db_->getDagBlock(hash);
        if (block) {
          sendBlock(_nodeID, *block);
        } else
          LOG(log_nf_dag_prp_) << "NO NEW PACKET: " << hash.toString();
      } else if (test_blocks_.find(hash) != test_blocks_.end()) {
        sendBlock(_nodeID, test_blocks_[hash]);
      }
      break;
    }
    case GetBlocksPacket: {
      LOG(log_dg_dag_sync_) << "Received GetBlocksPacket";
      std::vector<std::shared_ptr<DagBlock>> dag_blocks;
      auto blocks = dag_mgr_->getNonFinalizedBlocks();
      for (auto &level_blocks : blocks) {
        for (auto &block : level_blocks.second) {
          dag_blocks.emplace_back(db_->getDagBlock(blk_hash_t(block)));
        }
      }
      sendBlocks(_nodeID, dag_blocks);
      break;
    }
    case BlocksPacket: {
      std::string received_dag_blocks_str;
      auto itemCount = _r.itemCount();
      size_t transactionCount = 0;
      requesting_pending_dag_blocks_ = false;
      for (size_t iBlock = 0; iBlock < itemCount; iBlock++) {
        DagBlock block(_r[iBlock + transactionCount].data().toBytes());
        peer->markBlockAsKnown(block.getHash());

        std::vector<Transaction> newTransactions;
        for (size_t i = 0; i < block.getTrxs().size(); i++) {
          transactionCount++;
          Transaction transaction(_r[iBlock + transactionCount].data().toBytes());
          newTransactions.push_back(transaction);
          peer->markTransactionAsKnown(transaction.getHash());
        }

        received_dag_blocks_str += block.getHash().toString() + " ";

        auto status = checkDagBlockValidation(block);
        if (!status.first) {
          LOG(log_nf_dag_sync_) << "DagBlockValidation failed " << status.second;
          if (iBlock + transactionCount + 1 >= itemCount) break;
          continue;
        }

        LOG(log_nf_dag_sync_) << "Storing block " << block.getHash().toString() << " with " << newTransactions.size()
                              << " transactions";
        if (block.getLevel() > peer->dag_level_) peer->dag_level_ = block.getLevel();
        dag_blk_mgr_->insertBroadcastedBlockWithTransactions(block, newTransactions);

        if (iBlock + transactionCount + 1 >= itemCount) break;
      }

      LOG(log_nf_dag_sync_) << "Received Dag Blocks: " << received_dag_blocks_str;
      break;
    }
    case TransactionPacket: {
      std::string receivedTransactions;
      std::vector<taraxa::bytes> transactions;
      auto transactionCount = _r.itemCount();
      for (size_t iTransaction = 0; iTransaction < transactionCount; iTransaction++) {
        Transaction transaction(_r[iTransaction].data().toBytes());
        receivedTransactions += transaction.getHash().toString() + " ";
        peer->markTransactionAsKnown(transaction.getHash());
        transactions.emplace_back(_r[iTransaction].data().toBytes());
      }
      if (transactionCount > 0) {
        LOG(log_dg_trx_prp_) << "Received TransactionPacket with " << _r.itemCount() << " transactions";
        LOG(log_tr_trx_prp_) << "Received TransactionPacket with " << _r.itemCount()
                             << " transactions:" << receivedTransactions.c_str();

        onNewTransactions(transactions, true);
      }
      break;
    }

    case PbftVotePacket: {
      LOG(log_dg_vote_prp_) << "In PbftVotePacket";

      Vote vote(_r[0].toBytes());
      auto vote_hash = vote.getHash();
      LOG(log_dg_vote_prp_) << "Received PBFT vote " << vote_hash;
      peer->markVoteAsKnown(vote_hash);

      auto pbft_round = pbft_mgr_->getPbftRound();
      auto vote_round = vote.getRound();

      if (vote_round >= pbft_round && !vote_mgr_->voteInUnverifiedMap(vote_round, vote_hash) &&
          !vote_mgr_->voteInVerifiedMap(vote_round, vote_hash)) {
        // vote round >= PBFT round
        db_->saveUnverifiedVote(vote);
        vote_mgr_->addUnverifiedVote(vote);
        packet_stats.is_unique_ = true;
        onNewPbftVote(vote);
      }

      break;
    }

    case GetPbftNextVotes: {
      LOG(log_dg_next_votes_sync_) << "Received GetPbftNextVotes request";

      uint64_t peer_pbft_round = _r[0].toPositiveInt64();
      size_t peer_pbft_previous_round_next_votes_size = _r[1].toInt<unsigned>();
      uint64_t pbft_round = pbft_mgr_->getPbftRound();
      size_t pbft_previous_round_next_votes_size = next_votes_mgr_->getNextVotesSize();

      if (pbft_round > peer_pbft_round ||
          (pbft_round == peer_pbft_round &&
           pbft_previous_round_next_votes_size > peer_pbft_previous_round_next_votes_size)) {
        LOG(log_dg_next_votes_sync_) << "Current PBFT round is " << pbft_round << " previous round next votes size "
                                     << pbft_previous_round_next_votes_size << ", and peer PBFT round is "
                                     << peer_pbft_round << " previous round next votes size "
                                     << peer_pbft_previous_round_next_votes_size
                                     << ". Will send out bundle of next votes";
        sendPbftNextVotes(_nodeID);
      }

      break;
    }
    case PbftNextVotesPacket: {
      auto next_votes_count = _r.itemCount();
      if (next_votes_count == 0) {
        LOG(log_er_next_votes_sync_) << "Receive 0 next votes from peer " << _nodeID
                                     << ". The peer may be a malicous player, will be disconnected";
        host->disconnect(_nodeID, p2p::UserReason);

        break;
      }

      auto pbft_current_round = pbft_mgr_->getPbftRound();
      Vote vote(_r[0].data().toBytes());
      auto peer_pbft_round = vote.getRound() + 1;
      LOG(log_nf_next_votes_sync_) << "Received " << next_votes_count << " next votes from peer " << _nodeID
                                   << " node current round " << pbft_current_round << ", peer pbft round "
                                   << peer_pbft_round;

      std::vector<Vote> next_votes;
      for (size_t i = 0; i < next_votes_count; i++) {
        Vote next_vote(_r[i].data().toBytes());
        LOG(log_nf_next_votes_sync_) << "Received PBFT next vote " << next_vote.getHash();

        next_votes.emplace_back(next_vote);
      }

      if (pbft_current_round < peer_pbft_round) {
        // Add into votes unverified queue
        vote_mgr_->addUnverifiedVotes(next_votes);
      } else if (pbft_current_round == peer_pbft_round) {
        // Update previous round next votes
        auto pbft_2t_plus_1 = db_->getPbft2TPlus1(pbft_current_round - 1);
        if (pbft_2t_plus_1) {
          next_votes_mgr_->updateWithSyncedVotes(next_votes, pbft_2t_plus_1);
        } else {
          LOG(log_er_) << "Cannot get PBFT 2t+1 in PBFT round " << pbft_current_round - 1;
        }
      }

      break;
    }

    case GetPbftBlockPacket: {
      LOG(log_dg_pbft_sync_) << "Received GetPbftBlockPacket Block";

      size_t height_to_sync = _r[0].toInt();
      // Here need PBFT chain size, not synced period since synced blocks has not verified yet.
      size_t my_chain_size = pbft_chain_->getPbftChainSize();
      size_t blocks_to_transfer = 0;
      if (my_chain_size >= height_to_sync) {
        blocks_to_transfer =
            std::min((uint64_t)conf_.network_sync_level_size, (uint64_t)(my_chain_size - (height_to_sync - 1)));
      }

      LOG(log_dg_pbft_sync_) << "Will send " << blocks_to_transfer << " PBFT blocks to " << _nodeID;
      // If blocks_to_transfer is 0, send peer empty PBFT blocks for talking to peer syncing has completed
      sendPbftBlocks(_nodeID, height_to_sync, blocks_to_transfer);
      break;
    }

    // no cert vote needed (propose block)
    case NewPbftBlockPacket: {
      LOG(log_dg_pbft_prp_) << "In NewPbftBlockPacket";

      auto pbft_block = s_ptr(new PbftBlock(_r[0]));
      uint64_t peer_pbft_chain_size = _r[1].toInt();
      LOG(log_dg_pbft_prp_) << "Receive proposed PBFT Block " << pbft_block
                            << ", Peer PBFT Chain size: " << peer_pbft_chain_size;

      peer->markPbftBlockAsKnown(pbft_block->getBlockHash());
      if (peer_pbft_chain_size > peer->pbft_chain_size_) {
        peer->pbft_chain_size_ = peer_pbft_chain_size;
      }

      auto pbft_synced_period = pbft_chain_->pbftSyncingPeriod();
      if (pbft_synced_period >= pbft_block->getPeriod()) {
        LOG(log_dg_pbft_prp_) << "Drop it! Synced PBFT block at period " << pbft_block->getPeriod()
                              << ", own PBFT chain has synced at period " << pbft_synced_period;
        return;
      }

      if (!pbft_chain_->findUnverifiedPbftBlock(pbft_block->getBlockHash())) {
        packet_stats.is_unique_ = true;
        pbft_chain_->pushUnverifiedPbftBlock(pbft_block);
        onNewPbftBlock(*pbft_block);
      }

      break;
    }
      // need cert votes (syncing)
    case PbftBlockPacket: {
      auto pbft_blk_count = _r.itemCount();
      LOG(log_dg_pbft_sync_) << "In PbftBlockPacket received, num pbft blocks: " << pbft_blk_count;

      auto pbft_sync_period = pbft_chain_->pbftSyncingPeriod();
      for (auto const pbft_blk_tuple : _r) {
        PbftBlockCert pbft_blk_and_votes(pbft_blk_tuple[0]);
        auto pbft_blk_hash = pbft_blk_and_votes.pbft_blk->getBlockHash();
        peer->markPbftBlockAsKnown(pbft_blk_hash);
        LOG(log_nf_pbft_sync_) << "Received pbft block: " << pbft_blk_and_votes.pbft_blk->getBlockHash();

        if (pbft_chain_->isKnownPbftBlockForSyncing(pbft_blk_hash)) {
          // Already have this block...
          return;
        } else {
          blk_hash_t last_local_pbft_blockhash;
          if (pbft_chain_->pbftSyncedQueueEmpty()) {
            // Look at the chain...
            last_local_pbft_blockhash = pbft_chain_->getLastPbftBlockHash();
          } else {
            last_local_pbft_blockhash = pbft_chain_->pbftSyncedQueueBack().pbft_blk->getBlockHash();
          }

          if (last_local_pbft_blockhash != pbft_blk_and_votes.pbft_blk->getPrevBlockHash()) {
            // This block is out of order...
            if (_nodeID == peer_syncing_pbft_) {
              LOG(log_si_pbft_sync_) << "PBFT SYNC ERROR, UNEXPECTED PBFT BLOCK HEIGHT: "
                                     << pbft_blk_and_votes.pbft_blk->getPeriod()
                                     << ", has synced period: " << pbft_sync_period
                                     << ", PBFT chain size: " << pbft_chain_->getPbftChainSize()
                                     << ", synced queue size : " << pbft_chain_->pbftSyncedQueueSize();
              syncing_ = false;
            }
            return;
          }
        }

        if (peer->pbft_chain_size_ < pbft_blk_and_votes.pbft_blk->getPeriod()) {
          peer->pbft_chain_size_ = pbft_blk_and_votes.pbft_blk->getPeriod();
        }

        string received_dag_blocks_str;
        map<uint64_t, map<blk_hash_t, pair<DagBlock, vector<Transaction>>>> dag_blocks_per_level;
        for (auto const dag_blk_struct : pbft_blk_tuple[1]) {
          DagBlock dag_blk(dag_blk_struct[0]);
          auto const &dag_blk_h = dag_blk.getHash();
          peer->markBlockAsKnown(dag_blk_h);
          vector<Transaction> newTransactions;
          for (auto const trx_raw : dag_blk_struct[1]) {
            auto &trx = newTransactions.emplace_back(trx_raw);
            peer->markTransactionAsKnown(trx.getHash());
          }
          received_dag_blocks_str += dag_blk_h.toString() + " ";
          auto level = dag_blk.getLevel();
          dag_blocks_per_level[level][dag_blk_h] = {move(dag_blk), move(newTransactions)};
        }
        LOG(log_nf_dag_sync_) << "Received Dag Blocks: " << received_dag_blocks_str;
        for (auto const &block_level : dag_blocks_per_level) {
          for (auto const &block : block_level.second) {
            auto status = checkDagBlockValidation(block.second.first);
            if (!status.first) {
              if (peer_syncing_pbft_ == _nodeID) {
                LOG(log_si_pbft_sync_) << "PBFT SYNC ERROR, DAG missing a tip/pivot in period "
                                       << pbft_blk_and_votes.pbft_blk->getPeriod()
                                       << ", has synced period: " << pbft_sync_period
                                       << ", PBFT chain size: " << pbft_chain_->getPbftChainSize()
                                       << ", synced queue size: " << pbft_chain_->pbftSyncedQueueSize();
                syncing_ = false;
              }
              return;
            }
            LOG(log_nf_dag_sync_) << "Storing DAG block " << block.second.first.getHash().toString() << " with "
                                  << block.second.second.size() << " transactions";
            if (block.second.first.getLevel() > peer->dag_level_) {
              peer->dag_level_ = block.second.first.getLevel();
            }
            dag_blk_mgr_->insertBroadcastedBlockWithTransactions(block.second.first, block.second.second);
          }
        }

        // Check the PBFT block whether in the chain or in the synced queue
        if (!pbft_chain_->isKnownPbftBlockForSyncing(pbft_blk_hash)) {
          // Check the PBFT block validation
          if (pbft_chain_->checkPbftBlockValidationFromSyncing(*pbft_blk_and_votes.pbft_blk)) {
            // Notice: cannot verify 2t+1 cert votes here. Since don't
            // have correct account status for nodes which after the
            // first synced one.
            pbft_chain_->setSyncedPbftBlockIntoQueue(pbft_blk_and_votes);
            pbft_sync_period = pbft_chain_->pbftSyncingPeriod();
            LOG(log_nf_pbft_sync_) << "Synced PBFT block hash " << pbft_blk_hash << " with "
                                   << pbft_blk_and_votes.cert_votes.size() << " cert votes";
            LOG(log_dg_pbft_sync_) << "Synced PBFT block " << pbft_blk_and_votes;
          } else {
            LOG(log_er_pbft_sync_) << "The PBFT block " << pbft_blk_hash << " failed validation. Drop it!";
          }
        }
      }

      if (pbft_blk_count > 0) {
        if (syncing_) {
          if (pbft_sync_period > pbft_chain_->getPbftChainSize() + (10 * conf_.network_sync_level_size)) {
            LOG(log_dg_pbft_sync_) << "Syncing pbft blocks too fast than processing. Has synced period "
                                   << pbft_sync_period << ", PBFT chain size " << pbft_chain_->getPbftChainSize();
            tp_.post(1000, [this, _nodeID] { delayedPbftSync(_nodeID, 1); });
          } else {
            syncPeerPbft(_nodeID, pbft_sync_period + 1);
          }
        }
      } else {
        LOG(log_dg_pbft_sync_) << "Syncing PBFT is completed";
        // We are pbft synced with the node we are connected to but
        // calling restartSyncingPbft will check if some nodes have
        // greater pbft chain size and we should continue syncing with
        // them, Or sync pending DAG blocks
        restartSyncingPbft(true);
        // We are pbft synced, send message to other node to start
        // gossiping new blocks
        if (!syncing_) {
          // TODO: Why need to clear all DAG blocks and transactions?
          // This is inside PbftBlockPacket. Why don't clear PBFT blocks and votes?
          sendSyncedMessage();
        }
      }

      break;
    }
    case TestPacket: {
      LOG(log_dg_) << "Received TestPacket";
      ++cnt_received_messages_[_nodeID];
      test_sums_[_nodeID] += _r[0].toInt();
      BOOST_ASSERT(_id == TestPacket);
      break;
    }
  };
}

void TaraxaCapability::handle_read_exception(weak_ptr<Session> session, unsigned _packetType, RLP const &_r) {
  try {
    throw;
  } catch (std::exception const &_e) {
    // TODO be more precise about the error handling
    LOG(log_er_) << "Read exception: " << _e.what() << ". PacketType: " << packetTypeToString(_packetType) << " ("
                 << _packetType << "). RLP: " << _r;
    if (auto session_p = session.lock()) {
      session_p->disconnect(BadProtocol);
    }
  }
}

void TaraxaCapability::delayedPbftSync(NodeID _nodeID, int counter) {
  auto pbft_sync_period = pbft_chain_->pbftSyncingPeriod();
  if (counter > 60) {
    LOG(log_er_pbft_sync_) << "Pbft blocks stuck in queue, no new block processed in 60 seconds " << pbft_sync_period
                           << " " << pbft_chain_->getPbftChainSize();
    syncing_ = false;
    LOG(log_dg_pbft_sync_) << "Syncing PBFT is stopping";
    return;
  }

  if (syncing_) {
    if (pbft_sync_period > pbft_chain_->getPbftChainSize() + (10 * conf_.network_sync_level_size)) {
      LOG(log_dg_pbft_sync_) << "Syncing pbft blocks faster than processing " << pbft_sync_period << " "
                             << pbft_chain_->getPbftChainSize();
      tp_.post(1000, [this, _nodeID, counter] { delayedPbftSync(_nodeID, counter + 1); });
    } else {
      syncPeerPbft(_nodeID, pbft_sync_period + 1);
    }
  }
}

void TaraxaCapability::restartSyncingPbft(bool force) {
  if (syncing_ && !force) {
    LOG(log_dg_pbft_sync_) << "restartSyncingPbft called but syncing_ already true";
    return;
  }

  NodeID max_pbft_chain_nodeID;
  uint64_t max_pbft_chain_size = 0;
  uint64_t max_node_dag_level = 0;
  {
    boost::shared_lock<boost::shared_mutex> lock(peers_mutex_);
    for (auto const &peer : peers_) {
      if (peer.second->pbft_chain_size_ > max_pbft_chain_size) {
        max_pbft_chain_size = peer.second->pbft_chain_size_;
        max_pbft_chain_nodeID = peer.first;
        max_node_dag_level = peer.second->dag_level_;
      } else if (peer.second->pbft_chain_size_ == max_pbft_chain_size && peer.second->dag_level_ > max_node_dag_level) {
        max_pbft_chain_nodeID = peer.first;
        max_node_dag_level = peer.second->dag_level_;
      }
    }
  }

  auto pbft_sync_period = pbft_chain_->pbftSyncingPeriod();
  if (max_pbft_chain_size > pbft_sync_period) {
    LOG(log_si_pbft_sync_) << "Restarting syncing PBFT from peer " << max_pbft_chain_nodeID << ", peer PBFT chain size "
                           << max_pbft_chain_size << ", own PBFT chain synced at period " << pbft_sync_period;
    requesting_pending_dag_blocks_ = false;
    // TODO: When set sycning to false if never get peer response?
    syncing_ = true;
    peer_syncing_pbft_ = max_pbft_chain_nodeID;
    syncPeerPbft(peer_syncing_pbft_, pbft_sync_period + 1);
  } else {
    LOG(log_nf_pbft_sync_) << "Restarting syncing PBFT not needed since our pbft chain size: " << pbft_sync_period
                           << "(" << pbft_chain_->getPbftChainSize() << ")"
                           << " is greater or equal than max node pbft chain size:" << max_pbft_chain_size;
    syncing_ = false;
    if (force || (!requesting_pending_dag_blocks_ &&
                  max_node_dag_level > std::max(dag_mgr_->getMaxLevel(), dag_blk_mgr_->getMaxDagLevelInQueue()))) {
      LOG(log_nf_dag_sync_) << "Request pending " << max_node_dag_level << " "
                            << std::max(dag_mgr_->getMaxLevel(), dag_blk_mgr_->getMaxDagLevelInQueue()) << "("
                            << dag_mgr_->getMaxLevel() << ")";
      requesting_pending_dag_blocks_ = true;
      requesting_pending_dag_blocks_node_id_ = max_pbft_chain_nodeID;
      requestPendingDagBlocks(max_pbft_chain_nodeID);
    }
  }
}

void TaraxaCapability::onDisconnect(NodeID const &_nodeID) {
  tp_.post([=] {
    LOG(log_nf_) << "Node " << _nodeID << " disconnected";
    cnt_received_messages_.erase(_nodeID);
    test_sums_.erase(_nodeID);
    erasePeer(_nodeID);
    if (syncing_ && peer_syncing_pbft_ == _nodeID && getPeersCount() > 0) {
      LOG(log_dg_pbft_sync_) << "Syncing PBFT is stopping";
      restartSyncingPbft(true);
    } else if (requesting_pending_dag_blocks_ && requesting_pending_dag_blocks_node_id_ == _nodeID) {
      requesting_pending_dag_blocks_ = false;
      restartSyncingPbft(true);
    }
  });
}

void TaraxaCapability::sendTestMessage(NodeID const &_id, int _x, std::vector<char> const &data) {
  sealAndSend(_id, TestPacket, RLPStream(2) << _x << data);
}

void TaraxaCapability::sendStatus(NodeID const &_id, bool _initial) {
  if (dag_mgr_) {
    if (_initial) {
      LOG(log_dg_) << "Sending initial status message to " << _id << ", protocol version " << version()
                   << ", network id " << conf_.network_id << ", genesis " << dag_mgr_->get_genesis()
                   << ", node major version " << FullNode::c_node_major_version << ", node minor version "
                   << FullNode::c_node_minor_version;
    }

    auto dag_max_level = dag_mgr_->getMaxLevel();
    auto pbft_chain_size = pbft_chain_->getPbftChainSize();
    auto pbft_round = pbft_mgr_->getPbftRound();
    auto pbft_previous_round_next_votes_size = next_votes_mgr_->getNextVotesSize();
    LOG(log_dg_dag_sync_) << "Sending status message to " << _id << " with dag level: " << dag_max_level;
    LOG(log_dg_pbft_sync_) << "Sending status message to " << _id << " with pbft chain size: " << pbft_chain_size
                           << ", syncing: " << std::boolalpha << syncing_;
    LOG(log_dg_next_votes_sync_) << "Sending status message to " << _id << " with PBFT round: " << pbft_round
                                 << ", previous round next votes size " << pbft_previous_round_next_votes_size;

    if (_initial) {
      sealAndSend(_id, StatusPacket,
                  RLPStream(9) << conf_.network_id << dag_max_level << dag_mgr_->get_genesis() << pbft_chain_size
                               << syncing_.load() << pbft_round << pbft_previous_round_next_votes_size
                               << FullNode::c_node_major_version << FullNode::c_node_minor_version);
    } else {
      sealAndSend(_id, StatusPacket,
                  RLPStream(5) << dag_max_level << pbft_chain_size << syncing_.load() << pbft_round
                               << pbft_previous_round_next_votes_size);
    }
  }
}

vector<NodeID> TaraxaCapability::selectPeers(std::function<bool(TaraxaPeer const &)> const &_predicate) {
  vector<NodeID> allowed;
  boost::shared_lock<boost::shared_mutex> lock(peers_mutex_);
  for (auto const &peer : peers_) {
    if (_predicate(*peer.second)) allowed.push_back(peer.first);
  }
  return allowed;
}

vector<NodeID> TaraxaCapability::getAllPeers() const {
  vector<NodeID> peers;

  boost::shared_lock<boost::shared_mutex> lock(peers_mutex_);
  std::transform(
      peers_.begin(), peers_.end(), std::back_inserter(peers),
      [](std::pair<const dev::p2p::NodeID, std::shared_ptr<taraxa::TaraxaPeer>> const &peer) { return peer.first; });

  return peers;
}

std::pair<std::vector<NodeID>, std::vector<NodeID>> TaraxaCapability::randomPartitionPeers(
    std::vector<NodeID> const &_peers, std::size_t _number) {
  vector<NodeID> part1(_peers);
  vector<NodeID> part2;

  if (_number >= _peers.size()) return std::make_pair(part1, part2);

  std::shuffle(part1.begin(), part1.end(), urng_);

  // Remove elements from the end of the shuffled part1 vector and move
  // them to part2.
  std::move(part1.begin() + _number, part1.end(), std::back_inserter(part2));
  part1.erase(part1.begin() + _number, part1.end());
  return std::make_pair(move(part1), move(part2));
}

void TaraxaCapability::onNewTransactions(std::vector<taraxa::bytes> const &transactions, bool fromNetwork) {
  if (fromNetwork) {
    if (dag_blk_mgr_) {
      LOG(log_nf_trx_prp_) << "Storing " << transactions.size() << " transactions";
      received_trx_count += transactions.size();
      unique_received_trx_count += trx_mgr_->insertBroadcastedTransactions(transactions);
    } else {
      for (auto const &transaction : transactions) {
        Transaction trx(transaction);
        auto trx_hash = trx.getHash();
        if (test_transactions_.find(trx_hash) == test_transactions_.end()) {
          test_transactions_[trx_hash] = trx;
          LOG(log_dg_trx_prp_) << "Received New Transaction " << trx_hash;
        } else {
          LOG(log_dg_trx_prp_) << "Received New Transaction" << trx_hash << "that is already known";
        }
      }
    }
  }
  if (!fromNetwork || conf_.network_transaction_interval == 0) {
    std::map<NodeID, std::vector<taraxa::bytes>> transactionsToSend;
    std::map<NodeID, std::vector<trx_hash_t>> transactionsHashToSend;
    {
      boost::shared_lock<boost::shared_mutex> lock(peers_mutex_);
      for (auto &peer : peers_) {
        if (!peer.second->syncing_) {
          for (auto const &transaction : transactions) {
            Transaction trx(transaction);
            auto trx_hash = trx.getHash();
            if (!peer.second->isTransactionKnown(trx_hash)) {
              transactionsToSend[peer.first].push_back(transaction);
              transactionsHashToSend[peer.first].push_back(trx_hash);
            }
          }
        }
      }
    }
    for (auto &it : transactionsToSend) {
      sendTransactions(it.first, it.second);
    }
    boost::unique_lock<boost::shared_mutex> lock(peers_mutex_);
    for (auto &it : transactionsHashToSend) {
      for (auto &it2 : it.second) {
        peers_[it.first]->markTransactionAsKnown(it2);
      }
    }
  }
}

void TaraxaCapability::onNewBlockReceived(DagBlock block, std::vector<Transaction> transactions) {
  LOG(log_nf_dag_prp_) << "Receive DagBlock " << block.getHash() << " #Trx" << transactions.size() << std::endl;
  if (dag_blk_mgr_) {
    LOG(log_nf_dag_prp_) << "Storing block " << block.getHash().toString() << " with " << transactions.size()
                         << " transactions";
    dag_blk_mgr_->insertBroadcastedBlockWithTransactions(block, transactions);

  } else if (test_blocks_.find(block.getHash()) == test_blocks_.end()) {
    test_blocks_[block.getHash()] = block;
    for (auto tr : transactions) {
      test_transactions_[tr.getHash()] = tr;
    }
    onNewBlockVerified(block);

  } else {
    LOG(log_dg_dag_prp_) << "Received NewBlock " << block.getHash().toString() << "that is already known";
    return;
  }
}

void TaraxaCapability::sendSyncedMessage() {
  LOG(log_dg_dag_sync_) << "sendSyncedMessage ";
  for (auto &peer : getAllPeers()) {
    sealAndSend(peer, SyncedPacket, RLPStream(0));
  }
}

void TaraxaCapability::onNewBlockVerified(DagBlock const &block) {
  LOG(log_dg_dag_prp_) << "Verified NewBlock " << block.getHash().toString();
  auto const peersWithoutBlock =
      selectPeers([&](TaraxaPeer const &_peer) { return !_peer.isBlockKnown(block.getHash()); });

  auto const peersToSendNumber =
      std::min<std::size_t>(std::max<std::size_t>(conf_.network_min_dag_block_broadcast, std::sqrt(getPeersCount())),
                            conf_.network_max_dag_block_broadcast);

  std::vector<NodeID> peersToSend;
  std::vector<NodeID> peersToAnnounce;
  std::tie(peersToSend, peersToAnnounce) = randomPartitionPeers(peersWithoutBlock, peersToSendNumber);

  for (NodeID const &peerID : peersToSend) {
    RLPStream ts;
    auto peer = getPeer(peerID);
    if (peer && !peer->syncing_) {
      sendBlock(peerID, block);
      peer->markBlockAsKnown(block.getHash());
    }
  }
  if (!peersToSend.empty()) LOG(log_dg_dag_prp_) << "Sent block to" << peersToSend.size() << " peers";

  for (NodeID const &peerID : peersToAnnounce) {
    RLPStream ts;
    auto peer = getPeer(peerID);
    if (peer && !peer->syncing_) {
      sendBlockHash(peerID, block);
      peer->markBlockAsKnown(block.getHash());
    }
  }
  if (!peersToAnnounce.empty()) LOG(log_dg_dag_prp_) << "Anounced block to " << peersToAnnounce.size() << " peers";
}

void TaraxaCapability::sendBlocks(NodeID const &_id, std::vector<std::shared_ptr<DagBlock>> blocks) {
  taraxa::bytes packet_bytes;
  size_t packet_items_count = 0;
  size_t blocks_counter = 0;

  for (auto &block : blocks) {
    size_t dag_block_items_count = 0;
    size_t previous_block_packet_size = packet_bytes.size();

    // Add dag block rlp to the sent bytes array
    taraxa::bytes block_bytes = block->rlp(true);
    packet_bytes.insert(packet_bytes.end(), std::begin(block_bytes), std::end(block_bytes));
    dag_block_items_count++;  // + 1 new dag blog

    for (auto trx : block->getTrxs()) {
      auto t = trx_mgr_->getTransaction(trx);
      if (!t) {
        LOG(log_er_dag_sync_) << "Transacation " << trx << " is not available. SendBlocks canceled";
        // TODO: This can happen on stopping the node because network
        // is not stopped since network does not support restart,
        // better solution needed
        return;
      }

      // Add dag block transaction rlp to the sent bytes array
      packet_bytes.insert(packet_bytes.end(), std::begin(t->second), std::end(t->second));
      dag_block_items_count++;  // + 1 new tx from dag blog
    }

    LOG(log_tr_dag_sync_) << "Send DagBlock " << block->getHash() << "Trxs count: " << block->getTrxs().size();

    // Split packet into multiple smaller ones if total size is > MAX_PACKET_SIZE
    if (packet_bytes.size() > MAX_PACKET_SIZE) {
      LOG(log_dg_dag_sync_) << "Sending partial BlocksPacket due tu MAX_PACKET_SIZE limit. " << blocks_counter
                            << " blocks out of " << blocks.size() << " PbftBlockPacketsent.";

      taraxa::bytes removed_bytes;
      std::copy(packet_bytes.begin() + previous_block_packet_size, packet_bytes.end(),
                std::back_inserter(removed_bytes));
      packet_bytes.resize(previous_block_packet_size);

      RLPStream s(packet_items_count);
      s.appendRaw(packet_bytes, packet_items_count);
      sealAndSend(_id, BlocksPacket, std::move(s));

      packet_bytes = std::move(removed_bytes);
      packet_items_count = 0;
    }

    packet_items_count += dag_block_items_count;
    blocks_counter++;
  }

  LOG(log_dg_dag_sync_) << "Sending final BlocksPacket.";

  RLPStream s(packet_items_count);
  s.appendRaw(packet_bytes, packet_items_count);
  sealAndSend(_id, BlocksPacket, std::move(s));
}

void TaraxaCapability::sendTransactions(NodeID const &_id, std::vector<taraxa::bytes> const &transactions) {
  LOG(log_nf_trx_prp_) << "sendTransactions" << transactions.size() << " to " << _id;
  RLPStream s(transactions.size());
  taraxa::bytes trx_bytes;
  for (auto transaction : transactions) {
    trx_bytes.insert(trx_bytes.end(), std::begin(transaction), std::end(transaction));
  }
  s.appendRaw(trx_bytes, transactions.size());
  sealAndSend(_id, TransactionPacket, move(s));
}

void TaraxaCapability::sendBlock(NodeID const &_id, taraxa::DagBlock block) {
  vec_trx_t transactionsToSend;
  for (auto trx : block.getTrxs()) {
    auto peer = getPeer(_id);
    if (peer && !peer->isTransactionKnown(trx)) transactionsToSend.push_back(trx);
  }
  RLPStream s(1 + transactionsToSend.size());
  s.appendRaw(block.rlp(true));

  taraxa::bytes trx_bytes;
  for (auto trx : transactionsToSend) {
    std::shared_ptr<std::pair<Transaction, taraxa::bytes>> transaction;
    if (dag_blk_mgr_) {
      transaction = trx_mgr_->getTransaction(trx);
    } else {
      assert(test_transactions_.find(trx) != test_transactions_.end());
      transaction = std::make_shared<std::pair<Transaction, taraxa::bytes>>(test_transactions_[trx],
                                                                            *test_transactions_[trx].rlp());
    }
    assert(transaction != nullptr);  // We should never try to send a block for
                                     // which  we do not have all transactions
    trx_bytes.insert(trx_bytes.end(), std::begin(transaction->second), std::end(transaction->second));
  }
  s.appendRaw(trx_bytes, transactionsToSend.size());
  sealAndSend(_id, NewBlockPacket, move(s));
  LOG(log_dg_dag_prp_) << "Send DagBlock " << block.getHash() << " #Trx: " << transactionsToSend.size() << std::endl;
}

void TaraxaCapability::sendBlockHash(NodeID const &_id, taraxa::DagBlock block) {
  LOG(log_dg_dag_prp_) << "sendBlockHash " << block.getHash().toString();
  sealAndSend(_id, NewBlockHashPacket, RLPStream(1) << block.getHash());
}

void TaraxaCapability::requestBlock(NodeID const &_id, blk_hash_t hash) {
  LOG(log_dg_dag_prp_) << "requestBlock " << hash.toString();
  sealAndSend(_id, GetNewBlockPacket, RLPStream(1) << hash);
}

void TaraxaCapability::requestPbftBlocks(NodeID const &_id, size_t height_to_sync) {
  LOG(log_dg_pbft_sync_) << "Sending GetPbftBlockPacket with height: " << height_to_sync;
  sealAndSend(_id, GetPbftBlockPacket, RLPStream(1) << height_to_sync);
}

void TaraxaCapability::requestPendingDagBlocks(NodeID const &_id) {
  LOG(log_nf_dag_sync_) << "Sending GetBlocksPacket";
  sealAndSend(_id, GetBlocksPacket, RLPStream(0));
}

std::pair<int, int> TaraxaCapability::retrieveTestData(NodeID const &_id) {
  int cnt = 0;
  int checksum = 0;
  for (auto i : cnt_received_messages_)
    if (_id == i.first) {
      cnt += i.second;
      checksum += test_sums_[_id];
    }

  return {cnt, checksum};
}

std::map<blk_hash_t, taraxa::DagBlock> TaraxaCapability::getBlocks() { return test_blocks_; }

std::map<trx_hash_t, taraxa::Transaction> TaraxaCapability::getTransactions() { return test_transactions_; }

void TaraxaCapability::sendTransactions() {
  if (trx_mgr_) {
    onNewTransactions(trx_mgr_->getNewVerifiedTrxSnapShotSerialized(), false);
    tp_.post(conf_.network_transaction_interval, [this] { sendTransactions(); });
  }
}

void TaraxaCapability::checkLiveness() {
  auto host = host_.lock();
  if (!host) {
    return;
  }
  {
    boost::shared_lock<boost::shared_mutex> lock(peers_mutex_);
    for (auto const &peer : peers_) {
      // Disconnect any node that did not send any message for 3 status intervals
      if (!peer.second->isAlive(MAX_CHECK_ALIVE_COUNT)) {
        LOG(log_nf_) << "Host disconnected, no status message in " << MAX_CHECK_ALIVE_COUNT * check_alive_interval_
                     << " ms" << peer.first;
        host->disconnect(peer.first, p2p::PingTimeout);
      }
      // Send status message
      else {
        sendStatus(peer.first, false);
      }
    }
  }
  tp_.post(check_alive_interval_, [this] { checkLiveness(); });
}

void TaraxaCapability::logNodeStats() {
  // TODO: Put this in its proper place and improve it...

  bool is_syncing = syncing_.load();

  NodeID max_pbft_round_nodeID;
  NodeID max_pbft_chain_nodeID;
  NodeID max_node_dag_level_nodeID;
  uint64_t peer_max_pbft_round = 1;
  uint64_t peer_max_pbft_chain_size = 1;
  uint64_t peer_max_node_dag_level = 1;
  size_t peers_size;
  {
    boost::shared_lock<boost::shared_mutex> lock(peers_mutex_);
    peers_size = peers_.size();
    for (auto const &peer : peers_) {
      // Find max pbft chain size
      if (peer.second->pbft_chain_size_ > peer_max_pbft_chain_size) {
        peer_max_pbft_chain_size = peer.second->pbft_chain_size_;
        max_pbft_chain_nodeID = peer.first;
      }

      // Find max dag level
      if (peer.second->dag_level_ > peer_max_node_dag_level) {
        peer_max_node_dag_level = peer.second->dag_level_;
        max_node_dag_level_nodeID = peer.first;
      }

      // Find max peer PBFT round
      if (peer.second->pbft_round_ > peer_max_pbft_round) {
        peer_max_pbft_round = peer.second->pbft_round_;
        max_pbft_round_nodeID = peer.first;
      }
    }
  }

  // Local transaction queue info...
  auto local_unverified_queue_size = trx_mgr_->getTransactionQueueSize().first;
  auto local_verified_queue_size = trx_mgr_->getTransactionQueueSize().second;

  // Local dag info...
  auto local_max_level_in_dag = dag_mgr_->getMaxLevel();
  auto local_max_dag_level_in_queue = dag_blk_mgr_->getMaxDagLevelInQueue();
  // auto local_dag_nonfinalized_blocks_size = dag_mgr_->getNonFinalizedBlocks().size();

  // Local pbft info...
  uint64_t local_pbft_round = pbft_mgr_->getPbftRound();
  auto local_chain_size = pbft_chain_->getPbftChainSize();

  auto local_dpos_total_votes_count = pbft_mgr_->getDposTotalVotesCount();
  auto local_weighted_votes = pbft_mgr_->getDposWeightedVotesCount();
  auto local_twotplusone = pbft_mgr_->getTwoTPlusOne();

  // Syncing period...
  auto local_pbft_sync_period = pbft_chain_->pbftSyncingPeriod();

  // Decide if making progress...
  auto pbft_consensus_rounds_advanced = local_pbft_round - local_pbft_round_prev_interval_;
  auto pbft_chain_size_growth = local_chain_size - local_chain_size_prev_interval_;
  auto pbft_sync_period_progress = local_pbft_sync_period - local_pbft_sync_period_prev_interval_;
  auto dag_level_growh = local_max_level_in_dag - local_max_level_in_dag_prev_interval_;

  bool making_pbft_consensus_progress = (pbft_consensus_rounds_advanced > 0);
  bool making_pbft_chain_progress = (pbft_chain_size_growth > 0);
  bool making_pbft_sync_period_progress = (pbft_sync_period_progress > 0);
  bool making_dag_progress = (dag_level_growh > 0);

  LOG(log_dg_summary_) << "Making PBFT chain progress: " << std::boolalpha << making_pbft_chain_progress
                       << " (advanced " << pbft_chain_size_growth << " blocks)";
  if (is_syncing) {
    LOG(log_dg_summary_) << "Making PBFT sync period progress: " << std::boolalpha << making_pbft_sync_period_progress
                         << " (synced " << pbft_sync_period_progress << " blocks)";
  }
  LOG(log_dg_summary_) << "Making PBFT consensus progress: " << std::boolalpha << making_pbft_consensus_progress
                       << " (advanced " << pbft_consensus_rounds_advanced << " rounds)";
  LOG(log_dg_summary_) << "Making DAG progress: " << std::boolalpha << making_dag_progress << " (grew "
                       << dag_level_growh << " dag levels)";

  // Update syncing interval counts
  syncing_interval_count_ = syncing_ ? (syncing_interval_count_ + 1) : 0;
  syncing_stalled_interval_count_ =
      syncing_ && !making_pbft_chain_progress && !making_dag_progress ? (syncing_stalled_interval_count_ + 1) : 0;
  if (is_syncing) {
    intervals_syncing_since_launch++;
  } else {
    intervals_in_sync_since_launch++;
  }

  LOG(log_nf_summary_) << "Connected to " << peers_size << " peers";

  if (is_syncing) {
    // Syncing...
    auto percent_synced = (local_pbft_sync_period * 100) / peer_max_pbft_chain_size;
    auto syncing_time_sec = summary_interval_ms_ * syncing_interval_count_ / 1000;
    LOG(log_nf_summary_) << "Syncing for " << syncing_time_sec << " seconds, " << percent_synced << "% synced";
    LOG(log_nf_summary_) << "Currently syncing from node " << peer_syncing_pbft_;
    LOG(log_nf_summary_) << "Max peer PBFT chain size:      " << peer_max_pbft_chain_size << " (peer "
                         << max_pbft_chain_nodeID << ")";
    LOG(log_nf_summary_) << "Max peer PBFT consensus round: " << peer_max_pbft_round << " (peer "
                         << max_pbft_round_nodeID << ")";
    LOG(log_nf_summary_) << "Max peer DAG level:            " << peer_max_node_dag_level << " (peer "
                         << max_node_dag_level_nodeID << ")";
  } else {
    auto sync_percentage =
        (100 * intervals_in_sync_since_launch) / (intervals_in_sync_since_launch + intervals_syncing_since_launch);
    LOG(log_nf_summary_) << "In sync since launch for " << sync_percentage << "% of the time";
    LOG(log_nf_summary_) << "Queued unverified transaction: " << local_unverified_queue_size;
    LOG(log_nf_summary_) << "Queued verified transaction:   " << local_verified_queue_size;
    LOG(log_nf_summary_) << "Max DAG block level in DAG:    " << local_max_level_in_dag;
    LOG(log_nf_summary_) << "Max DAG block level in queue:  " << local_max_dag_level_in_queue;
    LOG(log_nf_summary_) << "PBFT chain size:               " << local_chain_size;
    LOG(log_nf_summary_) << "Current PBFT round:            " << local_pbft_round;
    LOG(log_nf_summary_) << "DPOS total votes count:        " << local_dpos_total_votes_count;
    LOG(log_nf_summary_) << "PBFT consensus 2t+1 threshold: " << local_twotplusone;
    LOG(log_nf_summary_) << "Node elligible vote count:     " << local_weighted_votes;
    LOG(log_nf_summary_) << "Unverified votes size:         " << vote_mgr_->getUnverifiedVotesSize();
  }

  LOG(log_nf_summary_) << "------------- tl;dr -------------";

  if (making_pbft_chain_progress) {
    if (is_syncing) {
      LOG(log_si_summary_) << "STATUS: GOOD. ACTIVELY SYNCING";
    } else if (local_weighted_votes) {
      LOG(log_si_summary_) << "STATUS: GOOD. NODE SYNCED AND PARTICIPATING IN CONSENSUS";
    } else {
      LOG(log_si_summary_) << "STATUS: GOOD. NODE SYNCED";
    }
  } else if (is_syncing && (making_pbft_sync_period_progress || making_dag_progress)) {
    LOG(log_si_summary_) << "STATUS: PENDING SYNCED DATA";
  } else if (!is_syncing && making_pbft_consensus_progress) {
    if (local_weighted_votes) {
      LOG(log_si_summary_) << "STATUS: PARTICIPATING IN CONSENSUS BUT NO NEW FINALIZED BLOCKS";
    } else {
      LOG(log_si_summary_) << "STATUS: NODE SYNCED BUT NO NEW FINALIZED BLOCKS";
    }
  } else if (!is_syncing && making_dag_progress) {
    LOG(log_si_summary_) << "STATUS: PBFT STALLED, POSSIBLY PARTITIONED. NODE HAS NOT RESTARTED SYNCING";
  } else if (peers_size) {
    if (is_syncing) {
      auto syncing_stalled_time_sec = summary_interval_ms_ * syncing_stalled_interval_count_ / 1000;
      LOG(log_si_summary_) << "STATUS: SYNCING STALLED. NO PROGRESS MADE IN LAST " << syncing_stalled_time_sec
                           << " SECONDS";
    } else {
      LOG(log_si_summary_) << "STATUS: STUCK. NODE HAS NOT RESTARTED SYNCING";
    }
  } else {
    // Peer size is zero...
    LOG(log_si_summary_) << "STATUS: NOT CONNECTED TO ANY PEERS. POSSIBLE CONFIG ISSUE OR NETWORK CONNECTIVITY";
  }

  LOG(log_nf_summary_) << "In the last " << std::setprecision(0) << summary_interval_ms_ / 1000 << " seconds...";

  if (is_syncing) {
    LOG(log_nf_summary_) << "PBFT sync period progress:     " << pbft_sync_period_progress;
  }
  {
    LOG(log_nf_summary_) << "PBFT chain blocks added:       " << pbft_chain_size_growth;
    LOG(log_nf_summary_) << "PBFT rounds advanced:          " << pbft_consensus_rounds_advanced;
    LOG(log_nf_summary_) << "DAG level growth:              " << dag_level_growh;
  }

  LOG(log_nf_summary_) << "##################################";

  // Node stats info history
  local_max_level_in_dag_prev_interval_ = local_max_level_in_dag;
  local_pbft_round_prev_interval_ = local_pbft_round;
  local_chain_size_prev_interval_ = local_chain_size;
  local_pbft_sync_period_prev_interval_ = local_pbft_sync_period;

  tp_.post(summary_interval_ms_, [this] { logNodeStats(); });
}

void TaraxaCapability::logPacketsStats() {
  static PacketsStats previous_received_packets_stats = received_packets_stats_;
  static PacketsStats previous_sent_packets_stats = sent_packets_stats_;

  LOG(log_nf_net_per_) << "Received packets stats: " << received_packets_stats_ - previous_received_packets_stats;
  LOG(log_nf_net_per_) << "Sent packets stats: " << sent_packets_stats_ - previous_sent_packets_stats;

  previous_received_packets_stats = received_packets_stats_;
  previous_sent_packets_stats = sent_packets_stats_;

  tp_.post(conf_.network_performance_log_interval, [this] { logPacketsStats(); });
}

void TaraxaCapability::onNewPbftVote(taraxa::Vote const &vote) {
  std::vector<NodeID> peers_to_send;
  {
    boost::shared_lock<boost::shared_mutex> lock(peers_mutex_);
    for (auto const &peer : peers_) {
      if (!peer.second->isVoteKnown(vote.getHash())) {
        peers_to_send.push_back(peer.first);
      }
    }
  }

  for (auto const &peer : peers_to_send) {
    sendPbftVote(peer, vote);
  }
}

void TaraxaCapability::sendPbftVote(NodeID const &_id, taraxa::Vote const &vote) {
  LOG(log_dg_vote_prp_) << "sendPbftVote " << vote.getHash() << " to " << _id;
  sealAndSend(_id, PbftVotePacket, RLPStream(1) << vote.rlp(true));
}

void TaraxaCapability::onNewPbftBlock(taraxa::PbftBlock const &pbft_block) {
  std::vector<NodeID> peers_to_send;
  auto my_chain_size = pbft_chain_->getPbftChainSize();
  {
    boost::shared_lock<boost::shared_mutex> lock(peers_mutex_);
    for (auto const &peer : peers_) {
      if (!peer.second->isPbftBlockKnown(pbft_block.getBlockHash())) {
        peers_to_send.push_back(peer.first);
      }
    }
  }

  for (auto const &peer : peers_to_send) {
    sendPbftBlock(peer, pbft_block, my_chain_size);
  }
}

// api for pbft syncing
void TaraxaCapability::sendPbftBlocks(NodeID const &_id, size_t height_to_sync, size_t blocks_to_transfer) {
  LOG(log_dg_pbft_sync_) << "In sendPbftBlocks, peer want to sync from pbft chain height " << height_to_sync
                         << ", will send at most " << blocks_to_transfer << " pbft blocks to " << _id;
  // If blocks_to_transfer is 0, will return empty PBFT blocks
  auto pbft_cert_blks = pbft_chain_->getPbftBlocks(height_to_sync, blocks_to_transfer);
  if (pbft_cert_blks.empty()) {
    sealAndSend(_id, PbftBlockPacket, RLPStream(0));
    LOG(log_dg_pbft_sync_) << "In sendPbftBlocks, send no pbft blocks to " << _id;
    return;
  }
  RLPStream s(pbft_cert_blks.size());
  // Example actual structure:
  // pbft_blk_1 -> [dag_blk_1, dag_blk_2]
  // pbft_blk_2 -> [dag_blk_3]
  // dag_blk_1 -> [trx_1, trx_2, trx_3]
  // dag_blk_2 -> [trx_4, trx_5, trx_6]
  // dag_blk_3 -> [trx_7, trx_8]
  //
  // Represented in the following variables:
  // pbft_blocks = [pbft_cert_blk_1, pbft_cert_blk_2]
  // pbft_blocks_extra = [pbft_blk_1_dag_blk_hashes, pbft_blk_2_dag_blk_hashes]
  // dag_blocks_indexes = [0, 2, 3]
  // dag_blocks = [dag_blk_1, dag_blk_2, dag_blk_3]
  // transactions_indexes = [0, 3, 6, 8]
  // transactions = [trx_1, trx_2, trx_3, trx_4, trx_5, trx_6, trx_7, trx_8]
  // General idea:
  // level_`k`[i] is parent of level_`k+1` elements with ordinals in range from (inclusive) edges_`k`_to_`k+1`[i] to
  // (exclusive) edges_`k`_to_`k+1`[i+1]

  DbStorage::MultiGetQuery db_query(db_);
  auto const &pbft_blocks = pbft_cert_blks;
  for (auto const &b : pbft_blocks) {
    db_query.append(DbStorage::Columns::dag_finalized_blocks, b.pbft_blk->getPivotDagBlockHash(), false);
  }
  auto pbft_blocks_extra = db_query.execute();

  // indexes to dag_blocks vector, based on which we know which dag blocks belong to which pbft block
  // pbft block 0 dag blocks indexes -> <dag_blocks_indexes[0], dag_blocks_indexes[1]> -> <start_idx, end_idx>
  // pbft block 0 dag blocks -> [dag_blocks[start_idx], dag_blocks[start_idx + 1], dag_blocks[end_idx]]
  //
  // pbft block 1 dag blocks indexes -> <dag_blocks_indexes[1], dag_blocks_indexes[2]> -> <start_idx, end_idx>
  // pbft block 1 dag blocks -> [dag_blocks[start_idx], dag_blocks[start_idx + 1], dag_blocks[end_idx]]
  //
  // pbft block 1 dag blocks indexes -> <dag_blocks_indexes[N], dag_blocks_indexes[N+1]> -> <start_idx, end_idx>
  // pbft block 1 dag blocks -> [dag_blocks[start_idx], dag_blocks[start_idx + 1], dag_blocks[end_idx]]
  vector<uint> dag_blocks_indexes;
  dag_blocks_indexes.reserve(1 + pbft_blocks.size());
  dag_blocks_indexes.push_back(0);
  for (uint i_0 = 0; i_0 < pbft_blocks.size(); ++i_0) {
    db_query.append(DbStorage::Columns::dag_blocks, RLP(pbft_blocks_extra[i_0]).toVector<h256>());
    dag_blocks_indexes.push_back(db_query.size());
  }
  auto dag_blocks = db_query.execute();

  // indexes to transactions vector, based on which we know which transactions belong to which dag block
  // dag block 0 transactions indexes -> <transactions_indexes[0], transactions_indexes[1]> -> <start_idx, end_idx>
  // dag block 0 transactions -> [transactions[start_idx], transactions[start_idx + 1], transactions[end_idx]]
  //
  // dag block 1 transactions indexes -> <transactions_indexes[1], transactions_indexes[2]> -> <start_idx, end_idx>
  // dag block 1 transactions -> [transactions[start_idx], transactions[start_idx + 1], transactions[end_idx]]
  //
  // dag block 1 transactions indexes -> <transactions_indexes[N], transactions_indexes[N+1]> -> <start_idx, end_idx>
  // dag block 1 transactions -> [transactions[start_idx], transactions[start_idx + 1], transactions[end_idx]]
  vector<uint> transactions_indexes;
  transactions_indexes.reserve(1 + dag_blocks.size());
  transactions_indexes.push_back(0);
  for (auto const &dag_blk_raw : dag_blocks) {
    db_query.append(DbStorage::Columns::transactions, DagBlock::extract_transactions_from_rlp(RLP(dag_blk_raw)));
    transactions_indexes.push_back(db_query.size());
  }
  auto transactions = db_query.execute();

  // Creates final packet out of provided pbft blocks rlp representations
<<<<<<< HEAD
  auto create_packet = [](std::vector<dev::bytes>&& pbft_blocks) -> RLPStream {
=======
  auto create_packet = [_id](std::vector<dev::bytes> &&pbft_blocks) -> RLPStream {
>>>>>>> 1084dd4f
    RLPStream packet_rlp;
    packet_rlp.appendList(pbft_blocks.size());
    for (const dev::bytes &block_rlp : pbft_blocks) {
      packet_rlp.appendRaw(std::move(block_rlp));
    }

    return packet_rlp;
  };

  std::vector<dev::bytes> pbft_blocks_rlps;
  uint64_t act_packet_size = 0;

  // Iterate through pbft blocks
  for (uint pbft_block_idx = 0; pbft_block_idx < pbft_blocks.size(); ++pbft_block_idx) {
    RLPStream pbft_block_rlp;
    auto start_1 = dag_blocks_indexes[pbft_block_idx];
    auto end_1 = dag_blocks_indexes[pbft_block_idx + 1];

    pbft_block_rlp.appendList(2);  // item #1 - pbft block rlp, item #2 - list of dag blocks
    pbft_block_rlp.appendRaw(pbft_blocks[pbft_block_idx].rlp());
    pbft_block_rlp.appendList(end_1 - start_1);

    // Iterate through dag blocks blocks / per pbft block
    for (uint dag_block_idx = start_1; dag_block_idx < end_1; ++dag_block_idx) {
      auto start_2 = transactions_indexes[dag_block_idx];
      auto end_2 = transactions_indexes[dag_block_idx + 1];

      pbft_block_rlp.appendList(2);  // item #1 - dag block rlp, item #2 - list of dag block transactions
      pbft_block_rlp.appendRaw(dag_blocks[dag_block_idx]);
      pbft_block_rlp.appendList(end_2 - start_2);

      // Iterate through txs / per dag block
      for (uint trx_idx = start_2; trx_idx < end_2; ++trx_idx) {
        pbft_block_rlp.appendRaw(transactions[trx_idx]);
      }
    }

    // Check if PBFT blocks need to be split and sent in multiple packets so we dont exceed
    // MAX_PACKET_SIZE (15 MB) limit
    if (act_packet_size + pbft_block_rlp.out().size() > MAX_PACKET_SIZE) {
      if (pbft_blocks_rlps.empty()) {
        // If this log is present in log, it means there was created such big pbft block, that we are not able to send
        // it through network
        // This situation should never ever happen !!!
        LOG(log_er_) << "Unable to send pbft block: " << pbft_blocks[pbft_block_idx].pbft_blk->getBlockHash().abridged()
                     << " due to MAX_PACKET_SIZE(" << MAX_PACKET_SIZE << ") limit. "
                     << "Block size: " << pbft_block_rlp.out().size() << " [B]";
        // Skip this block as it would not go through network anyway
        continue;
      }

      LOG(log_dg_dag_sync_) << "Sending partial PbftBlockPacket due tu MAX_PACKET_SIZE limit. " << pbft_block_idx + 1
                            << " blocks out of " << pbft_blocks.size() << " sent.";

      // Send partial packet
      sealAndSend(_id, PbftBlockPacket, create_packet(std::move(pbft_blocks_rlps)));

      act_packet_size = 0;
      pbft_blocks_rlps.clear();
    }

    act_packet_size += pbft_block_rlp.out().size();
    pbft_blocks_rlps.emplace_back(pbft_block_rlp.invalidate());
  }

  // Send final packet
  sealAndSend(_id, PbftBlockPacket, create_packet(std::move(pbft_blocks_rlps)));
  LOG(log_dg_pbft_sync_) << "Sending final PbftBlockPacket to " << _id;
}

void TaraxaCapability::sendPbftBlock(NodeID const &_id, taraxa::PbftBlock const &pbft_block,
                                     uint64_t const &pbft_chain_size) {
  LOG(log_dg_pbft_prp_) << "sendPbftBlock " << pbft_block.getBlockHash() << " to " << _id;
  RLPStream s(2);
  pbft_block.streamRLP(s, true);
  s << pbft_chain_size;
  sealAndSend(_id, NewPbftBlockPacket, move(s));
}

void TaraxaCapability::syncPbftNextVotes(uint64_t const pbft_round, size_t const pbft_previous_round_next_votes_size) {
  NodeID peer_node_ID;
  uint64_t peer_max_pbft_round = 1;
  size_t peer_max_previous_round_next_votes_size = 0;
  {
    boost::shared_lock<boost::shared_mutex> lock(peers_mutex_);
    // Find max peer PBFT round
    for (auto const &peer : peers_) {
      if (peer.second->pbft_round_ > peer_max_pbft_round) {
        peer_max_pbft_round = peer.second->pbft_round_;
        peer_node_ID = peer.first;
      }
    }

    if (pbft_round == peer_max_pbft_round) {
      // No peers ahead, find peer PBFT previous round max next votes size
      for (auto const &peer : peers_) {
        if (peer.second->pbft_previous_round_next_votes_size_ > peer_max_previous_round_next_votes_size) {
          peer_max_previous_round_next_votes_size = peer.second->pbft_previous_round_next_votes_size_;
          peer_node_ID = peer.first;
        }
      }
    }
  }

  if (pbft_round < peer_max_pbft_round ||
      (pbft_round == peer_max_pbft_round &&
       pbft_previous_round_next_votes_size < peer_max_previous_round_next_votes_size)) {
    LOG(log_dg_next_votes_sync_) << "Syncing PBFT next votes. Current PBFT round " << pbft_round
                                 << ", previous round next votes size " << pbft_previous_round_next_votes_size
                                 << ". Peer " << peer_node_ID << " is in PBFT round " << peer_max_pbft_round
                                 << ", previous round next votes size " << peer_max_previous_round_next_votes_size;
    requestPbftNextVotes(peer_node_ID, pbft_round, pbft_previous_round_next_votes_size);
  }
}

void TaraxaCapability::requestPbftNextVotes(NodeID const &peerID, uint64_t const pbft_round,
                                            size_t const pbft_previous_round_next_votes_size) {
  LOG(log_dg_next_votes_sync_) << "Sending GetPbftNextVotes with round " << pbft_round
                               << " previous round next votes size " << pbft_previous_round_next_votes_size;
  sealAndSend(peerID, GetPbftNextVotes, RLPStream(2) << pbft_round << pbft_previous_round_next_votes_size);
}

void TaraxaCapability::sendPbftNextVotes(NodeID const &peerID) {
  std::vector<Vote> next_votes_bundle = next_votes_mgr_->getNextVotes();
  if (next_votes_bundle.empty()) {
    LOG(log_er_next_votes_sync_) << "There are 0 next votes for previous PBFT round";
    return;
  }
  LOG(log_nf_next_votes_sync_) << "Send out size of " << next_votes_bundle.size() << " PBFT next votes to " << peerID;

  RLPStream s(next_votes_bundle.size());
  for (auto const &next_vote : next_votes_bundle) {
    s.appendRaw(next_vote.rlp());
    LOG(log_nf_next_votes_sync_) << "Send out next vote " << next_vote.getHash() << " to peer " << peerID;
  }
  sealAndSend(peerID, PbftNextVotesPacket, move(s));
}

void TaraxaCapability::broadcastPreviousRoundNextVotesBundle() {
  std::vector<NodeID> peers_to_send = getAllPeers();

  for (auto const &peer : peers_to_send) {
    sendPbftNextVotes(peer);
  }
}

Json::Value TaraxaCapability::getStatus() const {
  Json::Value res;
  res["synced"] = Json::UInt64(!this->syncing_);
  res["peers"] = Json::Value(Json::arrayValue);
  boost::unique_lock<boost::shared_mutex> lock(peers_mutex_);
  for (auto &peer : peers_) {
    Json::Value peer_status;
    peer_status["node_id"] = peer.first.toString();
    peer_status["dag_level"] = Json::UInt64(peer.second->dag_level_);
    peer_status["pbft_size"] = Json::UInt64(peer.second->pbft_chain_size_);
    peer_status["dag_synced"] = !peer.second->syncing_;
    res["peers"].append(peer_status);
  }

  auto createPacketsStatsJson = [&](const PacketsStats &stats) -> Json::Value {
    Json::Value stats_json;
    for (uint8_t it = 0; it != PacketCount; it++) {
      Json::Value packet_stats_json;
      const auto packet_stats = stats.getPacketStats(packetTypeToString(it));
      if (packet_stats == std::nullopt) {
        continue;
      }

      auto total = packet_stats->total_count_;
      packet_stats_json["total"] = Json::UInt64(total);
      if (total > 0) {
        packet_stats_json["avg packet size"] = Json::UInt64(packet_stats->total_size_ / total);
        packet_stats_json["avg packet processing duration"] =
            Json::UInt64(packet_stats->total_duration_.count() / total);
        auto unique = packet_stats->total_unique_count_;
        if (unique > 0) {
          packet_stats_json["unique"] = Json::UInt64(unique);
          packet_stats_json["unique %"] = Json::UInt64(unique * 100 / total);
          packet_stats_json["unique avg packet size"] = Json::UInt64(packet_stats->total_unique_size_ / unique);
          packet_stats_json["unique avg packet processing duration"] =
              Json::UInt64(packet_stats->total_unique_duration_.count() / unique);
        }
        stats_json[packetTypeToString(it)] = packet_stats_json;
      }
    }

    return stats_json;
  };

  Json::Value received_packet_stats_json = createPacketsStatsJson(received_packets_stats_);

  received_packet_stats_json["transaction count"] = Json::UInt64(received_trx_count);
  received_packet_stats_json["unique transaction count"] = Json::UInt64(unique_received_trx_count);
  if (received_trx_count)
    received_packet_stats_json["unique transaction %"] =
        Json::UInt64(unique_received_trx_count * 100 / received_trx_count);
  res["received packets stats"] = received_packet_stats_json;

  Json::Value sent_packet_stats_json = createPacketsStatsJson(sent_packets_stats_);
  res["sent packets stats"] = sent_packet_stats_json;

  return res;
}

string TaraxaCapability::packetTypeToString(unsigned int packet) const {
  switch (packet) {
    case StatusPacket:
      return "StatusPacket";
    case NewBlockPacket:
      return "NewBlockPacket";
    case NewBlockHashPacket:
      return "NewBlockHashPacket";
    case GetNewBlockPacket:
      return "GetNewBlockPacket";
    case GetBlocksPacket:
      return "GetBlocksPacket";
    case BlocksPacket:
      return "BlocksPacket";
    case TransactionPacket:
      return "TransactionPacket";
    case TestPacket:
      return "TestPacket";
    case PbftVotePacket:
      return "PbftVotePacket";
    case GetPbftNextVotes:
      return "GetPbftNextVotes";
    case PbftNextVotesPacket:
      return "PbftNextVotesPacket";
    case NewPbftBlockPacket:
      return "NewPbftBlockPacket";
    case GetPbftBlockPacket:
      return "GetPbftBlockPacket";
    case PbftBlockPacket:
      return "PbftBlockPacket";
    case PacketCount:
      return "PacketCount";
    case SyncedPacket:
      return "SyncedPacket";
    case SyncedResponsePacket:
      return "SyncedResponsePacket";
  }
  return "unknown packet type: " + std::to_string(packet);
}

}  // namespace taraxa<|MERGE_RESOLUTION|>--- conflicted
+++ resolved
@@ -1471,11 +1471,7 @@
   auto transactions = db_query.execute();
 
   // Creates final packet out of provided pbft blocks rlp representations
-<<<<<<< HEAD
   auto create_packet = [](std::vector<dev::bytes>&& pbft_blocks) -> RLPStream {
-=======
-  auto create_packet = [_id](std::vector<dev::bytes> &&pbft_blocks) -> RLPStream {
->>>>>>> 1084dd4f
     RLPStream packet_rlp;
     packet_rlp.appendList(pbft_blocks.size());
     for (const dev::bytes &block_rlp : pbft_blocks) {
