--- conflicted
+++ resolved
@@ -195,7 +195,6 @@
   });
 }
 
-<<<<<<< HEAD
 void TaraxaCapability::interpretCapabilityPacketImpl(NodeID const &_nodeID, unsigned _id, RLP const &_r) {
   auto peer = getPeer(_nodeID);
   if (!peer) {
@@ -288,6 +287,14 @@
         }
       }
 
+      auto pbft_current_round = pbft_mgr_->getPbftRound();
+      auto pbft_previous_round_next_votes_size = next_votes_mgr_->getNextVotesSize();
+      if (pbft_current_round < peer->pbft_round_ ||
+          (pbft_current_round == peer->pbft_round_ &&
+           pbft_previous_round_next_votes_size < peer->pbft_previous_round_next_votes_size_)) {
+        syncPbftNextVotes(pbft_current_round, pbft_previous_round_next_votes_size);
+      }
+
       break;
     }
     // Means a new block is proposed, full block body and all transaction
@@ -298,122 +305,19 @@
       if (dag_blk_mgr_) {
         if (dag_blk_mgr_->isBlockKnown(block.getHash())) {
           LOG(log_dg_dag_prp_) << "Received NewBlock " << block.getHash().toString() << "that is already known";
-=======
-bool TaraxaCapability::interpretCapabilityPacketImpl(NodeID const &_nodeID, unsigned _id, RLP const &_r) {
-  try {
-    auto peer = getPeer(_nodeID);
-    if (peer) {
-      packet_size[_id] += _r.actualSize();
-      packet_count[_id]++;
-
-      switch (_id) {
-        case SyncedPacket: {
-          LOG(log_dg_dag_sync_) << "Received synced message from " << _nodeID;
-
-          peer->syncing_ = false;
-          peer->clearAllKnownBlocksAndTransactions();
-
           break;
         }
-        case StatusPacket: {
-          peer->statusReceived();
-          bool initial_status = _r.itemCount() == 10;
-          auto pbft_chain_size = pbft_chain_->getPbftChainSize();
-
-          if (initial_status) {
-            auto it = _r.begin();
-            auto const peer_protocol_version = (*it++).toInt<unsigned>();
-            auto const network_id = (*it++).toPositiveInt64();
-            peer->dag_level_ = (*it++).toPositiveInt64();
-            auto const genesis_hash = (*it++).toString();
-            peer->pbft_chain_size_ = (*it++).toPositiveInt64();
-            peer->syncing_ = (*it++).toInt();
-            peer->pbft_round_ = (*it++).toPositiveInt64();
-            peer->pbft_previous_round_next_votes_size_ = (*it++).toInt<unsigned>();
-            auto node_major_version = (*it++).toInt();
-            auto node_minor_version = (*it++).toInt();
-
-            LOG(log_dg_) << "Received initial status message from " << _nodeID << ", peer protocol version "
-                         << peer_protocol_version << ", network id " << network_id << ", peer DAG max level "
-                         << peer->dag_level_ << ", genesis " << genesis_ << ", peer pbft chain size "
-                         << peer->pbft_chain_size_ << ", peer syncing " << peer->syncing_ << ", peer pbft round "
-                         << peer->pbft_round_ << ", peer pbft previous round next votes size "
-                         << peer->pbft_previous_round_next_votes_size_ << ", node major version" << node_major_version
-                         << ", node minor version" << node_minor_version;
-
-            if (peer_protocol_version != FullNode::c_network_protocol_version) {
-              LOG(log_er_) << "Incorrect protocol version " << peer_protocol_version << ", host " << _nodeID
-                           << " will be disconnected";
-              host_.capabilityHost()->disconnect(_nodeID, p2p::UserReason);
-            }
-            // We need logic when some different node versions might still be compatible
-            if (node_major_version != FullNode::c_node_major_version ||
-                node_minor_version != FullNode::c_node_minor_version) {
-              LOG(log_er_) << "Incorrect node version: " << getFormattedVersion(node_major_version, node_minor_version)
-                           << ", our node major version"
-                           << getFormattedVersion(FullNode::c_node_major_version, FullNode::c_node_minor_version)
-                           << ", host " << _nodeID << " will be disconnected";
-              host_.capabilityHost()->disconnect(_nodeID, p2p::UserReason);
-            }
-            if (network_id != conf_.network_id) {
-              LOG(log_er_) << "Incorrect network id " << network_id << ", host " << _nodeID << " will be disconnected";
-              host_.capabilityHost()->disconnect(_nodeID, p2p::UserReason);
-            }
-            if (genesis_hash != genesis_) {
-              LOG(log_er_) << "Incorrect genesis hash " << genesis_hash << ", host " << _nodeID
-                           << " will be disconnected";
-              host_.capabilityHost()->disconnect(_nodeID, p2p::UserReason);
-            }
-            // Only on the initial status message the other node might not
-            // have still started syncing so double check with pbft chain size
-            peer->syncing_ |= peer->pbft_chain_size_ < pbft_chain_size;
-          } else {
-            auto it = _r.begin();
-            peer->dag_level_ = (*it++).toPositiveInt64();
-            peer->pbft_chain_size_ = (*it++).toPositiveInt64();
-            peer->syncing_ = (*it++).toInt();
-            peer->pbft_round_ = (*it++).toPositiveInt64();
-            peer->pbft_previous_round_next_votes_size_ = (*it++).toInt<unsigned>();
-
-            LOG(log_dg_) << "Received status message from " << _nodeID << ", peer DAG max level " << peer->dag_level_
-                         << ", peer pbft chain size " << peer->pbft_chain_size_ << ", peer syncing " << peer->syncing_
-                         << ", peer pbft round " << peer->pbft_round_ << ", peer pbft previous round next votes size "
-                         << peer->pbft_previous_round_next_votes_size_;
-          }
-
-          LOG(log_dg_dag_sync_) << "Received status message from " << _nodeID
-                                << " peer DAG max level:" << peer->dag_level_;
-          LOG(log_dg_pbft_sync_) << "Received status message from " << _nodeID << ", peer sycning: " << peer->syncing_
-                                 << ", PBFT chain size:" << peer->pbft_chain_size_;
-          LOG(log_dg_next_votes_sync_) << "Received status message from " << _nodeID << ", PBFT round "
-                                       << peer->pbft_round_ << ", peer PBFT previous round next votes size "
-                                       << peer->pbft_previous_round_next_votes_size_;
-
-          if (peer->syncing_) {
-            if (syncing_ && peer_syncing_pbft_ == _nodeID) {
-              // We are currently syncing to a node that just reported it is not synced, force a switch to a new node
-              LOG(log_nf_) << "Restart syncing, currently syncing from the node " << _nodeID
-                           << " that is itself syncing";
-              restartSyncingPbft(true);
-            }
-          }
-
-          auto pbft_current_round = pbft_mgr_->getPbftRound();
-          auto pbft_previous_round_next_votes_size = next_votes_mgr_->getNextVotesSize();
-          if (pbft_current_round < peer->pbft_round_ ||
-              (pbft_current_round == peer->pbft_round_ &&
-               pbft_previous_round_next_votes_size < peer->pbft_previous_round_next_votes_size_)) {
-            syncPbftNextVotes(pbft_current_round, pbft_previous_round_next_votes_size);
-          }
-
->>>>>>> dcd6febe
-          break;
-        }
       }
       unique_packet_count[_id]++;
 
       auto transactionsCount = _r.itemCount() - 1;
-      LOG(log_dg_dag_prp_) << "Received NewBlockPacket " << transactionsCount;
+      LOG(log_dg_dag_prp_) << "Received 
+      
+      
+      
+      
+      
+      " << transactionsCount;
 
       std::vector<Transaction> newTransactions;
       for (auto iTransaction = 1; iTransaction < transactionsCount + 1; iTransaction++) {
@@ -534,83 +438,7 @@
       LOG(log_dg_vote_prp_) << "Received PBFT vote " << vote.getHash();
       peer->markVoteAsKnown(vote.getHash());
 
-<<<<<<< HEAD
-      if (vote_mgr_->addVote(vote)) {
-        unique_packet_count[_id]++;
-        onNewPbftVote(vote);
-      }
-      break;
-    }
-    case GetPbftNextVotes: {
-      LOG(log_dg_next_votes_sync_) << "Received GetPbftNextVotes request";
-      uint64_t peer_pbft_round = _r[0].toPositiveInt64();
-      uint64_t pbft_round = pbft_mgr_->getPbftRound();
-      if (pbft_round > peer_pbft_round) {
-        LOG(log_dg_next_votes_sync_) << "Current PBFT round is " << pbft_round << ", and peer PBFT round is "
-                                     << peer_pbft_round << ". Will send bundle of next votes";
-        sendPbftNextVotes(_nodeID);
-      }
-      break;
-    }
-    case PbftNextVotesPacket: {
-      auto next_votes_count = _r.itemCount();
-      LOG(log_dg_next_votes_sync_) << "In PbftNextVotesPacket received " << next_votes_count << " next votes";
-      for (auto i = 0; i < next_votes_count; i++) {
-        Vote next_vote(_r[i].data().toBytes());
-        LOG(log_dg_next_votes_sync_) << "Received PBFT next vote " << next_vote.getHash();
-        vote_mgr_->addVote(next_vote);
-      }
-      break;
-    }
-    case GetPbftBlockPacket: {
-      LOG(log_dg_pbft_sync_) << "Received GetPbftBlockPacket Block";
-      size_t height_to_sync = _r[0].toInt();
-      size_t my_chain_size = pbft_chain_->getPbftChainSize();
-      size_t blocks_to_transfer = 0;
-      if (my_chain_size >= height_to_sync) {
-        blocks_to_transfer =
-            std::min((uint64_t)conf_.network_sync_level_size, (uint64_t)(my_chain_size - (height_to_sync - 1)));
-      }
-      LOG(log_dg_pbft_sync_) << "Send pbftblocks to " << _nodeID;
-      sendPbftBlocks(_nodeID, height_to_sync, blocks_to_transfer);
-      break;
-    }
-    // no cert vote needed (propose block)
-    case NewPbftBlockPacket: {
-      LOG(log_dg_pbft_prp_) << "In NewPbftBlockPacket";
-
-      auto pbft_block = s_ptr(new PbftBlock(_r[0]));
-      uint64_t pbft_chain_size = _r[1].toInt();
-      LOG(log_dg_pbft_prp_) << "Receive proposed PBFT Block " << pbft_block << " Peer Chain size: " << pbft_chain_size;
-      peer->markPbftBlockAsKnown(pbft_block->getBlockHash());
-      if (pbft_chain_size > peer->pbft_chain_size_) peer->pbft_chain_size_ = pbft_chain_size;
-
-      if (pbft_chain_ && !pbft_chain_->findUnverifiedPbftBlock(pbft_block->getBlockHash())) {
-        // TODO: need to check block validation, like proposed
-        // vote(maybe
-        //  come later), if get sortition etc
-        unique_packet_count[_id]++;
-        pbft_chain_->pushUnverifiedPbftBlock(pbft_block);
-        onNewPbftBlock(*pbft_block);
-      }
-      break;
-    }
-    // need cert votes (syncing)
-    case PbftBlockPacket: {
-      auto pbft_blk_count = _r.itemCount();
-      LOG(log_dg_pbft_sync_) << "In PbftBlockPacket received, num pbft blocks: " << pbft_blk_count;
-      pbft_sync_period_ = pbft_chain_->pbftSyncingPeriod();
-      for (auto const &pbft_blk_tuple : _r) {
-        PbftBlockCert pbft_blk_and_votes(pbft_blk_tuple[0]);
-        LOG(log_dg_pbft_sync_) << "Received pbft block: " << pbft_blk_and_votes.pbft_blk->getBlockHash();
-        if (pbft_sync_period_ + 1 != pbft_blk_and_votes.pbft_blk->getPeriod()) {
-          LOG(log_er_pbft_sync_) << "PBFT SYNC ERROR, UNEXPECTED PBFT BLOCK HEIGHT: "
-                                 << pbft_blk_and_votes.pbft_blk->getPeriod() << " sync_period: " << pbft_sync_period_
-                                 << " chain size: " << pbft_chain_->getPbftChainSize()
-                                 << " queue: " << pbft_chain_->pbftSyncedQueueSize();
-          restartSyncingPbft(true);
-          return;
-=======
+
           if (vote_mgr_->addVote(vote)) {
             unique_packet_count[_id]++;
             onNewPbftVote(vote);
@@ -675,7 +503,6 @@
           }
 
           break;
->>>>>>> dcd6febe
         }
         if (peer->pbft_chain_size_ < pbft_blk_and_votes.pbft_blk->getPeriod()) {
           peer->pbft_chain_size_ = pbft_blk_and_votes.pbft_blk->getPeriod();
@@ -732,17 +559,9 @@
           } else {
             LOG(log_wr_pbft_sync_) << "The PBFT block " << pbft_blk_hash << " failed validation. Drop it!";
           }
-<<<<<<< HEAD
         }
       }
       if (pbft_blk_count > 0) {
-        if (syncing_ && peer_syncing_pbft == _nodeID) {
-          if (pbft_sync_period_ > pbft_chain_->getPbftChainSize() + (10 * conf_.network_sync_level_size)) {
-            LOG(log_dg_pbft_sync_) << "Syncing pbft blocks faster than processing " << pbft_sync_period_ << " "
-                                   << pbft_chain_->getPbftChainSize();
-            util::post(io_service_, 1000, [this, _nodeID] { delayedPbftSync(_nodeID, 1); });
-=======
-          if (pbft_blk_count > 0) {
             if (syncing_ && peer_syncing_pbft_ == _nodeID) {
               if (pbft_sync_period_ > pbft_chain_->getPbftChainSize() + (10 * conf_.network_sync_level_size)) {
                 LOG(log_dg_pbft_sync_) << "Syncing pbft blocks faster than processing " << pbft_sync_period_ << " "
@@ -755,7 +574,6 @@
               LOG(log_dg_pbft_sync_) << "Received PbftBlockPacket from node " << _nodeID
                                      << " but currently syncing with peer " << peer_syncing_pbft_;
             }
->>>>>>> dcd6febe
           } else {
             syncPeerPbft(_nodeID, pbft_sync_period_ + 1);
           }
@@ -799,7 +617,6 @@
 }
 
 void TaraxaCapability::delayedPbftSync(NodeID _nodeID, int counter) {
-<<<<<<< HEAD
   if (counter > 60) {
     LOG(log_er_pbft_sync_) << "Pbft blocks stuck in queue, no new block processed "
                               "in 60 seconds "
@@ -815,25 +632,6 @@
       util::post(io_service_, 1000, [this, _nodeID, counter] { delayedPbftSync(_nodeID, counter + 1); });
     } else {
       syncPeerPbft(_nodeID, pbft_sync_period_ + 1);
-=======
-  if (!stopped_) {
-    if (counter > 60) {
-      LOG(log_er_pbft_sync_) << "Pbft blocks stuck in queue, no new block processed "
-                                "in 60 seconds "
-                             << pbft_sync_period_ << " " << pbft_chain_->getPbftChainSize();
-      syncing_ = false;
-      LOG(log_dg_pbft_sync_) << "Syncing PBFT is stopping";
-      return;
-    }
-    if (syncing_ && peer_syncing_pbft_ == _nodeID) {
-      if (pbft_sync_period_ > pbft_chain_->getPbftChainSize() + (10 * conf_.network_sync_level_size)) {
-        LOG(log_dg_pbft_sync_) << "Syncing pbft blocks faster than processing " << pbft_sync_period_ << " "
-                               << pbft_chain_->getPbftChainSize();
-        host_.scheduleExecution(1000, [this, _nodeID, counter]() { delayedPbftSync(_nodeID, counter + 1); });
-      } else {
-        syncPeerPbft(_nodeID, pbft_sync_period_ + 1);
-      }
->>>>>>> dcd6febe
     }
   }
 }
@@ -863,22 +661,12 @@
   pbft_sync_period_ = pbft_chain_->pbftSyncingPeriod();
 
   if (max_pbft_chain_size > pbft_sync_period_) {
-<<<<<<< HEAD
     LOG(log_si_pbft_sync_) << "Restarting syncing PBFT" << max_pbft_chain_size << " " << pbft_sync_period_;
     requesting_pending_dag_blocks_ = false;
     syncing_ = true;
     peer_syncing_pbft = max_pbft_chain_nodeID;
     peer_syncing_pbft_chain_size_ = max_pbft_chain_size;
     syncPeerPbft(peer_syncing_pbft, pbft_sync_period_ + 1);
-=======
-    if (!stopped_) {
-      LOG(log_si_pbft_sync_) << "Restarting syncing PBFT" << max_pbft_chain_size << " " << pbft_sync_period_;
-      requesting_pending_dag_blocks_ = false;
-      syncing_ = true;
-      peer_syncing_pbft_ = max_pbft_chain_nodeID;
-      syncPeerPbft(peer_syncing_pbft_, pbft_sync_period_ + 1);
-    }
->>>>>>> dcd6febe
   } else {
     LOG(log_nf_pbft_sync_) << "Restarting syncing PBFT not needed since our pbft chain "
                               "size: "
@@ -898,7 +686,6 @@
 }
 
 void TaraxaCapability::onDisconnect(NodeID const &_nodeID) {
-<<<<<<< HEAD
   ba::post(io_service_, [=] {
     LOG(log_nf_) << "Node " << _nodeID << " disconnected";
     cnt_received_messages_.erase(_nodeID);
@@ -913,20 +700,6 @@
       restartSyncingPbft(true);
     }
   });
-=======
-  LOG(log_nf_) << "Node " << _nodeID << " disconnected";
-  cnt_received_messages_.erase(_nodeID);
-  test_sums_.erase(_nodeID);
-  erasePeer(_nodeID);
-  if (syncing_ && peer_syncing_pbft_ == _nodeID && getPeersCount() > 0) {
-    LOG(log_dg_pbft_sync_) << "Syncing PBFT is stopping";
-    restartSyncingPbft(true);
-  }
-  if (requesting_pending_dag_blocks_ && requesting_pending_dag_blocks_node_id_ == _nodeID) {
-    requesting_pending_dag_blocks_ = false;
-    restartSyncingPbft(true);
-  }
->>>>>>> dcd6febe
 }
 
 void TaraxaCapability::sendTestMessage(NodeID const &_id, int _x) {
@@ -956,15 +729,9 @@
     if (_initial) {
       host_.capabilityHost()->sealAndSend(_id, host_.capabilityHost()->prep(_id, name(), s, StatusPacket, 10)
                                                    << FullNode::c_network_protocol_version << conf_.network_id
-<<<<<<< HEAD
                                                    << dag_max_level << dag_mgr_->get_genesis() << pbft_chain_size
                                                    << syncing_ << pbft_round << FullNode::c_node_major_version
                                                    << FullNode::c_node_minor_version);
-=======
-                                                   << dag_max_level << genesis_ << pbft_chain_size << syncing_
-                                                   << pbft_round << pbft_previous_round_next_votes_size
-                                                   << FullNode::c_node_major_version << FullNode::c_node_minor_version);
->>>>>>> dcd6febe
     } else {
       host_.capabilityHost()->sealAndSend(_id, host_.capabilityHost()->prep(_id, name(), s, StatusPacket, 5)
                                                    << dag_max_level << pbft_chain_size << syncing_ << pbft_round
@@ -1396,17 +1163,8 @@
   host_.capabilityHost()->sealAndSend(_id, s);
 }
 
-<<<<<<< HEAD
-void TaraxaCapability::syncPbftNextVotes(uint64_t const pbft_round) {
+void TaraxaCapability::syncPbftNextVotes(uint64_t const pbft_round, size_t const pbft_previous_round_next_votes_size) {
   NodeID max_pbft_round_peerID;
-=======
-void TaraxaCapability::syncPbftNextVotes(uint64_t const pbft_round, size_t const pbft_previous_round_next_votes_size) {
-  if (stopped_) {
-    return;
-  }
-
-  NodeID peer_node_ID;
->>>>>>> dcd6febe
   uint64_t peer_max_pbft_round = 1;
   size_t peer_max_previous_round_next_votes_size = 0;
   {
@@ -1429,14 +1187,8 @@
       }
     }
   }
-
-<<<<<<< HEAD
-  if (pbft_round < peer_max_pbft_round) {
-    LOG(log_dg_next_votes_sync_) << "Syncing PBFT next votes. Current PBFT round " << pbft_round << ", peer "
-                                 << max_pbft_round_peerID << " is in PBFT round " << peer_max_pbft_round;
-    requestPbftNextVotes(max_pbft_round_peerID, pbft_round);
-=======
-  if (!stopped_ && (pbft_round < peer_max_pbft_round ||
+  
+  if ((pbft_round < peer_max_pbft_round ||
                     (pbft_round == peer_max_pbft_round &&
                      pbft_previous_round_next_votes_size < peer_max_previous_round_next_votes_size))) {
     LOG(log_dg_next_votes_sync_) << "Syncing PBFT next votes. Current PBFT round " << pbft_round
@@ -1444,7 +1196,6 @@
                                  << ". Peer " << peer_node_ID << " is in PBFT round " << peer_max_pbft_round
                                  << ", previous round next votes size " << peer_max_previous_round_next_votes_size;
     requestPbftNextVotes(peer_node_ID, pbft_round, pbft_previous_round_next_votes_size);
->>>>>>> dcd6febe
   }
 }
 
