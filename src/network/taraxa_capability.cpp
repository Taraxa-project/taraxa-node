#include "taraxa_capability.hpp"

#include <algorithm>

#include "consensus/pbft_chain.hpp"
#include "version.hpp"

namespace taraxa {

TaraxaCapability::TaraxaCapability(weak_ptr<Host> _host, NetworkConfig const &_conf, std::shared_ptr<DbStorage> db,
                                   std::shared_ptr<PbftManager> pbft_mgr, std::shared_ptr<PbftChain> pbft_chain,
                                   std::shared_ptr<VoteManager> vote_mgr,
                                   std::shared_ptr<NextVotesForPreviousRound> next_votes_mgr,
                                   std::shared_ptr<DagManager> dag_mgr, std::shared_ptr<DagBlockManager> dag_blk_mgr,
                                   std::shared_ptr<TransactionManager> trx_mgr, addr_t const &node_addr)
    : host_(move(_host)),
      db_(db),
      pbft_mgr_(pbft_mgr),
      pbft_chain_(pbft_chain),
      vote_mgr_(vote_mgr),
      next_votes_mgr_(next_votes_mgr),
      dag_mgr_(dag_mgr),
      dag_blk_mgr_(dag_blk_mgr),
      trx_mgr_(trx_mgr),
      lambda_ms_min_(pbft_mgr_ ? pbft_mgr_->getPbftInitialLambda() : 2000),
      conf_(_conf),
      urng_(std::mt19937_64(std::random_device()())),
      delay_rng_(std::mt19937(std::random_device()())),
      random_dist_(std::uniform_int_distribution<std::mt19937::result_type>(90, 110)) {
  LOG_OBJECTS_CREATE("TARCAP");
  LOG_OBJECTS_CREATE_SUB("PBFTSYNC", pbft_sync);
  LOG_OBJECTS_CREATE_SUB("DAGSYNC", dag_sync);
  LOG_OBJECTS_CREATE_SUB("NEXTVOTESSYNC", next_votes_sync);
  LOG_OBJECTS_CREATE_SUB("DAGPRP", dag_prp);
  LOG_OBJECTS_CREATE_SUB("TRXPRP", trx_prp);
  LOG_OBJECTS_CREATE_SUB("PBFTPRP", pbft_prp);
  LOG_OBJECTS_CREATE_SUB("VOTEPRP", vote_prp);
  LOG_OBJECTS_CREATE_SUB("NETPER", net_per);
  LOG_OBJECTS_CREATE_SUB("SUMMARY", summary);
  auto host = host_.lock();
  assert(host);
  node_id_ = host->id();
  if (conf_.network_transaction_interval > 0) {
    tp_.post(conf_.network_transaction_interval, [this] { sendTransactions(); });
  }
  check_alive_interval_ = 6 * lambda_ms_min_;
  tp_.post(check_alive_interval_, [this] { checkLiveness(); });
  if (conf_.network_performance_log_interval > 0) {
    tp_.post(conf_.network_performance_log_interval, [this] { logPacketsStats(); });
  }

  summary_interval_ms_ = 5 * 6 * lambda_ms_min_;
  tp_.post(summary_interval_ms_, [this] { logNodeStats(); });
}

std::shared_ptr<TaraxaPeer> TaraxaCapability::getPeer(NodeID const &node_id) {
  boost::shared_lock<boost::shared_mutex> lock(peers_mutex_);
  auto itPeer = peers_.find(node_id);
  if (itPeer != peers_.end()) {
    return itPeer->second;
  }
  return nullptr;
}

unsigned int TaraxaCapability::getPeersCount() {
  boost::shared_lock<boost::shared_mutex> lock(peers_mutex_);
  return peers_.size();
}

void TaraxaCapability::erasePeer(NodeID const &node_id) {
  boost::unique_lock<boost::shared_mutex> lock(peers_mutex_);
  peers_.erase(node_id);
}

void TaraxaCapability::insertPeer(NodeID const &node_id) {
  boost::unique_lock<boost::shared_mutex> lock(peers_mutex_);
  peers_.emplace(std::make_pair(node_id, std::make_shared<TaraxaPeer>(node_id)));
}

void TaraxaCapability::syncPeerPbft(NodeID const &_nodeID, unsigned long height_to_sync) {
  LOG(log_nf_pbft_sync_) << "Sync peer node " << _nodeID << " from pbft chain height " << height_to_sync;
  requestPbftBlocks(_nodeID, height_to_sync);
}

void TaraxaCapability::sealAndSend(NodeID const &nodeID, unsigned packet_type, RLPStream rlp) {
  auto host = host_.lock();
  if (!host) {
    return;
  }

  auto packet_size = rlp.out().size();

  // This situation should never happen - packets bigger than 16MB cannot be sent due to networking layer limitations.
  // If we are trying to send packets bigger than that, it should be split to multiple packets
  // or handled in some other way in high level code - e.g. function that creates such packet and calls sealAndSend
  if (packet_size > MAX_PACKET_SIZE) {
    LOG(log_er_) << "Trying to send packet bigger than PACKET_MAX_SIZE(" << MAX_PACKET_SIZE << ") - rejected !"
                 << " Packet type: " << packetTypeToString(packet_type) << ", size: " << packet_size
                 << ", receiver: " << nodeID.abridged();
    return;
  }

  auto begin = std::chrono::steady_clock::now();
  host->send(nodeID, name(), packet_type, move(rlp.invalidate()), [=] {
    auto duration = std::chrono::duration_cast<std::chrono::microseconds>(std::chrono::steady_clock::now() - begin);
    tp_.post([=] {  // schedule it out of the socket session thread. although maybe it's an overkill
      PacketStats packet_stats{nodeID, packet_size, false, duration};
      sent_packets_stats_.addPacket(packetTypeToString(packet_type), packet_stats);
      LOG(log_dg_net_per_) << "(\"" << node_id_ << "\") sent " << packetTypeToString(packet_type) << " packet to (\""
                           << nodeID << "\"). Stats: " << packet_stats;
    });
  });
}

std::pair<bool, blk_hash_t> TaraxaCapability::checkDagBlockValidation(DagBlock const &block) {
  if (dag_blk_mgr_->getDagBlock(block.getHash())) {
    // The DAG block exist
    return std::make_pair(true, blk_hash_t());
  }

  level_t expected_level = 0;
  for (auto const &tip : block.getTips()) {
    auto tip_block = dag_blk_mgr_->getDagBlock(tip);
    if (!tip_block) {
      LOG(log_nf_dag_sync_) << "Block " << block.getHash().toString() << " has a missing tip " << tip.toString();
      return std::make_pair(false, tip);
    }
    expected_level = std::max(tip_block->getLevel(), expected_level);
  }
  auto pivot = block.getPivot();
  auto pivot_block = dag_blk_mgr_->getDagBlock(pivot);
  if (!pivot_block) {
    LOG(log_nf_) << "Block " << block.getHash().toString() << " has a missing pivot " << pivot.toString();
    return std::make_pair(false, pivot);
  }
  expected_level = std::max(pivot_block->getLevel(), expected_level);
  expected_level++;
  if (expected_level != block.getLevel()) {
    throw InvalidDataException(std::string("Invalid block level ") + std::to_string(block.getLevel()) + " for block " +
                               block.getHash().toString() + ". Expected level " + std::to_string(expected_level));
  }

  return std::make_pair(true, blk_hash_t());
}

void TaraxaCapability::onConnect(weak_ptr<Session> session, u256 const &) {
  tp_.post([=, _nodeID = session.lock()->id()] {
    LOG(log_nf_) << "Node " << _nodeID << " connected";
    cnt_received_messages_[_nodeID] = 0;
    test_sums_[_nodeID] = 0;

    insertPeer(_nodeID);
    sendStatus(_nodeID, true);
  });
}

uint64_t TaraxaCapability::getSimulatedNetworkDelay(const RLP &packet_rlp, const NodeID &nodeID) {
  // RLP contains memory it does not own so deep copy of bytes is needed
  dev::bytes rBytes = packet_rlp.data().toBytes();
  int messageSize = rBytes.size() * 8;
  unsigned int dist = *((int *)node_id_.data()) ^ *((int *)nodeID.data());
  unsigned int delay = dist % conf_.network_simulated_delay;

  auto bandwidth = conf_.network_bandwidth ? conf_.network_bandwidth : 40;
  unsigned int bandwidth_delay = messageSize / (bandwidth * 1000);  // in ms

  // Random component up to +-10%
  int random_component = random_dist_(delay_rng_);

  return (delay + bandwidth_delay) * random_component / 100;
}

<<<<<<< HEAD
bool TaraxaCapability::interpretCapabilityPacketImpl(NodeID const &_nodeID, unsigned _id, RLP const &_r) {
  try {
    auto peer = getPeer(_nodeID);
    if (peer) {
      packet_size[_id] += _r.actualSize();
      packet_count[_id]++;
      switch (_id) {
        case SyncedPacket: {
          LOG(log_dg_dag_sync_) << "Received synced message from " << _nodeID;
          peer->syncing_ = false;
          peer->clearAllKnownBlocksAndTransactions();
        } break;
        case StatusPacket: {
          peer->statusReceived();
          bool initial_status = _r.itemCount() == 9;
          uint64_t peer_level;
          uint64_t peer_pbft_chain_size;
          auto pbft_chain_size = pbft_chain_->getPbftChainSize();
          uint64_t peer_pbft_round;
          if (initial_status) {
            auto it = _r.begin();
            auto const peer_protocol_version = (*it++).toInt<unsigned>();
            auto const network_id = (*it++).toPositiveInt64();
            peer_level = (*it++).toPositiveInt64();
            auto const genesis_hash = (*it++).toString();
            peer_pbft_chain_size = (*it++).toPositiveInt64();
            peer->syncing_ = (*it++).toInt();
            peer_pbft_round = (*it++).toPositiveInt64();
            auto node_major_version = (*it++).toInt();
            auto node_minor_version = (*it++).toInt();
            LOG(log_dg_) << "Received initial status message from " << _nodeID << ", peer protocol version "
                         << peer_protocol_version << ", network id " << network_id << ", peer level " << peer_level
                         << ", genesis " << genesis_ << ", peer pbft chain size " << peer_pbft_chain_size
                         << ", peer syncing " << peer->syncing_ << ", peer pbft round " << peer_pbft_round
                         << ", node major version" << node_major_version << ", node minor version"
                         << node_minor_version;

            if (peer_protocol_version != c_network_protocol_version) {
              LOG(log_er_) << "Incorrect protocol version " << peer_protocol_version << ", host " << _nodeID
                           << " will be disconnected";
              host_.capabilityHost()->disconnect(_nodeID, p2p::UserReason);
            }
            // We need logic when some different node versions might still be compatible
            if (node_major_version != c_node_major_version || node_minor_version != c_node_minor_version) {
              LOG(log_er_) << "Incorrect node version: " << getFormattedVersion(node_major_version, node_minor_version)
                           << ", our node major version"
                           << getFormattedVersion(c_node_major_version, c_node_minor_version) << ", host " << _nodeID
                           << " will be disconnected";
              host_.capabilityHost()->disconnect(_nodeID, p2p::UserReason);
            }
            if (network_id != conf_.network_id) {
              LOG(log_er_) << "Incorrect network id " << network_id << ", host " << _nodeID << " will be disconnected";
              host_.capabilityHost()->disconnect(_nodeID, p2p::UserReason);
            }
            if (genesis_hash != genesis_) {
              LOG(log_er_) << "Incorrect genesis hash " << genesis_hash << ", host " << _nodeID
                           << " will be disconnected";
              host_.capabilityHost()->disconnect(_nodeID, p2p::UserReason);
            }
            // Only on the initial status message the other node might not
            // have still started syncing so double check with pbft chain size
            peer->syncing_ |= peer_pbft_chain_size < pbft_chain_size;
          } else {
            auto it = _r.begin();
            peer_level = (*it++).toPositiveInt64();
            peer_pbft_chain_size = (*it++).toPositiveInt64();
            peer->syncing_ = (*it++).toInt();
            peer_pbft_round = (*it++).toPositiveInt64();
            LOG(log_dg_) << "Received status message from " << _nodeID << ", peer level " << peer_level
                         << ", peer pbft chain size " << peer_pbft_chain_size << ", peer syncing " << peer->syncing_
                         << ", peer pbft round " << peer_pbft_round;
          }
          LOG(log_dg_dag_sync_) << "Received status message from " << _nodeID << " DAG level:" << peer_level;
          LOG(log_dg_pbft_sync_) << "Received status message from " << _nodeID
                                 << " PBFT chain size:" << peer_pbft_chain_size << " " << peer->syncing_;
          LOG(log_dg_next_votes_sync_) << "Received status message from " << _nodeID
                                       << " PBFT round: " << peer_pbft_round;
          peer->pbft_chain_size_ = peer_pbft_chain_size;
          peer->dag_level_ = peer_level;
          peer->pbft_round_ = peer_pbft_round;
          LOG(log_dg_pbft_sync_) << "peer_pbft_chain_size: " << peer_pbft_chain_size
                                 << ", peer_syncing_pbft_chain_size_: " << peer_syncing_pbft_chain_size_;
          if (peer->syncing_) {
            LOG(log_dg_pbft_sync_) << "Other node is behind, prevent gossiping " << _nodeID
                                   << "Our pbft chain size: " << pbft_chain_size
                                   << " Peer pbft chain size: " << peer_pbft_chain_size;
            if (syncing_ && peer_syncing_pbft == _nodeID) {
              // We are currently syncing to a node that just reported it is
              // not synced, force a switch to a new node
              restartSyncingPbft(true);
            }
          }
=======
void TaraxaCapability::interpretCapabilityPacket(weak_ptr<Session> session, unsigned _id, RLP const &_r) {
  auto const &_nodeID = session.lock()->id();
  // Delay is used only when we want to simulate some network delay
  uint64_t delay = conf_.network_simulated_delay ? getSimulatedNetworkDelay(_r, _nodeID) : 0;

  tp_.post(delay, [=, _r_copy = _r.data().toBytes()] {
    std::chrono::steady_clock::time_point begin = std::chrono::steady_clock::now();
    RLP r(_r_copy);
    PacketStats packet_stats{_nodeID, r.actualSize(), false, std::chrono::microseconds(0)};
    try {
      interpretCapabilityPacketImpl(_nodeID, _id, r, packet_stats);
    } catch (...) {
      handle_read_exception(session, _id, r);
    }
    auto duration = std::chrono::duration_cast<std::chrono::microseconds>(std::chrono::steady_clock::now() - begin);
    packet_stats.total_duration_ = duration;
    received_packets_stats_.addPacket(packetTypeToString(_id), packet_stats);
>>>>>>> 14b5f829

    LOG(log_dg_net_per_) << "(\"" << node_id_ << "\") received " << packetTypeToString(_id) << " packet from (\""
                         << _nodeID << "\"). Stats: " << packet_stats;
  });
}

unsigned TaraxaCapability::version() const { return FullNode::c_network_protocol_version; }

void TaraxaCapability::interpretCapabilityPacketImpl(NodeID const &_nodeID, unsigned _id, RLP const &_r,
                                                     PacketStats &packet_stats) {
  auto host = host_.lock();
  if (!host) {
    return;
  }
  auto peer = getPeer(_nodeID);
  if (!peer) {
    return;
  }

  if (dag_mgr_ && !peer->passed_initial_ && _id != StatusPacket) {
    return;
  }
  // Any packet means that we are comunicating so let's not disconnect
  // e.g. we could send a lot of data and status packet can be in send queue
  peer->setAlive();

  switch (_id) {
    case SyncedPacket: {
      LOG(log_dg_dag_sync_) << "Received synced message from " << _nodeID;
      peer->syncing_ = false;
      // peer->clearAllKnownBlocksAndTransactions();
      break;
    }
    case StatusPacket: {
      bool initial_status = _r.itemCount() == 9;

      if (initial_status) {
        auto it = _r.begin();
        auto const network_id = (*it++).toInt<uint64_t>();
        auto peer_dag_level = (*it++).toPositiveInt64();
        auto const genesis_hash = (*it++).toString();
        auto peer_pbft_chain_size = (*it++).toPositiveInt64();
        auto peer_syncing = (*it++).toInt();
        auto peer_pbft_round = (*it++).toPositiveInt64();
        auto peer_pbft_previous_round_next_votes_size = (*it++).toInt<unsigned>();
        auto node_major_version = (*it++).toInt();
        auto node_minor_version = (*it++).toInt();

        // We need logic when some different node versions might still be compatible
        if (node_major_version != FullNode::c_node_major_version ||
            node_minor_version != FullNode::c_node_minor_version) {
          LOG(log_er_) << "Incorrect node version: " << getFormattedVersion(node_major_version, node_minor_version)
                       << ", our node major version"
                       << getFormattedVersion(FullNode::c_node_major_version, FullNode::c_node_minor_version)
                       << ", host " << _nodeID << " will be disconnected";
          host->disconnect(_nodeID, p2p::UserReason);
          break;
        }

<<<<<<< HEAD
        case NewBlockHashPacket: {
          auto hash(_r[0].toHash<blk_hash_t>());
          LOG(log_dg_dag_prp_) << "Received NewBlockHashPacket" << hash.toString();
          peer->markBlockAsKnown(hash);
          if (dag_blk_mgr_) {
            if (!dag_blk_mgr_->isBlockKnown(hash) && block_requestes_set_.count(hash) == 0) {
              unique_packet_count[_id]++;
              block_requestes_set_.insert(hash);
              requestBlock(_nodeID, hash);
            }
          } else if (test_blocks_.find(hash) == test_blocks_.end() && block_requestes_set_.count(hash) == 0) {
            block_requestes_set_.insert(hash);
            requestBlock(_nodeID, hash);
          }
          break;
        }
        case GetNewBlockPacket: {
          auto hash(_r[0].toHash<blk_hash_t>());
          peer->markBlockAsKnown(hash);
          LOG(log_dg_dag_prp_) << "Received GetNewBlockPacket" << hash.toString();

          if (dag_blk_mgr_) {
            auto block = db_->getDagBlock(hash);
            if (block) {
              sendBlock(_nodeID, *block);
            } else
              LOG(log_nf_dag_prp_) << "NO NEW PACKET: " << hash.toString();
          } else if (test_blocks_.find(hash) != test_blocks_.end()) {
            sendBlock(_nodeID, test_blocks_[hash]);
          }
=======
        if (network_id != conf_.network_id) {
          LOG(log_er_) << "Incorrect network id " << network_id << ", host " << _nodeID << " will be disconnected";
          host->disconnect(_nodeID, p2p::UserReason);
          break;
        }

        if (genesis_hash != dag_mgr_->get_genesis()) {
          LOG(log_er_) << "Incorrect genesis hash " << genesis_hash << ", host " << _nodeID << " will be disconnected";
          host->disconnect(_nodeID, p2p::UserReason);
>>>>>>> 14b5f829
          break;
        }

        peer->passed_initial_ = true;

        peer->dag_level_ = peer_dag_level;
        peer->pbft_chain_size_ = peer_pbft_chain_size;
        peer->syncing_ = peer_syncing;
        peer->pbft_round_ = peer_pbft_round;
        peer->pbft_previous_round_next_votes_size_ = peer_pbft_previous_round_next_votes_size;

        LOG(log_dg_) << "Received initial status message from " << _nodeID << ", network id " << network_id
                     << ", peer DAG max level " << peer->dag_level_ << ", genesis " << genesis_hash
                     << ", peer pbft chain size " << peer->pbft_chain_size_ << ", peer syncing " << std::boolalpha
                     << peer->syncing_ << ", peer pbft round " << peer->pbft_round_
                     << ", peer pbft previous round next votes size " << peer->pbft_previous_round_next_votes_size_
                     << ", node major version" << node_major_version << ", node minor version" << node_minor_version;

      } else {
        if (!peer->passed_initial_) {
          break;
        }

        auto it = _r.begin();
        peer->dag_level_ = (*it++).toPositiveInt64();
        peer->pbft_chain_size_ = (*it++).toPositiveInt64();
        peer->syncing_ = (*it++).toInt();
        peer->pbft_round_ = (*it++).toPositiveInt64();
        peer->pbft_previous_round_next_votes_size_ = (*it++).toInt<unsigned>();

        LOG(log_dg_) << "Received status message from " << _nodeID << ", peer DAG max level " << peer->dag_level_
                     << ", peer pbft chain size " << peer->pbft_chain_size_ << ", peer syncing " << std::boolalpha
                     << peer->syncing_ << ", peer pbft round " << peer->pbft_round_
                     << ", peer pbft previous round next votes size " << peer->pbft_previous_round_next_votes_size_;
      }

      LOG(log_dg_dag_sync_) << "Received status message from " << _nodeID << " peer DAG max level:" << peer->dag_level_;
      LOG(log_dg_pbft_sync_) << "Received status message from " << _nodeID << ", peer sycning: " << std::boolalpha
                             << peer->syncing_ << ", peer PBFT chain size:" << peer->pbft_chain_size_;
      LOG(log_dg_next_votes_sync_) << "Received status message from " << _nodeID << ", PBFT round " << peer->pbft_round_
                                   << ", peer PBFT previous round next votes size "
                                   << peer->pbft_previous_round_next_votes_size_;

      // TODO: Address the CONCERN that it isn't NECESSARY to sync here
      // and by syncing here we open node up to attack of sending bogus
      // status.  We also have nothing to punish a node failing to send
      // sync info.
      auto pbft_synced_period = pbft_chain_->pbftSyncingPeriod();
      if (pbft_synced_period + 1 < peer->pbft_chain_size_) {
        LOG(log_nf_) << "Restart PBFT chain syncing. Own synced PBFT at period " << pbft_synced_period
                     << ", peer PBFT chain size " << peer->pbft_chain_size_;
        if (pbft_synced_period + 5 < peer->pbft_chain_size_) {
          restartSyncingPbft(true);
        } else {
          restartSyncingPbft(false);
        }
      }

      auto pbft_current_round = pbft_mgr_->getPbftRound();
      auto pbft_previous_round_next_votes_size = next_votes_mgr_->getNextVotesSize();
      if (pbft_current_round < peer->pbft_round_ ||
          (pbft_current_round == peer->pbft_round_ &&
           pbft_previous_round_next_votes_size < peer->pbft_previous_round_next_votes_size_)) {
        syncPbftNextVotes(pbft_current_round, pbft_previous_round_next_votes_size);
      }

      break;
    }
    // Means a new block is proposed, full block body and all transaction
    // are received.
    case NewBlockPacket: {
      DagBlock block(_r[0].data().toBytes());

      if (dag_blk_mgr_) {
        if (dag_blk_mgr_->isBlockKnown(block.getHash())) {
          LOG(log_dg_dag_prp_) << "Received NewBlock " << block.getHash().toString() << "that is already known";
          break;
        }
      }

      packet_stats.is_unique_ = true;

      auto transactionsCount = _r.itemCount() - 1;
      LOG(log_dg_dag_prp_) << "Received NewBlockPacket " << transactionsCount;

      std::vector<Transaction> newTransactions;
      for (size_t iTransaction = 1; iTransaction < transactionsCount + 1; iTransaction++) {
        Transaction transaction(_r[iTransaction].data().toBytes());
        newTransactions.push_back(transaction);
        peer->markTransactionAsKnown(transaction.getHash());
      }

      peer->markBlockAsKnown(block.getHash());
      if (block.getLevel() > peer->dag_level_) peer->dag_level_ = block.getLevel();
      onNewBlockReceived(block, newTransactions);
      break;
    }

    case NewBlockHashPacket: {
      blk_hash_t hash(_r[0]);
      LOG(log_dg_dag_prp_) << "Received NewBlockHashPacket" << hash.toString();
      peer->markBlockAsKnown(hash);
      if (dag_blk_mgr_) {
        if (!dag_blk_mgr_->isBlockKnown(hash) && block_requestes_set_.count(hash) == 0) {
          packet_stats.is_unique_ = true;
          block_requestes_set_.insert(hash);
          requestBlock(_nodeID, hash);
        }
      } else if (test_blocks_.find(hash) == test_blocks_.end() && block_requestes_set_.count(hash) == 0) {
        block_requestes_set_.insert(hash);
        requestBlock(_nodeID, hash);
      }
      break;
    }
    case GetNewBlockPacket: {
      blk_hash_t hash(_r[0]);
      peer->markBlockAsKnown(hash);
      LOG(log_dg_dag_prp_) << "Received GetNewBlockPacket" << hash.toString();

      if (dag_blk_mgr_) {
        auto block = db_->getDagBlock(hash);
        if (block) {
          sendBlock(_nodeID, *block);
        } else
          LOG(log_nf_dag_prp_) << "NO NEW PACKET: " << hash.toString();
      } else if (test_blocks_.find(hash) != test_blocks_.end()) {
        sendBlock(_nodeID, test_blocks_[hash]);
      }
      break;
    }
    case GetBlocksPacket: {
      LOG(log_dg_dag_sync_) << "Received GetBlocksPacket";
      std::vector<std::shared_ptr<DagBlock>> dag_blocks;
      auto blocks = dag_mgr_->getNonFinalizedBlocks();
      for (auto &level_blocks : blocks) {
        for (auto &block : level_blocks.second) {
          dag_blocks.emplace_back(db_->getDagBlock(blk_hash_t(block)));
        }
      }
      sendBlocks(_nodeID, dag_blocks);
      break;
    }
    case BlocksPacket: {
      std::string received_dag_blocks_str;
      auto itemCount = _r.itemCount();
      size_t transactionCount = 0;
      requesting_pending_dag_blocks_ = false;
      for (size_t iBlock = 0; iBlock < itemCount; iBlock++) {
        DagBlock block(_r[iBlock + transactionCount].data().toBytes());
        peer->markBlockAsKnown(block.getHash());

        std::vector<Transaction> newTransactions;
        for (size_t i = 0; i < block.getTrxs().size(); i++) {
          transactionCount++;
          Transaction transaction(_r[iBlock + transactionCount].data().toBytes());
          newTransactions.push_back(transaction);
          peer->markTransactionAsKnown(transaction.getHash());
        }

        received_dag_blocks_str += block.getHash().toString() + " ";

        auto status = checkDagBlockValidation(block);
        if (!status.first) {
          LOG(log_nf_dag_sync_) << "DagBlockValidation failed " << status.second;
          if (iBlock + transactionCount + 1 >= itemCount) break;
          continue;
        }

        LOG(log_nf_dag_sync_) << "Storing block " << block.getHash().toString() << " with " << newTransactions.size()
                              << " transactions";
        if (block.getLevel() > peer->dag_level_) peer->dag_level_ = block.getLevel();
        dag_blk_mgr_->insertBroadcastedBlockWithTransactions(block, newTransactions);

        if (iBlock + transactionCount + 1 >= itemCount) break;
      }

      LOG(log_nf_dag_sync_) << "Received Dag Blocks: " << received_dag_blocks_str;
      break;
    }
    case TransactionPacket: {
      std::string receivedTransactions;
      std::vector<taraxa::bytes> transactions;
      auto transactionCount = _r.itemCount();
      for (size_t iTransaction = 0; iTransaction < transactionCount; iTransaction++) {
        Transaction transaction(_r[iTransaction].data().toBytes());
        receivedTransactions += transaction.getHash().toString() + " ";
        peer->markTransactionAsKnown(transaction.getHash());
        transactions.emplace_back(_r[iTransaction].data().toBytes());
      }
      if (transactionCount > 0) {
        LOG(log_dg_trx_prp_) << "Received TransactionPacket with " << _r.itemCount() << " transactions";
        LOG(log_tr_trx_prp_) << "Received TransactionPacket with " << _r.itemCount()
                             << " transactions:" << receivedTransactions.c_str();

        onNewTransactions(transactions, true);
      }
      break;
    }

    case PbftVotePacket: {
      LOG(log_dg_vote_prp_) << "In PbftVotePacket";

      Vote vote(_r[0].toBytes());
      auto vote_hash = vote.getHash();
      LOG(log_dg_vote_prp_) << "Received PBFT vote " << vote_hash;
      peer->markVoteAsKnown(vote_hash);

      auto pbft_round = pbft_mgr_->getPbftRound();
      auto vote_round = vote.getRound();

      if (vote_round >= pbft_round && !vote_mgr_->voteInUnverifiedMap(vote_round, vote_hash) &&
          !vote_mgr_->voteInVerifiedMap(vote_round, vote_hash)) {
        // vote round >= PBFT round
        db_->saveUnverifiedVote(vote);
        vote_mgr_->addUnverifiedVote(vote);
        packet_stats.is_unique_ = true;
        onNewPbftVote(vote);
      }

      break;
    }

    case GetPbftNextVotes: {
      LOG(log_dg_next_votes_sync_) << "Received GetPbftNextVotes request";

      uint64_t peer_pbft_round = _r[0].toPositiveInt64();
      size_t peer_pbft_previous_round_next_votes_size = _r[1].toInt<unsigned>();
      uint64_t pbft_round = pbft_mgr_->getPbftRound();
      size_t pbft_previous_round_next_votes_size = next_votes_mgr_->getNextVotesSize();

      if (pbft_round > peer_pbft_round ||
          (pbft_round == peer_pbft_round &&
           pbft_previous_round_next_votes_size > peer_pbft_previous_round_next_votes_size)) {
        LOG(log_dg_next_votes_sync_) << "Current PBFT round is " << pbft_round << " previous round next votes size "
                                     << pbft_previous_round_next_votes_size << ", and peer PBFT round is "
                                     << peer_pbft_round << " previous round next votes size "
                                     << peer_pbft_previous_round_next_votes_size
                                     << ". Will send out bundle of next votes";
        sendPbftNextVotes(_nodeID);
      }

      break;
    }
    case PbftNextVotesPacket: {
      auto next_votes_count = _r.itemCount();
      if (next_votes_count == 0) {
        LOG(log_er_next_votes_sync_) << "Receive 0 next votes from peer " << _nodeID
                                     << ". The peer may be a malicous player, will be disconnected";
        host->disconnect(_nodeID, p2p::UserReason);

        break;
      }

      auto pbft_current_round = pbft_mgr_->getPbftRound();
      Vote vote(_r[0].data().toBytes());
      auto peer_pbft_round = vote.getRound() + 1;
      LOG(log_nf_next_votes_sync_) << "Received " << next_votes_count << " next votes from peer " << _nodeID
                                   << " node current round " << pbft_current_round << ", peer pbft round "
                                   << peer_pbft_round;

      std::vector<Vote> next_votes;
      for (size_t i = 0; i < next_votes_count; i++) {
        Vote next_vote(_r[i].data().toBytes());
        LOG(log_nf_next_votes_sync_) << "Received PBFT next vote " << next_vote.getHash();

        next_votes.emplace_back(next_vote);
      }

      if (pbft_current_round < peer_pbft_round) {
        // Add into votes unverified queue
        vote_mgr_->addUnverifiedVotes(next_votes);
      } else if (pbft_current_round == peer_pbft_round) {
        // Update previous round next votes
        auto pbft_2t_plus_1 = db_->getPbft2TPlus1(pbft_current_round - 1);
        if (pbft_2t_plus_1) {
          next_votes_mgr_->updateWithSyncedVotes(next_votes, pbft_2t_plus_1);
        } else {
          LOG(log_er_) << "Cannot get PBFT 2t+1 in PBFT round " << pbft_current_round - 1;
        }
      }

      break;
    }

    case GetPbftBlockPacket: {
      LOG(log_dg_pbft_sync_) << "Received GetPbftBlockPacket Block";

      size_t height_to_sync = _r[0].toInt();
      // Here need PBFT chain size, not synced period since synced blocks has not verified yet.
      size_t my_chain_size = pbft_chain_->getPbftChainSize();
      size_t blocks_to_transfer = 0;
      if (my_chain_size >= height_to_sync) {
        blocks_to_transfer =
            std::min((uint64_t)conf_.network_sync_level_size, (uint64_t)(my_chain_size - (height_to_sync - 1)));
      }

      LOG(log_dg_pbft_sync_) << "Will send " << blocks_to_transfer << " PBFT blocks to " << _nodeID;
      // If blocks_to_transfer is 0, send peer empty PBFT blocks for talking to peer syncing has completed
      sendPbftBlocks(_nodeID, height_to_sync, blocks_to_transfer);
      break;
    }

    // no cert vote needed (propose block)
    case NewPbftBlockPacket: {
      LOG(log_dg_pbft_prp_) << "In NewPbftBlockPacket";

      auto pbft_block = s_ptr(new PbftBlock(_r[0]));
      uint64_t peer_pbft_chain_size = _r[1].toInt();
      LOG(log_dg_pbft_prp_) << "Receive proposed PBFT Block " << pbft_block
                            << ", Peer PBFT Chain size: " << peer_pbft_chain_size;

      peer->markPbftBlockAsKnown(pbft_block->getBlockHash());
      if (peer_pbft_chain_size > peer->pbft_chain_size_) {
        peer->pbft_chain_size_ = peer_pbft_chain_size;
      }

      auto pbft_synced_period = pbft_chain_->pbftSyncingPeriod();
      if (pbft_synced_period >= pbft_block->getPeriod()) {
        LOG(log_dg_pbft_prp_) << "Drop it! Synced PBFT block at period " << pbft_block->getPeriod()
                              << ", own PBFT chain has synced at period " << pbft_synced_period;
        return;
      }

      if (!pbft_chain_->findUnverifiedPbftBlock(pbft_block->getBlockHash())) {
        packet_stats.is_unique_ = true;
        pbft_chain_->pushUnverifiedPbftBlock(pbft_block);
        onNewPbftBlock(*pbft_block);
      }

      break;
    }
      // need cert votes (syncing)
    case PbftBlockPacket: {
      auto pbft_blk_count = _r.itemCount();
      LOG(log_dg_pbft_sync_) << "In PbftBlockPacket received, num pbft blocks: " << pbft_blk_count;

      auto pbft_sync_period = pbft_chain_->pbftSyncingPeriod();
      for (auto const pbft_blk_tuple : _r) {
        PbftBlockCert pbft_blk_and_votes(pbft_blk_tuple[0]);
        auto pbft_blk_hash = pbft_blk_and_votes.pbft_blk->getBlockHash();
        peer->markPbftBlockAsKnown(pbft_blk_hash);
        LOG(log_nf_pbft_sync_) << "Received pbft block: " << pbft_blk_and_votes.pbft_blk->getBlockHash();

        if (pbft_chain_->isKnownPbftBlockForSyncing(pbft_blk_hash)) {
          // Already have this block...
          return;
        } else {
          blk_hash_t last_local_pbft_blockhash;
          if (pbft_chain_->pbftSyncedQueueEmpty()) {
            // Look at the chain...
            last_local_pbft_blockhash = pbft_chain_->getLastPbftBlockHash();
          } else {
            last_local_pbft_blockhash = pbft_chain_->pbftSyncedQueueBack().pbft_blk->getBlockHash();
          }

          if (last_local_pbft_blockhash != pbft_blk_and_votes.pbft_blk->getPrevBlockHash()) {
            // This block is out of order...
            if (_nodeID == peer_syncing_pbft_) {
              LOG(log_si_pbft_sync_) << "PBFT SYNC ERROR, UNEXPECTED PBFT BLOCK HEIGHT: "
                                     << pbft_blk_and_votes.pbft_blk->getPeriod()
                                     << ", has synced period: " << pbft_sync_period
                                     << ", PBFT chain size: " << pbft_chain_->getPbftChainSize()
                                     << ", synced queue size : " << pbft_chain_->pbftSyncedQueueSize();
              syncing_ = false;
            }
            return;
          }
        }
<<<<<<< HEAD
        // no cert vote needed (propose block)
        case NewPbftBlockPacket: {
          LOG(log_dg_pbft_prp_) << "In NewPbftBlockPacket";

          auto pbft_block = util::s_ptr(new PbftBlock(_r[0]));
          uint64_t pbft_chain_size = _r[1].toInt();
          LOG(log_dg_pbft_prp_) << "Receive proposed PBFT Block " << pbft_block
                                << " Peer Chain size: " << pbft_chain_size;
          peer->markPbftBlockAsKnown(pbft_block->getBlockHash());
          if (pbft_chain_size > peer->pbft_chain_size_) peer->pbft_chain_size_ = pbft_chain_size;

          if (pbft_chain_ && !pbft_chain_->findUnverifiedPbftBlock(pbft_block->getBlockHash())) {
            // TODO: need to check block validation, like proposed
            // vote(maybe
            //  come later), if get sortition etc
            unique_packet_count[_id]++;
            pbft_chain_->pushUnverifiedPbftBlock(pbft_block);
            onNewPbftBlock(*pbft_block);
=======

        if (peer->pbft_chain_size_ < pbft_blk_and_votes.pbft_blk->getPeriod()) {
          peer->pbft_chain_size_ = pbft_blk_and_votes.pbft_blk->getPeriod();
        }

        string received_dag_blocks_str;
        map<uint64_t, map<blk_hash_t, pair<DagBlock, vector<Transaction>>>> dag_blocks_per_level;
        for (auto const dag_blk_struct : pbft_blk_tuple[1]) {
          DagBlock dag_blk(dag_blk_struct[0]);
          auto const &dag_blk_h = dag_blk.getHash();
          peer->markBlockAsKnown(dag_blk_h);
          vector<Transaction> newTransactions;
          for (auto const trx_raw : dag_blk_struct[1]) {
            auto &trx = newTransactions.emplace_back(trx_raw);
            peer->markTransactionAsKnown(trx.getHash());
>>>>>>> 14b5f829
          }
          received_dag_blocks_str += dag_blk_h.toString() + " ";
          auto level = dag_blk.getLevel();
          dag_blocks_per_level[level][dag_blk_h] = {move(dag_blk), move(newTransactions)};
        }
        LOG(log_nf_dag_sync_) << "Received Dag Blocks: " << received_dag_blocks_str;
        for (auto const &block_level : dag_blocks_per_level) {
          for (auto const &block : block_level.second) {
            auto status = checkDagBlockValidation(block.second.first);
            if (!status.first) {
              if (peer_syncing_pbft_ == _nodeID) {
                LOG(log_si_pbft_sync_) << "PBFT SYNC ERROR, DAG missing a tip/pivot in period "
                                       << pbft_blk_and_votes.pbft_blk->getPeriod()
                                       << ", has synced period: " << pbft_sync_period
                                       << ", PBFT chain size: " << pbft_chain_->getPbftChainSize()
                                       << ", synced queue size: " << pbft_chain_->pbftSyncedQueueSize();
                syncing_ = false;
              }
              return;
            }
            LOG(log_nf_dag_sync_) << "Storing DAG block " << block.second.first.getHash().toString() << " with "
                                  << block.second.second.size() << " transactions";
            if (block.second.first.getLevel() > peer->dag_level_) {
              peer->dag_level_ = block.second.first.getLevel();
            }
            dag_blk_mgr_->insertBroadcastedBlockWithTransactions(block.second.first, block.second.second);
          }
        }

        // Check the PBFT block whether in the chain or in the synced queue
        if (!pbft_chain_->isKnownPbftBlockForSyncing(pbft_blk_hash)) {
          // Check the PBFT block validation
          if (pbft_chain_->checkPbftBlockValidationFromSyncing(*pbft_blk_and_votes.pbft_blk)) {
            // Notice: cannot verify 2t+1 cert votes here. Since don't
            // have correct account status for nodes which after the
            // first synced one.
            pbft_chain_->setSyncedPbftBlockIntoQueue(pbft_blk_and_votes);
            pbft_sync_period = pbft_chain_->pbftSyncingPeriod();
            LOG(log_nf_pbft_sync_) << "Synced PBFT block hash " << pbft_blk_hash << " with "
                                   << pbft_blk_and_votes.cert_votes.size() << " cert votes";
            LOG(log_dg_pbft_sync_) << "Synced PBFT block " << pbft_blk_and_votes;
          } else {
            LOG(log_er_pbft_sync_) << "The PBFT block " << pbft_blk_hash << " failed validation. Drop it!";
          }
        }
      }

      if (pbft_blk_count > 0) {
        if (syncing_) {
          if (pbft_sync_period > pbft_chain_->getPbftChainSize() + (10 * conf_.network_sync_level_size)) {
            LOG(log_dg_pbft_sync_) << "Syncing pbft blocks too fast than processing. Has synced period "
                                   << pbft_sync_period << ", PBFT chain size " << pbft_chain_->getPbftChainSize();
            tp_.post(1000, [this, _nodeID] { delayedPbftSync(_nodeID, 1); });
          } else {
            syncPeerPbft(_nodeID, pbft_sync_period + 1);
          }
        }
      } else {
        LOG(log_dg_pbft_sync_) << "Syncing PBFT is completed";
        // We are pbft synced with the node we are connected to but
        // calling restartSyncingPbft will check if some nodes have
        // greater pbft chain size and we should continue syncing with
        // them, Or sync pending DAG blocks
        restartSyncingPbft(true);
        // We are pbft synced, send message to other node to start
        // gossiping new blocks
        if (!syncing_) {
          // TODO: Why need to clear all DAG blocks and transactions?
          // This is inside PbftBlockPacket. Why don't clear PBFT blocks and votes?
          sendSyncedMessage();
        }
      }

      break;
    }
    case TestPacket: {
      LOG(log_dg_) << "Received TestPacket";
      ++cnt_received_messages_[_nodeID];
      test_sums_[_nodeID] += _r[0].toInt();
      BOOST_ASSERT(_id == TestPacket);
      break;
    }
  };
}

void TaraxaCapability::handle_read_exception(weak_ptr<Session> session, unsigned _packetType, RLP const &_r) {
  try {
    throw;
  } catch (std::exception const &_e) {
    // TODO be more precise about the error handling
    LOG(log_er_) << "Read exception: " << _e.what() << ". PacketType: " << packetTypeToString(_packetType) << " ("
                 << _packetType << "). RLP: " << _r;
    if (auto session_p = session.lock()) {
      session_p->disconnect(BadProtocol);
    }
  }
}

void TaraxaCapability::delayedPbftSync(NodeID _nodeID, int counter) {
  auto pbft_sync_period = pbft_chain_->pbftSyncingPeriod();
  if (counter > 60) {
    LOG(log_er_pbft_sync_) << "Pbft blocks stuck in queue, no new block processed in 60 seconds " << pbft_sync_period
                           << " " << pbft_chain_->getPbftChainSize();
    syncing_ = false;
    LOG(log_dg_pbft_sync_) << "Syncing PBFT is stopping";
    return;
  }

  if (syncing_) {
    if (pbft_sync_period > pbft_chain_->getPbftChainSize() + (10 * conf_.network_sync_level_size)) {
      LOG(log_dg_pbft_sync_) << "Syncing pbft blocks faster than processing " << pbft_sync_period << " "
                             << pbft_chain_->getPbftChainSize();
      tp_.post(1000, [this, _nodeID, counter] { delayedPbftSync(_nodeID, counter + 1); });
    } else {
      syncPeerPbft(_nodeID, pbft_sync_period + 1);
    }
  }
}

void TaraxaCapability::restartSyncingPbft(bool force) {
  if (syncing_ && !force) {
    LOG(log_dg_pbft_sync_) << "restartSyncingPbft called but syncing_ already true";
    return;
  }

  NodeID max_pbft_chain_nodeID;
  uint64_t max_pbft_chain_size = 0;
  uint64_t max_node_dag_level = 0;
  {
    boost::shared_lock<boost::shared_mutex> lock(peers_mutex_);
    for (auto const &peer : peers_) {
      if (peer.second->pbft_chain_size_ > max_pbft_chain_size) {
        max_pbft_chain_size = peer.second->pbft_chain_size_;
        max_pbft_chain_nodeID = peer.first;
        max_node_dag_level = peer.second->dag_level_;
      } else if (peer.second->pbft_chain_size_ == max_pbft_chain_size && peer.second->dag_level_ > max_node_dag_level) {
        max_pbft_chain_nodeID = peer.first;
        max_node_dag_level = peer.second->dag_level_;
      }
    }
  }

  auto pbft_sync_period = pbft_chain_->pbftSyncingPeriod();
  if (max_pbft_chain_size > pbft_sync_period) {
    LOG(log_si_pbft_sync_) << "Restarting syncing PBFT from peer " << max_pbft_chain_nodeID << ", peer PBFT chain size "
                           << max_pbft_chain_size << ", own PBFT chain synced at period " << pbft_sync_period;
    requesting_pending_dag_blocks_ = false;
    // TODO: When set sycning to false if never get peer response?
    syncing_ = true;
    peer_syncing_pbft_ = max_pbft_chain_nodeID;
    syncPeerPbft(peer_syncing_pbft_, pbft_sync_period + 1);
  } else {
    LOG(log_nf_pbft_sync_) << "Restarting syncing PBFT not needed since our pbft chain size: " << pbft_sync_period
                           << "(" << pbft_chain_->getPbftChainSize() << ")"
                           << " is greater or equal than max node pbft chain size:" << max_pbft_chain_size;
    syncing_ = false;
    if (force || (!requesting_pending_dag_blocks_ &&
                  max_node_dag_level > std::max(dag_mgr_->getMaxLevel(), dag_blk_mgr_->getMaxDagLevelInQueue()))) {
      LOG(log_nf_dag_sync_) << "Request pending " << max_node_dag_level << " "
                            << std::max(dag_mgr_->getMaxLevel(), dag_blk_mgr_->getMaxDagLevelInQueue()) << "("
                            << dag_mgr_->getMaxLevel() << ")";
      requesting_pending_dag_blocks_ = true;
      requesting_pending_dag_blocks_node_id_ = max_pbft_chain_nodeID;
      requestPendingDagBlocks(max_pbft_chain_nodeID);
    }
  }
}

void TaraxaCapability::onDisconnect(NodeID const &_nodeID) {
  tp_.post([=] {
    LOG(log_nf_) << "Node " << _nodeID << " disconnected";
    cnt_received_messages_.erase(_nodeID);
    test_sums_.erase(_nodeID);
    erasePeer(_nodeID);
    if (syncing_ && peer_syncing_pbft_ == _nodeID && getPeersCount() > 0) {
      LOG(log_dg_pbft_sync_) << "Syncing PBFT is stopping";
      restartSyncingPbft(true);
    } else if (requesting_pending_dag_blocks_ && requesting_pending_dag_blocks_node_id_ == _nodeID) {
      requesting_pending_dag_blocks_ = false;
      restartSyncingPbft(true);
    }
  });
}

void TaraxaCapability::sendTestMessage(NodeID const &_id, int _x, std::vector<char> const &data) {
  sealAndSend(_id, TestPacket, RLPStream(2) << _x << data);
}

void TaraxaCapability::sendStatus(NodeID const &_id, bool _initial) {
  if (dag_mgr_) {
    if (_initial) {
<<<<<<< HEAD
      LOG(log_dg_) << "Sending initial status message to " << _id << ", protocol version " << c_network_protocol_version
                   << ", network id " << conf_.network_id << ", DAG level " << dag_mgr_->getMaxLevel() << ", genesis "
                   << genesis_ << ", pbft chain size " << pbft_chain_->getPbftChainSize();
=======
      LOG(log_dg_) << "Sending initial status message to " << _id << ", protocol version " << version()
                   << ", network id " << conf_.network_id << ", genesis " << dag_mgr_->get_genesis()
                   << ", node major version " << FullNode::c_node_major_version << ", node minor version "
                   << FullNode::c_node_minor_version;
>>>>>>> 14b5f829
    }

    auto dag_max_level = dag_mgr_->getMaxLevel();
    auto pbft_chain_size = pbft_chain_->getPbftChainSize();
    auto pbft_round = pbft_mgr_->getPbftRound();
    auto pbft_previous_round_next_votes_size = next_votes_mgr_->getNextVotesSize();
    LOG(log_dg_dag_sync_) << "Sending status message to " << _id << " with dag level: " << dag_max_level;
    LOG(log_dg_pbft_sync_) << "Sending status message to " << _id << " with pbft chain size: " << pbft_chain_size
                           << ", syncing: " << std::boolalpha << syncing_;
    LOG(log_dg_next_votes_sync_) << "Sending status message to " << _id << " with PBFT round: " << pbft_round
                                 << ", previous round next votes size " << pbft_previous_round_next_votes_size;

    if (_initial) {
<<<<<<< HEAD
      host_.capabilityHost()->sealAndSend(_id, host_.capabilityHost()->prep(_id, name(), s, StatusPacket, 9)
                                                   << c_network_protocol_version << conf_.network_id << dag_max_level
                                                   << genesis_ << pbft_chain_size << syncing_ << pbft_round
                                                   << c_node_major_version << c_node_minor_version);
=======
      sealAndSend(_id, StatusPacket,
                  RLPStream(9) << conf_.network_id << dag_max_level << dag_mgr_->get_genesis() << pbft_chain_size
                               << syncing_.load() << pbft_round << pbft_previous_round_next_votes_size
                               << FullNode::c_node_major_version << FullNode::c_node_minor_version);
>>>>>>> 14b5f829
    } else {
      sealAndSend(_id, StatusPacket,
                  RLPStream(5) << dag_max_level << pbft_chain_size << syncing_.load() << pbft_round
                               << pbft_previous_round_next_votes_size);
    }
  }
}

vector<NodeID> TaraxaCapability::selectPeers(std::function<bool(TaraxaPeer const &)> const &_predicate) {
  vector<NodeID> allowed;
  boost::shared_lock<boost::shared_mutex> lock(peers_mutex_);
  for (auto const &peer : peers_) {
    if (_predicate(*peer.second)) allowed.push_back(peer.first);
  }
  return allowed;
}

vector<NodeID> TaraxaCapability::getAllPeers() const {
  vector<NodeID> peers;

  boost::shared_lock<boost::shared_mutex> lock(peers_mutex_);
  std::transform(
      peers_.begin(), peers_.end(), std::back_inserter(peers),
      [](std::pair<const dev::p2p::NodeID, std::shared_ptr<taraxa::TaraxaPeer>> const &peer) { return peer.first; });

  return peers;
}

std::pair<std::vector<NodeID>, std::vector<NodeID>> TaraxaCapability::randomPartitionPeers(
    std::vector<NodeID> const &_peers, std::size_t _number) {
  vector<NodeID> part1(_peers);
  vector<NodeID> part2;

  if (_number >= _peers.size()) return std::make_pair(part1, part2);

  std::shuffle(part1.begin(), part1.end(), urng_);

  // Remove elements from the end of the shuffled part1 vector and move
  // them to part2.
  std::move(part1.begin() + _number, part1.end(), std::back_inserter(part2));
  part1.erase(part1.begin() + _number, part1.end());
  return std::make_pair(move(part1), move(part2));
}

void TaraxaCapability::onNewTransactions(std::vector<taraxa::bytes> const &transactions, bool fromNetwork) {
  if (fromNetwork) {
    if (dag_blk_mgr_) {
      LOG(log_nf_trx_prp_) << "Storing " << transactions.size() << " transactions";
      received_trx_count += transactions.size();
      unique_received_trx_count += trx_mgr_->insertBroadcastedTransactions(transactions);
    } else {
      for (auto const &transaction : transactions) {
        Transaction trx(transaction);
        auto trx_hash = trx.getHash();
        if (test_transactions_.find(trx_hash) == test_transactions_.end()) {
          test_transactions_[trx_hash] = trx;
          LOG(log_dg_trx_prp_) << "Received New Transaction " << trx_hash;
        } else {
          LOG(log_dg_trx_prp_) << "Received New Transaction" << trx_hash << "that is already known";
        }
      }
    }
  }
  if (!fromNetwork || conf_.network_transaction_interval == 0) {
    std::map<NodeID, std::vector<taraxa::bytes>> transactionsToSend;
    std::map<NodeID, std::vector<trx_hash_t>> transactionsHashToSend;
    {
      boost::shared_lock<boost::shared_mutex> lock(peers_mutex_);
      for (auto &peer : peers_) {
        if (!peer.second->syncing_) {
          for (auto const &transaction : transactions) {
            Transaction trx(transaction);
            auto trx_hash = trx.getHash();
            if (!peer.second->isTransactionKnown(trx_hash)) {
              transactionsToSend[peer.first].push_back(transaction);
              transactionsHashToSend[peer.first].push_back(trx_hash);
            }
          }
        }
      }
    }
    for (auto &it : transactionsToSend) {
      sendTransactions(it.first, it.second);
    }
    boost::unique_lock<boost::shared_mutex> lock(peers_mutex_);
    for (auto &it : transactionsHashToSend) {
      for (auto &it2 : it.second) {
        peers_[it.first]->markTransactionAsKnown(it2);
      }
    }
  }
}

void TaraxaCapability::onNewBlockReceived(DagBlock block, std::vector<Transaction> transactions) {
  LOG(log_nf_dag_prp_) << "Receive DagBlock " << block.getHash() << " #Trx" << transactions.size() << std::endl;
  if (dag_blk_mgr_) {
    LOG(log_nf_dag_prp_) << "Storing block " << block.getHash().toString() << " with " << transactions.size()
                         << " transactions";
    dag_blk_mgr_->insertBroadcastedBlockWithTransactions(block, transactions);

  } else if (test_blocks_.find(block.getHash()) == test_blocks_.end()) {
    test_blocks_[block.getHash()] = block;
    for (auto tr : transactions) {
      test_transactions_[tr.getHash()] = tr;
    }
    onNewBlockVerified(block);

  } else {
    LOG(log_dg_dag_prp_) << "Received NewBlock " << block.getHash().toString() << "that is already known";
    return;
  }
}

void TaraxaCapability::sendSyncedMessage() {
  LOG(log_dg_dag_sync_) << "sendSyncedMessage ";
  for (auto &peer : getAllPeers()) {
    sealAndSend(peer, SyncedPacket, RLPStream(0));
  }
}

void TaraxaCapability::onNewBlockVerified(DagBlock const &block) {
  LOG(log_dg_dag_prp_) << "Verified NewBlock " << block.getHash().toString();
  auto const peersWithoutBlock =
      selectPeers([&](TaraxaPeer const &_peer) { return !_peer.isBlockKnown(block.getHash()); });

  auto const peersToSendNumber =
      std::min<std::size_t>(std::max<std::size_t>(conf_.network_min_dag_block_broadcast, std::sqrt(getPeersCount())),
                            conf_.network_max_dag_block_broadcast);

  std::vector<NodeID> peersToSend;
  std::vector<NodeID> peersToAnnounce;
  std::tie(peersToSend, peersToAnnounce) = randomPartitionPeers(peersWithoutBlock, peersToSendNumber);

  for (NodeID const &peerID : peersToSend) {
    RLPStream ts;
    auto peer = getPeer(peerID);
    if (peer && !peer->syncing_) {
      sendBlock(peerID, block);
      peer->markBlockAsKnown(block.getHash());
    }
  }
  if (!peersToSend.empty()) LOG(log_dg_dag_prp_) << "Sent block to" << peersToSend.size() << " peers";

  for (NodeID const &peerID : peersToAnnounce) {
    RLPStream ts;
    auto peer = getPeer(peerID);
    if (peer && !peer->syncing_) {
      sendBlockHash(peerID, block);
      peer->markBlockAsKnown(block.getHash());
    }
  }
  if (!peersToAnnounce.empty()) LOG(log_dg_dag_prp_) << "Anounced block to " << peersToAnnounce.size() << " peers";
}

void TaraxaCapability::sendBlocks(NodeID const &_id, std::vector<std::shared_ptr<DagBlock>> blocks) {
  taraxa::bytes packet_bytes;
  size_t packet_items_count = 0;
  size_t blocks_counter = 0;

  for (auto &block : blocks) {
    size_t dag_block_items_count = 0;
    size_t previous_block_packet_size = packet_bytes.size();

    // Add dag block rlp to the sent bytes array
    taraxa::bytes block_bytes = block->rlp(true);
    packet_bytes.insert(packet_bytes.end(), std::begin(block_bytes), std::end(block_bytes));
    dag_block_items_count++;  // + 1 new dag blog

    for (auto trx : block->getTrxs()) {
      auto t = trx_mgr_->getTransaction(trx);
      if (!t) {
        LOG(log_er_dag_sync_) << "Transacation " << trx << " is not available. SendBlocks canceled";
        // TODO: This can happen on stopping the node because network
        // is not stopped since network does not support restart,
        // better solution needed
        return;
      }

      // Add dag block transaction rlp to the sent bytes array
      packet_bytes.insert(packet_bytes.end(), std::begin(t->second), std::end(t->second));
      dag_block_items_count++;  // + 1 new tx from dag blog
    }

    LOG(log_tr_dag_sync_) << "Send DagBlock " << block->getHash() << "Trxs count: " << block->getTrxs().size();

    // Split packet into multiple smaller ones if total size is > MAX_PACKET_SIZE
    if (packet_bytes.size() > MAX_PACKET_SIZE) {
      LOG(log_dg_dag_sync_) << "Sending partial BlocksPacket due tu MAX_PACKET_SIZE limit. " << blocks_counter
                            << " blocks out of " << blocks.size() << " PbftBlockPacketsent.";

      taraxa::bytes removed_bytes;
      std::copy(packet_bytes.begin() + previous_block_packet_size, packet_bytes.end(),
                std::back_inserter(removed_bytes));
      packet_bytes.resize(previous_block_packet_size);

      RLPStream s(packet_items_count);
      s.appendRaw(packet_bytes, packet_items_count);
      sealAndSend(_id, BlocksPacket, std::move(s));

      packet_bytes = std::move(removed_bytes);
      packet_items_count = 0;
    }

    packet_items_count += dag_block_items_count;
    blocks_counter++;
  }

  LOG(log_dg_dag_sync_) << "Sending final BlocksPacket.";

  RLPStream s(packet_items_count);
  s.appendRaw(packet_bytes, packet_items_count);
  sealAndSend(_id, BlocksPacket, std::move(s));
}

void TaraxaCapability::sendTransactions(NodeID const &_id, std::vector<taraxa::bytes> const &transactions) {
  LOG(log_nf_trx_prp_) << "sendTransactions" << transactions.size() << " to " << _id;
  RLPStream s(transactions.size());
  taraxa::bytes trx_bytes;
  for (auto transaction : transactions) {
    trx_bytes.insert(trx_bytes.end(), std::begin(transaction), std::end(transaction));
  }
  s.appendRaw(trx_bytes, transactions.size());
  sealAndSend(_id, TransactionPacket, move(s));
}

void TaraxaCapability::sendBlock(NodeID const &_id, taraxa::DagBlock block) {
  vec_trx_t transactionsToSend;
  for (auto trx : block.getTrxs()) {
    auto peer = getPeer(_id);
    if (peer && !peer->isTransactionKnown(trx)) transactionsToSend.push_back(trx);
  }
  RLPStream s(1 + transactionsToSend.size());
  s.appendRaw(block.rlp(true));

  taraxa::bytes trx_bytes;
  for (auto trx : transactionsToSend) {
    std::shared_ptr<std::pair<Transaction, taraxa::bytes>> transaction;
    if (dag_blk_mgr_) {
      transaction = trx_mgr_->getTransaction(trx);
    } else {
      assert(test_transactions_.find(trx) != test_transactions_.end());
      transaction = std::make_shared<std::pair<Transaction, taraxa::bytes>>(test_transactions_[trx],
                                                                            *test_transactions_[trx].rlp());
    }
    assert(transaction != nullptr);  // We should never try to send a block for
                                     // which  we do not have all transactions
    trx_bytes.insert(trx_bytes.end(), std::begin(transaction->second), std::end(transaction->second));
  }
  s.appendRaw(trx_bytes, transactionsToSend.size());
  sealAndSend(_id, NewBlockPacket, move(s));
  LOG(log_dg_dag_prp_) << "Send DagBlock " << block.getHash() << " #Trx: " << transactionsToSend.size() << std::endl;
}

void TaraxaCapability::sendBlockHash(NodeID const &_id, taraxa::DagBlock block) {
  LOG(log_dg_dag_prp_) << "sendBlockHash " << block.getHash().toString();
  sealAndSend(_id, NewBlockHashPacket, RLPStream(1) << block.getHash());
}

void TaraxaCapability::requestBlock(NodeID const &_id, blk_hash_t hash) {
  LOG(log_dg_dag_prp_) << "requestBlock " << hash.toString();
  sealAndSend(_id, GetNewBlockPacket, RLPStream(1) << hash);
}

void TaraxaCapability::requestPbftBlocks(NodeID const &_id, size_t height_to_sync) {
  LOG(log_dg_pbft_sync_) << "Sending GetPbftBlockPacket with height: " << height_to_sync;
  sealAndSend(_id, GetPbftBlockPacket, RLPStream(1) << height_to_sync);
}

void TaraxaCapability::requestPendingDagBlocks(NodeID const &_id) {
  LOG(log_nf_dag_sync_) << "Sending GetBlocksPacket";
  sealAndSend(_id, GetBlocksPacket, RLPStream(0));
}

std::pair<int, int> TaraxaCapability::retrieveTestData(NodeID const &_id) {
  int cnt = 0;
  int checksum = 0;
  for (auto i : cnt_received_messages_)
    if (_id == i.first) {
      cnt += i.second;
      checksum += test_sums_[_id];
    }

  return {cnt, checksum};
}

std::map<blk_hash_t, taraxa::DagBlock> TaraxaCapability::getBlocks() { return test_blocks_; }

std::map<trx_hash_t, taraxa::Transaction> TaraxaCapability::getTransactions() { return test_transactions_; }

void TaraxaCapability::sendTransactions() {
  if (trx_mgr_) {
    onNewTransactions(trx_mgr_->getNewVerifiedTrxSnapShotSerialized(), false);
    tp_.post(conf_.network_transaction_interval, [this] { sendTransactions(); });
  }
}

void TaraxaCapability::checkLiveness() {
  auto host = host_.lock();
  if (!host) {
    return;
  }
  {
    boost::shared_lock<boost::shared_mutex> lock(peers_mutex_);
    for (auto const &peer : peers_) {
      // Disconnect any node that did not send any message for 3 status intervals
      if (!peer.second->isAlive(MAX_CHECK_ALIVE_COUNT)) {
        LOG(log_nf_) << "Host disconnected, no status message in " << MAX_CHECK_ALIVE_COUNT * check_alive_interval_
                     << " ms" << peer.first;
        host->disconnect(peer.first, p2p::PingTimeout);
      }
      // Send status message
      else {
        sendStatus(peer.first, false);
      }
    }
  }
  tp_.post(check_alive_interval_, [this] { checkLiveness(); });
}

void TaraxaCapability::logNodeStats() {
  // TODO: Put this in its proper place and improve it...

  bool is_syncing = syncing_.load();

  NodeID max_pbft_round_nodeID;
  NodeID max_pbft_chain_nodeID;
  NodeID max_node_dag_level_nodeID;
  uint64_t peer_max_pbft_round = 1;
  uint64_t peer_max_pbft_chain_size = 1;
  uint64_t peer_max_node_dag_level = 1;
  size_t peers_size;
  {
    boost::shared_lock<boost::shared_mutex> lock(peers_mutex_);
    peers_size = peers_.size();
    for (auto const &peer : peers_) {
      // Find max pbft chain size
      if (peer.second->pbft_chain_size_ > peer_max_pbft_chain_size) {
        peer_max_pbft_chain_size = peer.second->pbft_chain_size_;
        max_pbft_chain_nodeID = peer.first;
      }

      // Find max dag level
      if (peer.second->dag_level_ > peer_max_node_dag_level) {
        peer_max_node_dag_level = peer.second->dag_level_;
        max_node_dag_level_nodeID = peer.first;
      }

      // Find max peer PBFT round
      if (peer.second->pbft_round_ > peer_max_pbft_round) {
        peer_max_pbft_round = peer.second->pbft_round_;
        max_pbft_round_nodeID = peer.first;
      }
    }
  }

  // Local transaction queue info...
  auto local_unverified_queue_size = trx_mgr_->getTransactionQueueSize().first;
  auto local_verified_queue_size = trx_mgr_->getTransactionQueueSize().second;

  // Local dag info...
  auto local_max_level_in_dag = dag_mgr_->getMaxLevel();
  auto local_max_dag_level_in_queue = dag_blk_mgr_->getMaxDagLevelInQueue();
  // auto local_dag_nonfinalized_blocks_size = dag_mgr_->getNonFinalizedBlocks().size();

  // Local pbft info...
  uint64_t local_pbft_round = pbft_mgr_->getPbftRound();
  auto local_chain_size = pbft_chain_->getPbftChainSize();

  auto local_dpos_total_votes_count = pbft_mgr_->getDposTotalVotesCount();
  auto local_weighted_votes = pbft_mgr_->getDposWeightedVotesCount();
  auto local_twotplusone = pbft_mgr_->getTwoTPlusOne();

  // Syncing period...
  auto local_pbft_sync_period = pbft_chain_->pbftSyncingPeriod();

  // Decide if making progress...
  auto pbft_consensus_rounds_advanced = local_pbft_round - local_pbft_round_prev_interval_;
  auto pbft_chain_size_growth = local_chain_size - local_chain_size_prev_interval_;
  auto pbft_sync_period_progress = local_pbft_sync_period - local_pbft_sync_period_prev_interval_;
  auto dag_level_growh = local_max_level_in_dag - local_max_level_in_dag_prev_interval_;

  bool making_pbft_consensus_progress = (pbft_consensus_rounds_advanced > 0);
  bool making_pbft_chain_progress = (pbft_chain_size_growth > 0);
  bool making_pbft_sync_period_progress = (pbft_sync_period_progress > 0);
  bool making_dag_progress = (dag_level_growh > 0);

  LOG(log_dg_summary_) << "Making PBFT chain progress: " << std::boolalpha << making_pbft_chain_progress
                       << " (advanced " << pbft_chain_size_growth << " blocks)";
  if (is_syncing) {
    LOG(log_dg_summary_) << "Making PBFT sync period progress: " << std::boolalpha << making_pbft_sync_period_progress
                         << " (synced " << pbft_sync_period_progress << " blocks)";
  }
  LOG(log_dg_summary_) << "Making PBFT consensus progress: " << std::boolalpha << making_pbft_consensus_progress
                       << " (advanced " << pbft_consensus_rounds_advanced << " rounds)";
  LOG(log_dg_summary_) << "Making DAG progress: " << std::boolalpha << making_dag_progress << " (grew "
                       << dag_level_growh << " dag levels)";

  // Update syncing interval counts
  syncing_interval_count_ = syncing_ ? (syncing_interval_count_ + 1) : 0;
  syncing_stalled_interval_count_ =
      syncing_ && !making_pbft_chain_progress && !making_dag_progress ? (syncing_stalled_interval_count_ + 1) : 0;
  if (is_syncing) {
    intervals_syncing_since_launch++;
  } else {
    intervals_in_sync_since_launch++;
  }

  LOG(log_nf_summary_) << "Connected to " << peers_size << " peers";

  if (is_syncing) {
    // Syncing...
    auto percent_synced = (local_pbft_sync_period * 100) / peer_max_pbft_chain_size;
    auto syncing_time_sec = summary_interval_ms_ * syncing_interval_count_ / 1000;
    LOG(log_nf_summary_) << "Syncing for " << syncing_time_sec << " seconds, " << percent_synced << "% synced";
    LOG(log_nf_summary_) << "Currently syncing from node " << peer_syncing_pbft_;
    LOG(log_nf_summary_) << "Max peer PBFT chain size:      " << peer_max_pbft_chain_size << " (peer "
                         << max_pbft_chain_nodeID << ")";
    LOG(log_nf_summary_) << "Max peer PBFT consensus round: " << peer_max_pbft_round << " (peer "
                         << max_pbft_round_nodeID << ")";
    LOG(log_nf_summary_) << "Max peer DAG level:            " << peer_max_node_dag_level << " (peer "
                         << max_node_dag_level_nodeID << ")";
  } else {
    auto sync_percentage =
        (100 * intervals_in_sync_since_launch) / (intervals_in_sync_since_launch + intervals_syncing_since_launch);
    LOG(log_nf_summary_) << "In sync since launch for " << sync_percentage << "% of the time";
    LOG(log_nf_summary_) << "Queued unverified transaction: " << local_unverified_queue_size;
    LOG(log_nf_summary_) << "Queued verified transaction:   " << local_verified_queue_size;
    LOG(log_nf_summary_) << "Max DAG block level in DAG:    " << local_max_level_in_dag;
    LOG(log_nf_summary_) << "Max DAG block level in queue:  " << local_max_dag_level_in_queue;
    LOG(log_nf_summary_) << "PBFT chain size:               " << local_chain_size;
    LOG(log_nf_summary_) << "Current PBFT round:            " << local_pbft_round;
    LOG(log_nf_summary_) << "DPOS total votes count:        " << local_dpos_total_votes_count;
    LOG(log_nf_summary_) << "PBFT consensus 2t+1 threshold: " << local_twotplusone;
    LOG(log_nf_summary_) << "Node elligible vote count:     " << local_weighted_votes;
    LOG(log_nf_summary_) << "Unverified votes size:         " << vote_mgr_->getUnverifiedVotesSize();
  }

  LOG(log_nf_summary_) << "------------- tl;dr -------------";

  if (making_pbft_chain_progress) {
    if (is_syncing) {
      LOG(log_si_summary_) << "STATUS: GOOD. ACTIVELY SYNCING";
    } else if (local_weighted_votes) {
      LOG(log_si_summary_) << "STATUS: GOOD. NODE SYNCED AND PARTICIPATING IN CONSENSUS";
    } else {
      LOG(log_si_summary_) << "STATUS: GOOD. NODE SYNCED";
    }
  } else if (is_syncing && (making_pbft_sync_period_progress || making_dag_progress)) {
    LOG(log_si_summary_) << "STATUS: PENDING SYNCED DATA";
  } else if (!is_syncing && making_pbft_consensus_progress) {
    if (local_weighted_votes) {
      LOG(log_si_summary_) << "STATUS: PARTICIPATING IN CONSENSUS BUT NO NEW FINALIZED BLOCKS";
    } else {
      LOG(log_si_summary_) << "STATUS: NODE SYNCED BUT NO NEW FINALIZED BLOCKS";
    }
  } else if (!is_syncing && making_dag_progress) {
    LOG(log_si_summary_) << "STATUS: PBFT STALLED, POSSIBLY PARTITIONED. NODE HAS NOT RESTARTED SYNCING";
  } else if (peers_size) {
    if (is_syncing) {
      auto syncing_stalled_time_sec = summary_interval_ms_ * syncing_stalled_interval_count_ / 1000;
      LOG(log_si_summary_) << "STATUS: SYNCING STALLED. NO PROGRESS MADE IN LAST " << syncing_stalled_time_sec
                           << " SECONDS";
    } else {
      LOG(log_si_summary_) << "STATUS: STUCK. NODE HAS NOT RESTARTED SYNCING";
    }
  } else {
    // Peer size is zero...
    LOG(log_si_summary_) << "STATUS: NOT CONNECTED TO ANY PEERS. POSSIBLE CONFIG ISSUE OR NETWORK CONNECTIVITY";
  }

  LOG(log_nf_summary_) << "In the last " << std::setprecision(0) << summary_interval_ms_ / 1000 << " seconds...";

  if (is_syncing) {
    LOG(log_nf_summary_) << "PBFT sync period progress:     " << pbft_sync_period_progress;
  }
  {
    LOG(log_nf_summary_) << "PBFT chain blocks added:       " << pbft_chain_size_growth;
    LOG(log_nf_summary_) << "PBFT rounds advanced:          " << pbft_consensus_rounds_advanced;
    LOG(log_nf_summary_) << "DAG level growth:              " << dag_level_growh;
  }

  LOG(log_nf_summary_) << "##################################";

  // Node stats info history
  local_max_level_in_dag_prev_interval_ = local_max_level_in_dag;
  local_pbft_round_prev_interval_ = local_pbft_round;
  local_chain_size_prev_interval_ = local_chain_size;
  local_pbft_sync_period_prev_interval_ = local_pbft_sync_period;

  tp_.post(summary_interval_ms_, [this] { logNodeStats(); });
}

void TaraxaCapability::logPacketsStats() {
  static PacketsStats previous_received_packets_stats = received_packets_stats_;
  static PacketsStats previous_sent_packets_stats = sent_packets_stats_;

  LOG(log_nf_net_per_) << "Received packets stats: " << received_packets_stats_ - previous_received_packets_stats;
  LOG(log_nf_net_per_) << "Sent packets stats: " << sent_packets_stats_ - previous_sent_packets_stats;

  previous_received_packets_stats = received_packets_stats_;
  previous_sent_packets_stats = sent_packets_stats_;

  tp_.post(conf_.network_performance_log_interval, [this] { logPacketsStats(); });
}

void TaraxaCapability::onNewPbftVote(taraxa::Vote const &vote) {
  std::vector<NodeID> peers_to_send;
  {
    boost::shared_lock<boost::shared_mutex> lock(peers_mutex_);
    for (auto const &peer : peers_) {
      if (!peer.second->isVoteKnown(vote.getHash())) {
        peers_to_send.push_back(peer.first);
      }
    }
  }

  for (auto const &peer : peers_to_send) {
    sendPbftVote(peer, vote);
  }
}

void TaraxaCapability::sendPbftVote(NodeID const &_id, taraxa::Vote const &vote) {
  LOG(log_dg_vote_prp_) << "sendPbftVote " << vote.getHash() << " to " << _id;
  sealAndSend(_id, PbftVotePacket, RLPStream(1) << vote.rlp(true));
}

void TaraxaCapability::onNewPbftBlock(taraxa::PbftBlock const &pbft_block) {
  std::vector<NodeID> peers_to_send;
  auto my_chain_size = pbft_chain_->getPbftChainSize();
  {
    boost::shared_lock<boost::shared_mutex> lock(peers_mutex_);
    for (auto const &peer : peers_) {
      if (!peer.second->isPbftBlockKnown(pbft_block.getBlockHash())) {
        peers_to_send.push_back(peer.first);
      }
    }
  }

  for (auto const &peer : peers_to_send) {
    sendPbftBlock(peer, pbft_block, my_chain_size);
  }
}

// api for pbft syncing
void TaraxaCapability::sendPbftBlocks(NodeID const &_id, size_t height_to_sync, size_t blocks_to_transfer) {
  LOG(log_dg_pbft_sync_) << "In sendPbftBlocks, peer want to sync from pbft chain height " << height_to_sync
                         << ", will send at most " << blocks_to_transfer << " pbft blocks to " << _id;
  // If blocks_to_transfer is 0, will return empty PBFT blocks
  auto pbft_cert_blks = pbft_chain_->getPbftBlocks(height_to_sync, blocks_to_transfer);
  if (pbft_cert_blks.empty()) {
    sealAndSend(_id, PbftBlockPacket, RLPStream(0));
    LOG(log_dg_pbft_sync_) << "In sendPbftBlocks, send no pbft blocks to " << _id;
    return;
  }
  RLPStream s(pbft_cert_blks.size());
  // Example actual structure:
  // pbft_blk_1 -> [dag_blk_1, dag_blk_2]
  // pbft_blk_2 -> [dag_blk_3]
  // dag_blk_1 -> [trx_1, trx_2, trx_3]
  // dag_blk_2 -> [trx_4, trx_5, trx_6]
  // dag_blk_3 -> [trx_7, trx_8]
  //
  // Represented in the following variables:
  // pbft_blocks = [pbft_cert_blk_1, pbft_cert_blk_2]
  // pbft_blocks_extra = [pbft_blk_1_dag_blk_hashes, pbft_blk_2_dag_blk_hashes]
  // dag_blocks_indexes = [0, 2, 3]
  // dag_blocks = [dag_blk_1, dag_blk_2, dag_blk_3]
  // transactions_indexes = [0, 3, 6, 8]
  // transactions = [trx_1, trx_2, trx_3, trx_4, trx_5, trx_6, trx_7, trx_8]
  // General idea:
  // level_`k`[i] is parent of level_`k+1` elements with ordinals in range from (inclusive) edges_`k`_to_`k+1`[i] to
  // (exclusive) edges_`k`_to_`k+1`[i+1]

<<<<<<< HEAD
  DB::MultiGetQuery db_query(db_);
  auto const &level_0 = pbft_cert_blks;
  for (auto const &b : level_0) {
    db_query.append(DB::Columns::dag_finalized_blocks, b.pbft_blk->getPivotDagBlockHash(), false);
  }
  auto level_0_extra = db_query.execute();
  vector<uint> edges_0_to_1;
  edges_0_to_1.reserve(1 + level_0.size());
  edges_0_to_1.push_back(0);
  for (uint i_0 = 0; i_0 < level_0.size(); ++i_0) {
    db_query.append(DB::Columns::dag_blocks, RLP(level_0_extra[i_0]).toVector<h256>());
    edges_0_to_1.push_back(db_query.size());
  }
  auto level_1 = db_query.execute();
  vector<uint> edges_1_to_2;
  edges_1_to_2.reserve(1 + level_1.size());
  edges_1_to_2.push_back(0);
  for (auto const &dag_blk_raw : level_1) {
    db_query.append(DB::Columns::transactions, DagBlock::extract_transactions_from_rlp(RLP(dag_blk_raw)));
    edges_1_to_2.push_back(db_query.size());
=======
  DbStorage::MultiGetQuery db_query(db_);
  auto const &pbft_blocks = pbft_cert_blks;
  for (auto const &b : pbft_blocks) {
    db_query.append(DbStorage::Columns::dag_finalized_blocks, b.pbft_blk->getPivotDagBlockHash(), false);
  }
  auto pbft_blocks_extra = db_query.execute();

  // indexes to dag_blocks vector, based on which we know which dag blocks belong to which pbft block
  // pbft block 0 dag blocks indexes -> <dag_blocks_indexes[0], dag_blocks_indexes[1]> -> <start_idx, end_idx>
  // pbft block 0 dag blocks -> [dag_blocks[start_idx], dag_blocks[start_idx + 1], dag_blocks[end_idx]]
  //
  // pbft block 1 dag blocks indexes -> <dag_blocks_indexes[1], dag_blocks_indexes[2]> -> <start_idx, end_idx>
  // pbft block 1 dag blocks -> [dag_blocks[start_idx], dag_blocks[start_idx + 1], dag_blocks[end_idx]]
  //
  // pbft block 1 dag blocks indexes -> <dag_blocks_indexes[N], dag_blocks_indexes[N+1]> -> <start_idx, end_idx>
  // pbft block 1 dag blocks -> [dag_blocks[start_idx], dag_blocks[start_idx + 1], dag_blocks[end_idx]]
  vector<uint> dag_blocks_indexes;
  dag_blocks_indexes.reserve(1 + pbft_blocks.size());
  dag_blocks_indexes.push_back(0);
  for (uint i_0 = 0; i_0 < pbft_blocks.size(); ++i_0) {
    db_query.append(DbStorage::Columns::dag_blocks, RLP(pbft_blocks_extra[i_0]).toVector<h256>());
    dag_blocks_indexes.push_back(db_query.size());
  }
  auto dag_blocks = db_query.execute();

  // indexes to transactions vector, based on which we know which transactions belong to which dag block
  // dag block 0 transactions indexes -> <transactions_indexes[0], transactions_indexes[1]> -> <start_idx, end_idx>
  // dag block 0 transactions -> [transactions[start_idx], transactions[start_idx + 1], transactions[end_idx]]
  //
  // dag block 1 transactions indexes -> <transactions_indexes[1], transactions_indexes[2]> -> <start_idx, end_idx>
  // dag block 1 transactions -> [transactions[start_idx], transactions[start_idx + 1], transactions[end_idx]]
  //
  // dag block 1 transactions indexes -> <transactions_indexes[N], transactions_indexes[N+1]> -> <start_idx, end_idx>
  // dag block 1 transactions -> [transactions[start_idx], transactions[start_idx + 1], transactions[end_idx]]
  vector<uint> transactions_indexes;
  transactions_indexes.reserve(1 + dag_blocks.size());
  transactions_indexes.push_back(0);
  for (auto const &dag_blk_raw : dag_blocks) {
    db_query.append(DbStorage::Columns::transactions, DagBlock::extract_transactions_from_rlp(RLP(dag_blk_raw)));
    transactions_indexes.push_back(db_query.size());
>>>>>>> 14b5f829
  }
  auto transactions = db_query.execute();

  // Creates final packet out of provided pbft blocks rlp representations
  auto create_packet = [](std::vector<dev::bytes> &&pbft_blocks) -> RLPStream {
    RLPStream packet_rlp;
    packet_rlp.appendList(pbft_blocks.size());
    for (const dev::bytes &block_rlp : pbft_blocks) {
      packet_rlp.appendRaw(std::move(block_rlp));
    }

    return packet_rlp;
  };

  std::vector<dev::bytes> pbft_blocks_rlps;
  uint64_t act_packet_size = 0;

  // Iterate through pbft blocks
  for (uint pbft_block_idx = 0; pbft_block_idx < pbft_blocks.size(); ++pbft_block_idx) {
    RLPStream pbft_block_rlp;
    auto start_1 = dag_blocks_indexes[pbft_block_idx];
    auto end_1 = dag_blocks_indexes[pbft_block_idx + 1];

    pbft_block_rlp.appendList(2);  // item #1 - pbft block rlp, item #2 - list of dag blocks
    pbft_block_rlp.appendRaw(pbft_blocks[pbft_block_idx].rlp());
    pbft_block_rlp.appendList(end_1 - start_1);

    // Iterate through dag blocks blocks / per pbft block
    for (uint dag_block_idx = start_1; dag_block_idx < end_1; ++dag_block_idx) {
      auto start_2 = transactions_indexes[dag_block_idx];
      auto end_2 = transactions_indexes[dag_block_idx + 1];

      pbft_block_rlp.appendList(2);  // item #1 - dag block rlp, item #2 - list of dag block transactions
      pbft_block_rlp.appendRaw(dag_blocks[dag_block_idx]);
      pbft_block_rlp.appendList(end_2 - start_2);

      // Iterate through txs / per dag block
      for (uint trx_idx = start_2; trx_idx < end_2; ++trx_idx) {
        pbft_block_rlp.appendRaw(transactions[trx_idx]);
      }
    }

    // Check if PBFT blocks need to be split and sent in multiple packets so we dont exceed
    // MAX_PACKET_SIZE (15 MB) limit
    if (act_packet_size + pbft_block_rlp.out().size() > MAX_PACKET_SIZE) {
      if (pbft_blocks_rlps.empty()) {
        // If this log is present in log, it means there was created such big pbft block, that we are not able to send
        // it through network
        // This situation should never ever happen !!!
        LOG(log_er_) << "Unable to send pbft block: " << pbft_blocks[pbft_block_idx].pbft_blk->getBlockHash().abridged()
                     << " due to MAX_PACKET_SIZE(" << MAX_PACKET_SIZE << ") limit. "
                     << "Block size: " << pbft_block_rlp.out().size() << " [B]";
        // Skip this block as it would not go through network anyway
        continue;
      }

      LOG(log_dg_dag_sync_) << "Sending partial PbftBlockPacket due tu MAX_PACKET_SIZE limit. " << pbft_block_idx + 1
                            << " blocks out of " << pbft_blocks.size() << " sent.";

      // Send partial packet
      sealAndSend(_id, PbftBlockPacket, create_packet(std::move(pbft_blocks_rlps)));

      act_packet_size = 0;
      pbft_blocks_rlps.clear();
    }

    act_packet_size += pbft_block_rlp.out().size();
    pbft_blocks_rlps.emplace_back(pbft_block_rlp.invalidate());
  }

  // Send final packet
  sealAndSend(_id, PbftBlockPacket, create_packet(std::move(pbft_blocks_rlps)));
  LOG(log_dg_pbft_sync_) << "Sending final PbftBlockPacket to " << _id;
}

void TaraxaCapability::sendPbftBlock(NodeID const &_id, taraxa::PbftBlock const &pbft_block,
                                     uint64_t const &pbft_chain_size) {
  LOG(log_dg_pbft_prp_) << "sendPbftBlock " << pbft_block.getBlockHash() << " to " << _id;
  RLPStream s(2);
  pbft_block.streamRLP(s, true);
  s << pbft_chain_size;
  sealAndSend(_id, NewPbftBlockPacket, move(s));
}

void TaraxaCapability::syncPbftNextVotes(uint64_t const pbft_round, size_t const pbft_previous_round_next_votes_size) {
  NodeID peer_node_ID;
  uint64_t peer_max_pbft_round = 1;
  size_t peer_max_previous_round_next_votes_size = 0;
  {
    boost::shared_lock<boost::shared_mutex> lock(peers_mutex_);
    // Find max peer PBFT round
    for (auto const &peer : peers_) {
      if (peer.second->pbft_round_ > peer_max_pbft_round) {
        peer_max_pbft_round = peer.second->pbft_round_;
        peer_node_ID = peer.first;
      }
    }

    if (pbft_round == peer_max_pbft_round) {
      // No peers ahead, find peer PBFT previous round max next votes size
      for (auto const &peer : peers_) {
        if (peer.second->pbft_previous_round_next_votes_size_ > peer_max_previous_round_next_votes_size) {
          peer_max_previous_round_next_votes_size = peer.second->pbft_previous_round_next_votes_size_;
          peer_node_ID = peer.first;
        }
      }
    }
  }

  if (pbft_round < peer_max_pbft_round ||
      (pbft_round == peer_max_pbft_round &&
       pbft_previous_round_next_votes_size < peer_max_previous_round_next_votes_size)) {
    LOG(log_dg_next_votes_sync_) << "Syncing PBFT next votes. Current PBFT round " << pbft_round
                                 << ", previous round next votes size " << pbft_previous_round_next_votes_size
                                 << ". Peer " << peer_node_ID << " is in PBFT round " << peer_max_pbft_round
                                 << ", previous round next votes size " << peer_max_previous_round_next_votes_size;
    requestPbftNextVotes(peer_node_ID, pbft_round, pbft_previous_round_next_votes_size);
  }
}

void TaraxaCapability::requestPbftNextVotes(NodeID const &peerID, uint64_t const pbft_round,
                                            size_t const pbft_previous_round_next_votes_size) {
  LOG(log_dg_next_votes_sync_) << "Sending GetPbftNextVotes with round " << pbft_round
                               << " previous round next votes size " << pbft_previous_round_next_votes_size;
  sealAndSend(peerID, GetPbftNextVotes, RLPStream(2) << pbft_round << pbft_previous_round_next_votes_size);
}

void TaraxaCapability::sendPbftNextVotes(NodeID const &peerID) {
  std::vector<Vote> next_votes_bundle = next_votes_mgr_->getNextVotes();
  if (next_votes_bundle.empty()) {
    LOG(log_er_next_votes_sync_) << "There are 0 next votes for previous PBFT round";
    return;
  }
  LOG(log_nf_next_votes_sync_) << "Send out size of " << next_votes_bundle.size() << " PBFT next votes to " << peerID;

  RLPStream s(next_votes_bundle.size());
  for (auto const &next_vote : next_votes_bundle) {
    s.appendRaw(next_vote.rlp());
    LOG(log_nf_next_votes_sync_) << "Send out next vote " << next_vote.getHash() << " to peer " << peerID;
  }
  sealAndSend(peerID, PbftNextVotesPacket, move(s));
}

void TaraxaCapability::broadcastPreviousRoundNextVotesBundle() {
  std::vector<NodeID> peers_to_send = getAllPeers();

  for (auto const &peer : peers_to_send) {
    sendPbftNextVotes(peer);
  }
}

Json::Value TaraxaCapability::getStatus() const {
  Json::Value res;
  res["synced"] = Json::UInt64(!this->syncing_);
  res["peers"] = Json::Value(Json::arrayValue);
  boost::unique_lock<boost::shared_mutex> lock(peers_mutex_);
  for (auto &peer : peers_) {
    Json::Value peer_status;
    peer_status["node_id"] = peer.first.toString();
    peer_status["dag_level"] = Json::UInt64(peer.second->dag_level_);
    peer_status["pbft_size"] = Json::UInt64(peer.second->pbft_chain_size_);
    peer_status["dag_synced"] = !peer.second->syncing_;
    res["peers"].append(peer_status);
  }

  auto createPacketsStatsJson = [&](const PacketsStats &stats) -> Json::Value {
    Json::Value stats_json;
    for (uint8_t it = 0; it != PacketCount; it++) {
      Json::Value packet_stats_json;
      const auto packet_stats = stats.getPacketStats(packetTypeToString(it));
      if (packet_stats == std::nullopt) {
        continue;
      }

      auto total = packet_stats->total_count_;
      packet_stats_json["total"] = Json::UInt64(total);
      if (total > 0) {
        packet_stats_json["avg packet size"] = Json::UInt64(packet_stats->total_size_ / total);
        packet_stats_json["avg packet processing duration"] =
            Json::UInt64(packet_stats->total_duration_.count() / total);
        auto unique = packet_stats->total_unique_count_;
        if (unique > 0) {
          packet_stats_json["unique"] = Json::UInt64(unique);
          packet_stats_json["unique %"] = Json::UInt64(unique * 100 / total);
          packet_stats_json["unique avg packet size"] = Json::UInt64(packet_stats->total_unique_size_ / unique);
          packet_stats_json["unique avg packet processing duration"] =
              Json::UInt64(packet_stats->total_unique_duration_.count() / unique);
        }
        stats_json[packetTypeToString(it)] = packet_stats_json;
      }
    }

    return stats_json;
  };

  Json::Value received_packet_stats_json = createPacketsStatsJson(received_packets_stats_);

  received_packet_stats_json["transaction count"] = Json::UInt64(received_trx_count);
  received_packet_stats_json["unique transaction count"] = Json::UInt64(unique_received_trx_count);
  if (received_trx_count)
    received_packet_stats_json["unique transaction %"] =
        Json::UInt64(unique_received_trx_count * 100 / received_trx_count);
  res["received packets stats"] = received_packet_stats_json;

  Json::Value sent_packet_stats_json = createPacketsStatsJson(sent_packets_stats_);
  res["sent packets stats"] = sent_packet_stats_json;

  return res;
}

string TaraxaCapability::packetTypeToString(unsigned int packet) const {
  switch (packet) {
    case StatusPacket:
      return "StatusPacket";
    case NewBlockPacket:
      return "NewBlockPacket";
    case NewBlockHashPacket:
      return "NewBlockHashPacket";
    case GetNewBlockPacket:
      return "GetNewBlockPacket";
    case GetBlocksPacket:
      return "GetBlocksPacket";
    case BlocksPacket:
      return "BlocksPacket";
    case TransactionPacket:
      return "TransactionPacket";
    case TestPacket:
      return "TestPacket";
    case PbftVotePacket:
      return "PbftVotePacket";
    case GetPbftNextVotes:
      return "GetPbftNextVotes";
    case PbftNextVotesPacket:
      return "PbftNextVotesPacket";
    case NewPbftBlockPacket:
      return "NewPbftBlockPacket";
    case GetPbftBlockPacket:
      return "GetPbftBlockPacket";
    case PbftBlockPacket:
      return "PbftBlockPacket";
    case PacketCount:
      return "PacketCount";
    case SyncedPacket:
      return "SyncedPacket";
    case SyncedResponsePacket:
      return "SyncedResponsePacket";
  }
  return "unknown packet type: " + std::to_string(packet);
}

}  // namespace taraxa<|MERGE_RESOLUTION|>--- conflicted
+++ resolved
@@ -3,7 +3,11 @@
 #include <algorithm>
 
 #include "consensus/pbft_chain.hpp"
-#include "version.hpp"
+#include "consensus/pbft_manager.hpp"
+#include "consensus/vote.hpp"
+#include "dag/dag.hpp"
+#include "node/full_node.hpp"
+#include "transaction_manager/transaction_manager.hpp"
 
 namespace taraxa {
 
@@ -170,100 +174,6 @@
   return (delay + bandwidth_delay) * random_component / 100;
 }
 
-<<<<<<< HEAD
-bool TaraxaCapability::interpretCapabilityPacketImpl(NodeID const &_nodeID, unsigned _id, RLP const &_r) {
-  try {
-    auto peer = getPeer(_nodeID);
-    if (peer) {
-      packet_size[_id] += _r.actualSize();
-      packet_count[_id]++;
-      switch (_id) {
-        case SyncedPacket: {
-          LOG(log_dg_dag_sync_) << "Received synced message from " << _nodeID;
-          peer->syncing_ = false;
-          peer->clearAllKnownBlocksAndTransactions();
-        } break;
-        case StatusPacket: {
-          peer->statusReceived();
-          bool initial_status = _r.itemCount() == 9;
-          uint64_t peer_level;
-          uint64_t peer_pbft_chain_size;
-          auto pbft_chain_size = pbft_chain_->getPbftChainSize();
-          uint64_t peer_pbft_round;
-          if (initial_status) {
-            auto it = _r.begin();
-            auto const peer_protocol_version = (*it++).toInt<unsigned>();
-            auto const network_id = (*it++).toPositiveInt64();
-            peer_level = (*it++).toPositiveInt64();
-            auto const genesis_hash = (*it++).toString();
-            peer_pbft_chain_size = (*it++).toPositiveInt64();
-            peer->syncing_ = (*it++).toInt();
-            peer_pbft_round = (*it++).toPositiveInt64();
-            auto node_major_version = (*it++).toInt();
-            auto node_minor_version = (*it++).toInt();
-            LOG(log_dg_) << "Received initial status message from " << _nodeID << ", peer protocol version "
-                         << peer_protocol_version << ", network id " << network_id << ", peer level " << peer_level
-                         << ", genesis " << genesis_ << ", peer pbft chain size " << peer_pbft_chain_size
-                         << ", peer syncing " << peer->syncing_ << ", peer pbft round " << peer_pbft_round
-                         << ", node major version" << node_major_version << ", node minor version"
-                         << node_minor_version;
-
-            if (peer_protocol_version != c_network_protocol_version) {
-              LOG(log_er_) << "Incorrect protocol version " << peer_protocol_version << ", host " << _nodeID
-                           << " will be disconnected";
-              host_.capabilityHost()->disconnect(_nodeID, p2p::UserReason);
-            }
-            // We need logic when some different node versions might still be compatible
-            if (node_major_version != c_node_major_version || node_minor_version != c_node_minor_version) {
-              LOG(log_er_) << "Incorrect node version: " << getFormattedVersion(node_major_version, node_minor_version)
-                           << ", our node major version"
-                           << getFormattedVersion(c_node_major_version, c_node_minor_version) << ", host " << _nodeID
-                           << " will be disconnected";
-              host_.capabilityHost()->disconnect(_nodeID, p2p::UserReason);
-            }
-            if (network_id != conf_.network_id) {
-              LOG(log_er_) << "Incorrect network id " << network_id << ", host " << _nodeID << " will be disconnected";
-              host_.capabilityHost()->disconnect(_nodeID, p2p::UserReason);
-            }
-            if (genesis_hash != genesis_) {
-              LOG(log_er_) << "Incorrect genesis hash " << genesis_hash << ", host " << _nodeID
-                           << " will be disconnected";
-              host_.capabilityHost()->disconnect(_nodeID, p2p::UserReason);
-            }
-            // Only on the initial status message the other node might not
-            // have still started syncing so double check with pbft chain size
-            peer->syncing_ |= peer_pbft_chain_size < pbft_chain_size;
-          } else {
-            auto it = _r.begin();
-            peer_level = (*it++).toPositiveInt64();
-            peer_pbft_chain_size = (*it++).toPositiveInt64();
-            peer->syncing_ = (*it++).toInt();
-            peer_pbft_round = (*it++).toPositiveInt64();
-            LOG(log_dg_) << "Received status message from " << _nodeID << ", peer level " << peer_level
-                         << ", peer pbft chain size " << peer_pbft_chain_size << ", peer syncing " << peer->syncing_
-                         << ", peer pbft round " << peer_pbft_round;
-          }
-          LOG(log_dg_dag_sync_) << "Received status message from " << _nodeID << " DAG level:" << peer_level;
-          LOG(log_dg_pbft_sync_) << "Received status message from " << _nodeID
-                                 << " PBFT chain size:" << peer_pbft_chain_size << " " << peer->syncing_;
-          LOG(log_dg_next_votes_sync_) << "Received status message from " << _nodeID
-                                       << " PBFT round: " << peer_pbft_round;
-          peer->pbft_chain_size_ = peer_pbft_chain_size;
-          peer->dag_level_ = peer_level;
-          peer->pbft_round_ = peer_pbft_round;
-          LOG(log_dg_pbft_sync_) << "peer_pbft_chain_size: " << peer_pbft_chain_size
-                                 << ", peer_syncing_pbft_chain_size_: " << peer_syncing_pbft_chain_size_;
-          if (peer->syncing_) {
-            LOG(log_dg_pbft_sync_) << "Other node is behind, prevent gossiping " << _nodeID
-                                   << "Our pbft chain size: " << pbft_chain_size
-                                   << " Peer pbft chain size: " << peer_pbft_chain_size;
-            if (syncing_ && peer_syncing_pbft == _nodeID) {
-              // We are currently syncing to a node that just reported it is
-              // not synced, force a switch to a new node
-              restartSyncingPbft(true);
-            }
-          }
-=======
 void TaraxaCapability::interpretCapabilityPacket(weak_ptr<Session> session, unsigned _id, RLP const &_r) {
   auto const &_nodeID = session.lock()->id();
   // Delay is used only when we want to simulate some network delay
@@ -281,7 +191,6 @@
     auto duration = std::chrono::duration_cast<std::chrono::microseconds>(std::chrono::steady_clock::now() - begin);
     packet_stats.total_duration_ = duration;
     received_packets_stats_.addPacket(packetTypeToString(_id), packet_stats);
->>>>>>> 14b5f829
 
     LOG(log_dg_net_per_) << "(\"" << node_id_ << "\") received " << packetTypeToString(_id) << " packet from (\""
                          << _nodeID << "\"). Stats: " << packet_stats;
@@ -341,38 +250,6 @@
           break;
         }
 
-<<<<<<< HEAD
-        case NewBlockHashPacket: {
-          auto hash(_r[0].toHash<blk_hash_t>());
-          LOG(log_dg_dag_prp_) << "Received NewBlockHashPacket" << hash.toString();
-          peer->markBlockAsKnown(hash);
-          if (dag_blk_mgr_) {
-            if (!dag_blk_mgr_->isBlockKnown(hash) && block_requestes_set_.count(hash) == 0) {
-              unique_packet_count[_id]++;
-              block_requestes_set_.insert(hash);
-              requestBlock(_nodeID, hash);
-            }
-          } else if (test_blocks_.find(hash) == test_blocks_.end() && block_requestes_set_.count(hash) == 0) {
-            block_requestes_set_.insert(hash);
-            requestBlock(_nodeID, hash);
-          }
-          break;
-        }
-        case GetNewBlockPacket: {
-          auto hash(_r[0].toHash<blk_hash_t>());
-          peer->markBlockAsKnown(hash);
-          LOG(log_dg_dag_prp_) << "Received GetNewBlockPacket" << hash.toString();
-
-          if (dag_blk_mgr_) {
-            auto block = db_->getDagBlock(hash);
-            if (block) {
-              sendBlock(_nodeID, *block);
-            } else
-              LOG(log_nf_dag_prp_) << "NO NEW PACKET: " << hash.toString();
-          } else if (test_blocks_.find(hash) != test_blocks_.end()) {
-            sendBlock(_nodeID, test_blocks_[hash]);
-          }
-=======
         if (network_id != conf_.network_id) {
           LOG(log_er_) << "Incorrect network id " << network_id << ", host " << _nodeID << " will be disconnected";
           host->disconnect(_nodeID, p2p::UserReason);
@@ -382,7 +259,6 @@
         if (genesis_hash != dag_mgr_->get_genesis()) {
           LOG(log_er_) << "Incorrect genesis hash " << genesis_hash << ", host " << _nodeID << " will be disconnected";
           host->disconnect(_nodeID, p2p::UserReason);
->>>>>>> 14b5f829
           break;
         }
 
@@ -751,26 +627,6 @@
             return;
           }
         }
-<<<<<<< HEAD
-        // no cert vote needed (propose block)
-        case NewPbftBlockPacket: {
-          LOG(log_dg_pbft_prp_) << "In NewPbftBlockPacket";
-
-          auto pbft_block = util::s_ptr(new PbftBlock(_r[0]));
-          uint64_t pbft_chain_size = _r[1].toInt();
-          LOG(log_dg_pbft_prp_) << "Receive proposed PBFT Block " << pbft_block
-                                << " Peer Chain size: " << pbft_chain_size;
-          peer->markPbftBlockAsKnown(pbft_block->getBlockHash());
-          if (pbft_chain_size > peer->pbft_chain_size_) peer->pbft_chain_size_ = pbft_chain_size;
-
-          if (pbft_chain_ && !pbft_chain_->findUnverifiedPbftBlock(pbft_block->getBlockHash())) {
-            // TODO: need to check block validation, like proposed
-            // vote(maybe
-            //  come later), if get sortition etc
-            unique_packet_count[_id]++;
-            pbft_chain_->pushUnverifiedPbftBlock(pbft_block);
-            onNewPbftBlock(*pbft_block);
-=======
 
         if (peer->pbft_chain_size_ < pbft_blk_and_votes.pbft_blk->getPeriod()) {
           peer->pbft_chain_size_ = pbft_blk_and_votes.pbft_blk->getPeriod();
@@ -786,7 +642,6 @@
           for (auto const trx_raw : dag_blk_struct[1]) {
             auto &trx = newTransactions.emplace_back(trx_raw);
             peer->markTransactionAsKnown(trx.getHash());
->>>>>>> 14b5f829
           }
           received_dag_blocks_str += dag_blk_h.toString() + " ";
           auto level = dag_blk.getLevel();
@@ -978,16 +833,10 @@
 void TaraxaCapability::sendStatus(NodeID const &_id, bool _initial) {
   if (dag_mgr_) {
     if (_initial) {
-<<<<<<< HEAD
-      LOG(log_dg_) << "Sending initial status message to " << _id << ", protocol version " << c_network_protocol_version
-                   << ", network id " << conf_.network_id << ", DAG level " << dag_mgr_->getMaxLevel() << ", genesis "
-                   << genesis_ << ", pbft chain size " << pbft_chain_->getPbftChainSize();
-=======
       LOG(log_dg_) << "Sending initial status message to " << _id << ", protocol version " << version()
                    << ", network id " << conf_.network_id << ", genesis " << dag_mgr_->get_genesis()
                    << ", node major version " << FullNode::c_node_major_version << ", node minor version "
                    << FullNode::c_node_minor_version;
->>>>>>> 14b5f829
     }
 
     auto dag_max_level = dag_mgr_->getMaxLevel();
@@ -1001,17 +850,10 @@
                                  << ", previous round next votes size " << pbft_previous_round_next_votes_size;
 
     if (_initial) {
-<<<<<<< HEAD
-      host_.capabilityHost()->sealAndSend(_id, host_.capabilityHost()->prep(_id, name(), s, StatusPacket, 9)
-                                                   << c_network_protocol_version << conf_.network_id << dag_max_level
-                                                   << genesis_ << pbft_chain_size << syncing_ << pbft_round
-                                                   << c_node_major_version << c_node_minor_version);
-=======
       sealAndSend(_id, StatusPacket,
                   RLPStream(9) << conf_.network_id << dag_max_level << dag_mgr_->get_genesis() << pbft_chain_size
                                << syncing_.load() << pbft_round << pbft_previous_round_next_votes_size
                                << FullNode::c_node_major_version << FullNode::c_node_minor_version);
->>>>>>> 14b5f829
     } else {
       sealAndSend(_id, StatusPacket,
                   RLPStream(5) << dag_max_level << pbft_chain_size << syncing_.load() << pbft_round
@@ -1585,28 +1427,6 @@
   // level_`k`[i] is parent of level_`k+1` elements with ordinals in range from (inclusive) edges_`k`_to_`k+1`[i] to
   // (exclusive) edges_`k`_to_`k+1`[i+1]
 
-<<<<<<< HEAD
-  DB::MultiGetQuery db_query(db_);
-  auto const &level_0 = pbft_cert_blks;
-  for (auto const &b : level_0) {
-    db_query.append(DB::Columns::dag_finalized_blocks, b.pbft_blk->getPivotDagBlockHash(), false);
-  }
-  auto level_0_extra = db_query.execute();
-  vector<uint> edges_0_to_1;
-  edges_0_to_1.reserve(1 + level_0.size());
-  edges_0_to_1.push_back(0);
-  for (uint i_0 = 0; i_0 < level_0.size(); ++i_0) {
-    db_query.append(DB::Columns::dag_blocks, RLP(level_0_extra[i_0]).toVector<h256>());
-    edges_0_to_1.push_back(db_query.size());
-  }
-  auto level_1 = db_query.execute();
-  vector<uint> edges_1_to_2;
-  edges_1_to_2.reserve(1 + level_1.size());
-  edges_1_to_2.push_back(0);
-  for (auto const &dag_blk_raw : level_1) {
-    db_query.append(DB::Columns::transactions, DagBlock::extract_transactions_from_rlp(RLP(dag_blk_raw)));
-    edges_1_to_2.push_back(db_query.size());
-=======
   DbStorage::MultiGetQuery db_query(db_);
   auto const &pbft_blocks = pbft_cert_blks;
   for (auto const &b : pbft_blocks) {
@@ -1647,7 +1467,6 @@
   for (auto const &dag_blk_raw : dag_blocks) {
     db_query.append(DbStorage::Columns::transactions, DagBlock::extract_transactions_from_rlp(RLP(dag_blk_raw)));
     transactions_indexes.push_back(db_query.size());
->>>>>>> 14b5f829
   }
   auto transactions = db_query.execute();
 
