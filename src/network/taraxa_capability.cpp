#include "taraxa_capability.hpp"

#include "consensus/pbft_chain.hpp"
#include "consensus/pbft_manager.hpp"
#include "consensus/vote.hpp"
#include "dag/dag.hpp"
#include "node/full_node.hpp"
#include "transaction_manager/transaction_manager.hpp"

namespace taraxa {

TaraxaCapability::TaraxaCapability(weak_ptr<Host> _host, NetworkConfig const &_conf, std::shared_ptr<DbStorage> db,
                                   std::shared_ptr<PbftManager> pbft_mgr, std::shared_ptr<PbftChain> pbft_chain,
                                   std::shared_ptr<VoteManager> vote_mgr,
                                   std::shared_ptr<NextVotesForPreviousRound> next_votes_mgr,
                                   std::shared_ptr<DagManager> dag_mgr, std::shared_ptr<DagBlockManager> dag_blk_mgr,
                                   std::shared_ptr<TransactionManager> trx_mgr, addr_t const &node_addr)
    : host_(move(_host)),
      conf_(_conf),
      urng_(std::mt19937_64(std::random_device()())),
      delay_rng_(std::mt19937(std::random_device()())),
      random_dist_(std::uniform_int_distribution<std::mt19937::result_type>(90, 110)),
      db_(db),
      pbft_mgr_(pbft_mgr),
      pbft_chain_(pbft_chain),
      vote_mgr_(vote_mgr),
      next_votes_mgr_(next_votes_mgr),
      dag_mgr_(dag_mgr),
      dag_blk_mgr_(dag_blk_mgr),
      trx_mgr_(trx_mgr),
      lambda_ms_min_(pbft_mgr_ ? pbft_mgr_->getPbftInitialLambda() : 2000),
      periodic_events_tp_(1, false) {
  LOG_OBJECTS_CREATE("TARCAP");
  LOG_OBJECTS_CREATE_SUB("PBFTSYNC", pbft_sync);
  LOG_OBJECTS_CREATE_SUB("DAGSYNC", dag_sync);
  LOG_OBJECTS_CREATE_SUB("NEXTVOTESSYNC", next_votes_sync);
  LOG_OBJECTS_CREATE_SUB("DAGPRP", dag_prp);
  LOG_OBJECTS_CREATE_SUB("TRXPRP", trx_prp);
  LOG_OBJECTS_CREATE_SUB("PBFTPRP", pbft_prp);
  LOG_OBJECTS_CREATE_SUB("VOTEPRP", vote_prp);
  LOG_OBJECTS_CREATE_SUB("NETPER", net_per);
  auto host = host_.lock();
  assert(host);
  node_id_ = host->id();
  if (conf_.network_transaction_interval > 0) {
    tp_.post(conf_.network_transaction_interval, [this] { sendTransactions(); });
  }
  check_status_interval_ = 6 * lambda_ms_min_;
  tp_.post(check_status_interval_, [this] { doBackgroundWork(); });
  if (conf_.network_performance_log_interval > 0) {
    tp_.post(conf_.network_performance_log_interval, [this] { logPacketsStats(); });
  }
}

std::shared_ptr<TaraxaPeer> TaraxaCapability::getPeer(NodeID const &node_id) {
  boost::shared_lock<boost::shared_mutex> lock(peers_mutex_);
  auto itPeer = peers_.find(node_id);
  if (itPeer != peers_.end()) {
    return itPeer->second;
  }
  return nullptr;
}

unsigned int TaraxaCapability::getPeersCount() {
  boost::shared_lock<boost::shared_mutex> lock(peers_mutex_);
  return peers_.size();
}

void TaraxaCapability::erasePeer(NodeID const &node_id) {
  boost::unique_lock<boost::shared_mutex> lock(peers_mutex_);
  peers_.erase(node_id);
}

void TaraxaCapability::insertPeer(NodeID const &node_id, std::shared_ptr<TaraxaPeer> const &peer) {
  boost::unique_lock<boost::shared_mutex> lock(peers_mutex_);
  peers_.emplace(std::make_pair(node_id, std::make_shared<TaraxaPeer>(node_id)));
}

void TaraxaCapability::syncPeerPbft(NodeID const &_nodeID, unsigned long height_to_sync) {
  LOG(log_nf_pbft_sync_) << "Sync peer node " << _nodeID << " from pbft chain height " << height_to_sync;
  requestPbftBlocks(_nodeID, height_to_sync);
}

void TaraxaCapability::sealAndSend(NodeID const &nodeID, unsigned packet_type, RLPStream rlp) {
  auto host = host_.lock();
  if (!host) {
    return;
  }
  auto packet_size = rlp.out().size();
  auto begin = std::chrono::steady_clock::now();
  host->send(nodeID, name(), packet_type, move(rlp.invalidate()), [=] {
    auto duration = std::chrono::duration_cast<std::chrono::microseconds>(std::chrono::steady_clock::now() - begin);
    tp_.post([=] {  // schedule it out of the socket session thread. although maybe it's an overkill
      PacketStats packet_stats{nodeID, packet_size, false, duration};
      sent_packets_stats_.addPacket(packetTypeToString(packet_type), packet_stats);
      LOG(log_dg_net_per_) << "(\"" << host->id() << "\") sent " << packetTypeToString(packet_type) << " packet to (\""
                           << nodeID << "\"). Stats: " << packet_stats;
    });
  });
}

std::pair<bool, blk_hash_t> TaraxaCapability::checkDagBlockValidation(DagBlock const &block) {
  if (dag_blk_mgr_->getDagBlock(block.getHash())) {
    // The DAG block exist
    return std::make_pair(true, blk_hash_t());
  }

  level_t expected_level = 0;
  for (auto const &tip : block.getTips()) {
    auto tip_block = dag_blk_mgr_->getDagBlock(tip);
    if (!tip_block) {
      LOG(log_nf_dag_sync_) << "Block " << block.getHash().toString() << " has a missing tip " << tip.toString();
      return std::make_pair(false, tip);
    }
    expected_level = std::max(tip_block->getLevel(), expected_level);
  }
  auto pivot = block.getPivot();
  auto pivot_block = dag_blk_mgr_->getDagBlock(pivot);
  if (!pivot_block) {
    LOG(log_nf_) << "Block " << block.getHash().toString() << " has a missing pivot " << pivot.toString();
    return std::make_pair(false, pivot);
  }
  expected_level = std::max(pivot_block->getLevel(), expected_level);
  expected_level++;
  if (expected_level != block.getLevel()) {
    throw InvalidDataException(std::string("Invalid block level ") + std::to_string(block.getLevel()) + " for block " +
                               block.getHash().toString() + ". Expected level " + std::to_string(expected_level));
  }

  return std::make_pair(true, blk_hash_t());
}

void TaraxaCapability::onConnect(weak_ptr<Session> session, u256 const &) {
  tp_.post([=, _nodeID = session.lock()->id()] {
    LOG(log_nf_) << "Node " << _nodeID << " connected";
    cnt_received_messages_[_nodeID] = 0;
    test_sums_[_nodeID] = 0;

    insertPeer(_nodeID, std::make_shared<TaraxaPeer>(_nodeID));
    sendStatus(_nodeID, true);
  });
}

uint64_t TaraxaCapability::getSimulatedNetworkDelay(const RLP &packet_rlp, const NodeID &nodeID) {
  // RLP contains memory it does not own so deep copy of bytes is needed
  dev::bytes rBytes = packet_rlp.data().toBytes();
  int messageSize = rBytes.size() * 8;
  unsigned int dist = *((int *)node_id_.data()) ^ *((int *)nodeID.data());
  unsigned int delay = dist % conf_.network_simulated_delay;

  auto bandwidth = conf_.network_bandwidth ? conf_.network_bandwidth : 40;
  unsigned int bandwidth_delay = messageSize / (bandwidth * 1000);  // in ms

  // Random component up to +-10%
  int random_component = random_dist_(delay_rng_);

  return (delay + bandwidth_delay) * random_component / 100;
}

void TaraxaCapability::interpretCapabilityPacket(weak_ptr<Session> session, unsigned _id, RLP const &_r) {
  auto const &_nodeID = session.lock()->id();
  // Delay is used only when we want to simulate some network delay
  uint64_t delay = conf_.network_simulated_delay ? getSimulatedNetworkDelay(_r, _nodeID) : 0;

  tp_.post(delay, [=, _r_copy = _r.data().toBytes()] {
    std::chrono::steady_clock::time_point begin = std::chrono::steady_clock::now();
    RLP r(_r_copy);
    PacketStats packet_stats{_nodeID, r.actualSize(), false, std::chrono::microseconds(0)};
    try {
      interpretCapabilityPacketImpl(_nodeID, _id, r, packet_stats);
    } catch (...) {
      handle_read_exception(session, _id, r);
    }
    auto duration = std::chrono::duration_cast<std::chrono::microseconds>(std::chrono::steady_clock::now() - begin);
    packet_stats.total_duration_ = duration;
    received_packets_stats_.addPacket(packetTypeToString(_id), packet_stats);

    LOG(log_dg_net_per_) << "(\"" << node_id_ << "\") received " << packetTypeToString(_id) << " packet from (\""
                         << _nodeID << "\"). Stats: " << packet_stats;
  });
}

void TaraxaCapability::interpretCapabilityPacketImpl(NodeID const &_nodeID, unsigned _id, RLP const &_r,
                                                     PacketStats &packet_stats) {
  auto host = host_.lock();
  if (!host) {
    return;
  }
  auto peer = getPeer(_nodeID);
  if (!peer) {
    return;
  }
  switch (_id) {
    case SyncedPacket: {
      LOG(log_dg_dag_sync_) << "Received synced message from " << _nodeID;
      peer->syncing_ = false;
      // peer->clearAllKnownBlocksAndTransactions();
      break;
    }
    case StatusPacket: {
      peer->statusReceived();

      if (_r.itemCountStrict() != 2) {
        throw new runtime_error("status packet has unexpected field count");
      }
      auto payload = _r[1].toBytesConstRef();
      if (_r[0].toHash<dev::h256>() != dev::sha3(payload)) {
        throw new runtime_error("status packet hash doesn't correspond to the payload");
      }
      RLP r(payload);

      bool initial_status = r.itemCount() == 10;

      if (initial_status) {
        auto it = r.begin();
        auto const peer_protocol_version = (*it++).toInt<unsigned>();
        auto const network_id = (*it++).toPositiveInt64();
        peer->dag_level_ = (*it++).toPositiveInt64();
        auto const genesis_hash = (*it++).toString();
        peer->pbft_chain_size_ = (*it++).toPositiveInt64();
        peer->syncing_ = (*it++).toInt();
        peer->pbft_round_ = (*it++).toPositiveInt64();
        peer->pbft_previous_round_next_votes_size_ = (*it++).toInt<unsigned>();
        auto node_major_version = (*it++).toInt();
        auto node_minor_version = (*it++).toInt();

        LOG(log_dg_) << "Received initial status message from " << _nodeID << ", peer protocol version "
                     << peer_protocol_version << ", network id " << network_id << ", peer DAG max level "
                     << peer->dag_level_ << ", genesis " << dag_mgr_->get_genesis() << ", peer pbft chain size "
                     << peer->pbft_chain_size_ << ", peer syncing " << std::boolalpha << peer->syncing_
                     << ", peer pbft round " << peer->pbft_round_ << ", peer pbft previous round next votes size "
                     << peer->pbft_previous_round_next_votes_size_ << ", node major version" << node_major_version
                     << ", node minor version" << node_minor_version;

        if (peer_protocol_version != FullNode::c_network_protocol_version) {
          LOG(log_er_) << "Incorrect protocol version " << peer_protocol_version << ", host " << _nodeID
                       << " will be disconnected";
          host->disconnect(_nodeID, p2p::UserReason);
        }
        // We need logic when some different node versions might still be compatible
        if (node_major_version != FullNode::c_node_major_version ||
            node_minor_version != FullNode::c_node_minor_version) {
          LOG(log_er_) << "Incorrect node version: " << getFormattedVersion(node_major_version, node_minor_version)
                       << ", our node major version"
                       << getFormattedVersion(FullNode::c_node_major_version, FullNode::c_node_minor_version)
                       << ", host " << _nodeID << " will be disconnected";
          host->disconnect(_nodeID, p2p::UserReason);
        }
        if (network_id != conf_.network_id) {
          LOG(log_er_) << "Incorrect network id " << network_id << ", host " << _nodeID << " will be disconnected";
          host->disconnect(_nodeID, p2p::UserReason);
        }
        if (genesis_hash != dag_mgr_->get_genesis()) {
          LOG(log_er_) << "Incorrect genesis hash " << genesis_hash << ", host " << _nodeID << " will be disconnected";
          host->disconnect(_nodeID, p2p::UserReason);
        }
      } else {
        auto it = r.begin();
        peer->dag_level_ = (*it++).toPositiveInt64();
        peer->pbft_chain_size_ = (*it++).toPositiveInt64();
        peer->syncing_ = (*it++).toInt();
        peer->pbft_round_ = (*it++).toPositiveInt64();
        peer->pbft_previous_round_next_votes_size_ = (*it++).toInt<unsigned>();

        LOG(log_dg_) << "Received status message from " << _nodeID << ", peer DAG max level " << peer->dag_level_
                     << ", peer pbft chain size " << peer->pbft_chain_size_ << ", peer syncing " << std::boolalpha
                     << peer->syncing_ << ", peer pbft round " << peer->pbft_round_
                     << ", peer pbft previous round next votes size " << peer->pbft_previous_round_next_votes_size_;
      }

      LOG(log_dg_dag_sync_) << "Received status message from " << _nodeID << " peer DAG max level:" << peer->dag_level_;
      LOG(log_dg_pbft_sync_) << "Received status message from " << _nodeID << ", peer sycning: " << std::boolalpha
                             << peer->syncing_ << ", peer PBFT chain size:" << peer->pbft_chain_size_;
      LOG(log_dg_next_votes_sync_) << "Received status message from " << _nodeID << ", PBFT round " << peer->pbft_round_
                                   << ", peer PBFT previous round next votes size "
                                   << peer->pbft_previous_round_next_votes_size_;

      auto pbft_synced_period = pbft_chain_->pbftSyncingPeriod();
      if (pbft_synced_period + 1 < peer->pbft_chain_size_) {
        LOG(log_nf_) << "Restart PBFT chain syncing. Own synced PBFT at period " << pbft_synced_period
                     << ", peer PBFT chain size " << peer->pbft_chain_size_;
        if (pbft_synced_period + 5 < peer->pbft_chain_size_) {
          restartSyncingPbft(true);
        } else {
          restartSyncingPbft(false);
        }
      }

      auto pbft_current_round = pbft_mgr_->getPbftRound();
      auto pbft_previous_round_next_votes_size = next_votes_mgr_->getNextVotesSize();
      if (pbft_current_round < peer->pbft_round_ ||
          (pbft_current_round == peer->pbft_round_ &&
           pbft_previous_round_next_votes_size < peer->pbft_previous_round_next_votes_size_)) {
        syncPbftNextVotes(pbft_current_round, pbft_previous_round_next_votes_size);
      }

      break;
    }
    // Means a new block is proposed, full block body and all transaction
    // are received.
    case NewBlockPacket: {
      DagBlock block(_r[0].data().toBytes());

      if (dag_blk_mgr_) {
        if (dag_blk_mgr_->isBlockKnown(block.getHash())) {
          LOG(log_dg_dag_prp_) << "Received NewBlock " << block.getHash().toString() << "that is already known";
          break;
        }
      }

      packet_stats.setUnique();

      auto transactionsCount = _r.itemCount() - 1;
      LOG(log_dg_dag_prp_) << "Received NewBlockPacket " << transactionsCount;

      std::vector<Transaction> newTransactions;
      for (auto iTransaction = 1; iTransaction < transactionsCount + 1; iTransaction++) {
        Transaction transaction(_r[iTransaction].data().toBytes());
        newTransactions.push_back(transaction);
        peer->markTransactionAsKnown(transaction.getHash());
      }

      peer->markBlockAsKnown(block.getHash());
      if (block.getLevel() > peer->dag_level_) peer->dag_level_ = block.getLevel();
      onNewBlockReceived(block, newTransactions);
      break;
    }

    case NewBlockHashPacket: {
      blk_hash_t hash(_r[0]);
      LOG(log_dg_dag_prp_) << "Received NewBlockHashPacket" << hash.toString();
      peer->markBlockAsKnown(hash);
      if (dag_blk_mgr_) {
        if (!dag_blk_mgr_->isBlockKnown(hash) && block_requestes_set_.count(hash) == 0) {
          packet_stats.setUnique();
          block_requestes_set_.insert(hash);
          requestBlock(_nodeID, hash);
        }
      } else if (test_blocks_.find(hash) == test_blocks_.end() && block_requestes_set_.count(hash) == 0) {
        block_requestes_set_.insert(hash);
        requestBlock(_nodeID, hash);
      }
      break;
    }
    case GetNewBlockPacket: {
      blk_hash_t hash(_r[0]);
      peer->markBlockAsKnown(hash);
      LOG(log_dg_dag_prp_) << "Received GetNewBlockPacket" << hash.toString();

      if (dag_blk_mgr_) {
        auto block = db_->getDagBlock(hash);
        if (block) {
          sendBlock(_nodeID, *block);
        } else
          LOG(log_nf_dag_prp_) << "NO NEW PACKET: " << hash.toString();
      } else if (test_blocks_.find(hash) != test_blocks_.end()) {
        sendBlock(_nodeID, test_blocks_[hash]);
      }
      break;
    }
    case GetBlocksPacket: {
      LOG(log_dg_dag_sync_) << "Received GetBlocksPacket";
      std::vector<std::shared_ptr<DagBlock>> dag_blocks;
      auto blocks = dag_mgr_->getNonFinalizedBlocks();
      for (auto &level_blocks : blocks) {
        for (auto &block : level_blocks.second) {
          dag_blocks.emplace_back(db_->getDagBlock(blk_hash_t(block)));
        }
      }
      sendBlocks(_nodeID, dag_blocks);
      break;
    }
    case BlocksPacket: {
      std::string received_dag_blocks_str;
      auto itemCount = _r.itemCount();
      int transactionCount = 0;
      requesting_pending_dag_blocks_ = false;
      for (auto iBlock = 0; iBlock < itemCount; iBlock++) {
        DagBlock block(_r[iBlock + transactionCount].data().toBytes());
        peer->markBlockAsKnown(block.getHash());

        std::vector<Transaction> newTransactions;
        for (int i = 0; i < block.getTrxs().size(); i++) {
          transactionCount++;
          Transaction transaction(_r[iBlock + transactionCount].data().toBytes());
          newTransactions.push_back(transaction);
          peer->markTransactionAsKnown(transaction.getHash());
        }

        received_dag_blocks_str += block.getHash().toString() + " ";

        auto status = checkDagBlockValidation(block);
        if (!status.first) {
          LOG(log_nf_dag_sync_) << "DagBlockValidation failed " << status.second;
          break;
        }

        LOG(log_nf_dag_sync_) << "Storing block " << block.getHash().toString() << " with " << newTransactions.size()
                              << " transactions";
        if (block.getLevel() > peer->dag_level_) peer->dag_level_ = block.getLevel();
        dag_blk_mgr_->insertBroadcastedBlockWithTransactions(block, newTransactions);

        if (iBlock + transactionCount + 1 >= itemCount) break;
      }

      LOG(log_nf_dag_sync_) << "Received Dag Blocks: " << received_dag_blocks_str;
      break;
    }
    case TransactionPacket: {
      TransactionPacketDebugInfo tx_packet_dbg_info;
      auto begin = std::chrono::steady_clock::now();

      std::string receivedTransactions;
      std::vector<taraxa::bytes> transactions;
      auto transactionCount = _r.itemCount();
      for (auto iTransaction = 0; iTransaction < transactionCount; iTransaction++) {
        Transaction transaction(_r[iTransaction].data().toBytes());
        receivedTransactions += transaction.getHash().toString() + " ";
        peer->markTransactionAsKnown(transaction.getHash());
        transactions.emplace_back(_r[iTransaction].data().toBytes());
      }

      tx_packet_dbg_info.txs_rlp_transform_duration =
          std::chrono::duration_cast<std::chrono::microseconds>(std::chrono::steady_clock::now() - begin);

      if (transactionCount > 0) {
        LOG(log_dg_trx_prp_) << "Received TransactionPacket with " << _r.itemCount() << " transactions";
        LOG(log_tr_trx_prp_) << "Received TransactionPacket with " << _r.itemCount()
                             << " transactions:" << receivedTransactions.c_str();

        onNewTransactions(transactions, true, {tx_packet_dbg_info});
      }

      packet_stats.setDebugInfo(std::make_unique<TransactionPacketDebugInfo>(tx_packet_dbg_info));
      break;
    }
    case PbftVotePacket: {
      LOG(log_dg_vote_prp_) << "In PbftVotePacket";

      Vote vote(_r[0].toBytes());
      LOG(log_dg_vote_prp_) << "Received PBFT vote " << vote.getHash();
      peer->markVoteAsKnown(vote.getHash());

      if (vote_mgr_->addVote(vote)) {
        packet_stats.setUnique();
        onNewPbftVote(vote);
      }
      break;
    }
    case GetPbftNextVotes: {
      LOG(log_dg_next_votes_sync_) << "Received GetPbftNextVotes request";

      uint64_t peer_pbft_round = _r[0].toPositiveInt64();
      size_t peer_pbft_previous_round_next_votes_size = _r[1].toInt<unsigned>();
      uint64_t pbft_round = pbft_mgr_->getPbftRound();
      size_t pbft_previous_round_next_votes_size = next_votes_mgr_->getNextVotesSize();

      if (pbft_round > peer_pbft_round ||
          (pbft_round == peer_pbft_round &&
           pbft_previous_round_next_votes_size > peer_pbft_previous_round_next_votes_size)) {
        LOG(log_dg_next_votes_sync_) << "Current PBFT round is " << pbft_round << " previous round next votes size "
                                     << pbft_previous_round_next_votes_size << ", and peer PBFT round is "
                                     << peer_pbft_round << " previous round next votes size "
                                     << peer_pbft_previous_round_next_votes_size
                                     << ". Will send out bundle of next votes";
        sendPbftNextVotes(_nodeID);
      }

      break;
    }
    case PbftNextVotesPacket: {
      auto next_votes_count = _r.itemCount();
      if (next_votes_count == 0) {
        LOG(log_er_next_votes_sync_) << "Receive 0 next votes from peer " << _nodeID
                                     << ". The peer may be a malicous player, will be disconnected";
        host->disconnect(_nodeID, p2p::UserReason);

        break;
      }
      LOG(log_nf_next_votes_sync_) << "Received " << next_votes_count << " next votes from peer " << _nodeID;

      std::vector<Vote> next_votes;
      for (auto i = 0; i < next_votes_count; i++) {
        Vote next_vote(_r[i].data().toBytes());
        LOG(log_nf_next_votes_sync_) << "Received PBFT next vote " << next_vote.getHash();

        next_votes.emplace_back(next_vote);
      }

      auto pbft_current_round = pbft_mgr_->getPbftRound();
      auto pbft_previous_round_next_votes_size = next_votes_mgr_->getNextVotesSize();
      auto peer_pbft_round = next_votes[0].getRound() + 1;

      if (pbft_current_round < peer_pbft_round) {
        // Add into votes unverified queue
        vote_mgr_->addVotes(next_votes);
      } else if (pbft_current_round == peer_pbft_round) {
        // Update previous round next votes
        auto pbft_2t_plus_1 = db_->getPbft2TPlus1(pbft_current_round - 1);
        if (pbft_2t_plus_1) {
          next_votes_mgr_->updateWithSyncedVotes(next_votes, pbft_2t_plus_1);
        } else {
          LOG(log_er_) << "Cannot get PBFT 2t+1 in PBFT round " << pbft_current_round - 1;
        }
      }

      break;
    }

    case GetPbftBlockPacket: {
      LOG(log_dg_pbft_sync_) << "Received GetPbftBlockPacket Block";

      size_t height_to_sync = _r[0].toInt();
      // Here need PBFT chain size, not synced period since synced blocks has not verified yet.
      size_t my_chain_size = pbft_chain_->getPbftChainSize();
      size_t blocks_to_transfer = 0;
      if (my_chain_size >= height_to_sync) {
        blocks_to_transfer =
            std::min((uint64_t)conf_.network_sync_level_size, (uint64_t)(my_chain_size - (height_to_sync - 1)));
      }

      LOG(log_dg_pbft_sync_) << "Will send " << blocks_to_transfer << " PBFT blocks to " << _nodeID;
      // If blocks_to_transfer is 0, send peer empty PBFT blocks for talking to peer syncing has completed
      sendPbftBlocks(_nodeID, height_to_sync, blocks_to_transfer);
      break;
    }

    // no cert vote needed (propose block)
    case NewPbftBlockPacket: {
      LOG(log_dg_pbft_prp_) << "In NewPbftBlockPacket";

      auto pbft_block = s_ptr(new PbftBlock(_r[0]));
      uint64_t peer_pbft_chain_size = _r[1].toInt();
      LOG(log_dg_pbft_prp_) << "Receive proposed PBFT Block " << pbft_block
                            << ", Peer PBFT Chain size: " << peer_pbft_chain_size;

      peer->markPbftBlockAsKnown(pbft_block->getBlockHash());
      if (peer_pbft_chain_size > peer->pbft_chain_size_) {
        peer->pbft_chain_size_ = peer_pbft_chain_size;
      }

      auto pbft_synced_period = pbft_chain_->pbftSyncingPeriod();
      if (pbft_synced_period >= pbft_block->getPeriod()) {
        LOG(log_dg_pbft_prp_) << "Drop it! Synced PBFT block at period " << pbft_block->getPeriod()
                              << ", own PBFT chain has synced at period " << pbft_synced_period;
        return;
      }

<<<<<<< HEAD
      if (pbft_chain_ && !pbft_chain_->findUnverifiedPbftBlock(pbft_block->getBlockHash())) {
        // TODO: need to check block validation, like proposed
        // vote(maybe
        //  come later), if get sortition etc
        packet_stats.setUnique();
=======
      if (!pbft_chain_->findUnverifiedPbftBlock(pbft_block->getBlockHash())) {
        packet_stats.is_unique_ = true;
>>>>>>> 554c29f8
        pbft_chain_->pushUnverifiedPbftBlock(pbft_block);
        onNewPbftBlock(*pbft_block);
      }

      break;
    }
      // need cert votes (syncing)
    case PbftBlockPacket: {
      auto pbft_blk_count = _r.itemCount();
      LOG(log_dg_pbft_sync_) << "In PbftBlockPacket received, num pbft blocks: " << pbft_blk_count;

      auto pbft_sync_period = pbft_chain_->pbftSyncingPeriod();
      for (auto const &pbft_blk_tuple : _r) {
        PbftBlockCert pbft_blk_and_votes(pbft_blk_tuple[0]);
        auto pbft_blk_hash = pbft_blk_and_votes.pbft_blk->getBlockHash();
        peer->markPbftBlockAsKnown(pbft_blk_hash);
        LOG(log_nf_pbft_sync_) << "Received pbft block: " << pbft_blk_and_votes.pbft_blk->getBlockHash();

        if (pbft_sync_period + 1 != pbft_blk_and_votes.pbft_blk->getPeriod()) {
          LOG(log_er_pbft_sync_) << "PBFT SYNC ERROR, UNEXPECTED PBFT BLOCK HEIGHT: "
                                 << pbft_blk_and_votes.pbft_blk->getPeriod()
                                 << ", has synced period: " << pbft_sync_period
                                 << ", PBFT chain size: " << pbft_chain_->getPbftChainSize()
                                 << ", synced queue size : " << pbft_chain_->pbftSyncedQueueSize();
          syncing_ = false;
          return;
        }

        if (peer->pbft_chain_size_ < pbft_blk_and_votes.pbft_blk->getPeriod()) {
          peer->pbft_chain_size_ = pbft_blk_and_votes.pbft_blk->getPeriod();
        }

        string received_dag_blocks_str;
        map<uint64_t, map<blk_hash_t, pair<DagBlock, vector<Transaction>>>> dag_blocks_per_level;
        for (auto const &dag_blk_struct : pbft_blk_tuple[1]) {
          DagBlock dag_blk(dag_blk_struct[0]);
          auto const &dag_blk_h = dag_blk.getHash();
          peer->markBlockAsKnown(dag_blk_h);
          vector<Transaction> newTransactions;
          for (auto const &trx_raw : dag_blk_struct[1]) {
            auto &trx = newTransactions.emplace_back(trx_raw);
            peer->markTransactionAsKnown(trx.getHash());
          }
          received_dag_blocks_str += dag_blk_h.toString() + " ";
          auto level = dag_blk.getLevel();
          dag_blocks_per_level[level][dag_blk_h] = {move(dag_blk), move(newTransactions)};
        }
        LOG(log_nf_dag_sync_) << "Received Dag Blocks: " << received_dag_blocks_str;
        for (auto const &block_level : dag_blocks_per_level) {
          for (auto const &block : block_level.second) {
            auto status = checkDagBlockValidation(block.second.first);
            if (!status.first) {
              LOG(log_er_pbft_sync_) << "PBFT SYNC ERROR, DAG missing a tip/pivot in period "
                                     << pbft_blk_and_votes.pbft_blk->getPeriod()
                                     << ", has synced period: " << pbft_sync_period
                                     << ", PBFT chain size: " << pbft_chain_->getPbftChainSize()
                                     << ", synced queue size: " << pbft_chain_->pbftSyncedQueueSize();
              syncing_ = false;
              return;
            }
            LOG(log_nf_dag_sync_) << "Storing DAG block " << block.second.first.getHash().toString() << " with "
                                  << block.second.second.size() << " transactions";
            if (block.second.first.getLevel() > peer->dag_level_) {
              peer->dag_level_ = block.second.first.getLevel();
            }
            dag_blk_mgr_->insertBroadcastedBlockWithTransactions(block.second.first, block.second.second);
          }
        }

        // Check the PBFT block whether in the chain or in the synced queue
        if (!pbft_chain_->isKnownPbftBlockForSyncing(pbft_blk_hash)) {
          // Check the PBFT block validation
          if (pbft_chain_->checkPbftBlockValidationFromSyncing(*pbft_blk_and_votes.pbft_blk)) {
            // Notice: cannot verify 2t+1 cert votes here. Since don't
            // have correct account status for nodes which after the
            // first synced one.
            pbft_chain_->setSyncedPbftBlockIntoQueue(pbft_blk_and_votes);
            pbft_sync_period = pbft_chain_->pbftSyncingPeriod();
            LOG(log_nf_pbft_sync_) << "Synced PBFT block hash " << pbft_blk_hash << " with "
                                   << pbft_blk_and_votes.cert_votes.size() << " cert votes";
            LOG(log_dg_pbft_sync_) << "Synced PBFT block " << pbft_blk_and_votes;
          } else {
            LOG(log_er_pbft_sync_) << "The PBFT block " << pbft_blk_hash << " failed validation. Drop it!";
          }
        }
      }

      if (pbft_blk_count > 0) {
        if (syncing_) {
          if (pbft_sync_period > pbft_chain_->getPbftChainSize() + (10 * conf_.network_sync_level_size)) {
            LOG(log_dg_pbft_sync_) << "Syncing pbft blocks too fast than processing. Has synced period "
                                   << pbft_sync_period << ", PBFT chain size " << pbft_chain_->getPbftChainSize();
            tp_.post(1000, [this, _nodeID] { delayedPbftSync(_nodeID, 1); });
          } else {
            syncPeerPbft(_nodeID, pbft_sync_period + 1);
          }
        }
      } else {
        LOG(log_dg_pbft_sync_) << "Syncing PBFT is completed";
        // We are pbft synced with the node we are connected to but
        // calling restartSyncingPbft will check if some nodes have
        // greater pbft chain size and we should continue syncing with
        // them, Or sync pending DAG blocks
        restartSyncingPbft(true);
        // We are pbft synced, send message to other node to start
        // gossiping new blocks
        if (!syncing_) {
          // TODO: Why need to clear all DAG blocks and transactions?
          // This is inside PbftBlockPacket. Why don't clear PBFT blocks and votes?
          sendSyncedMessage();
        }
      }

      break;
    }
    case TestPacket: {
      LOG(log_dg_) << "Received TestPacket";
      ++cnt_received_messages_[_nodeID];
      test_sums_[_nodeID] += _r[0].toInt();
      BOOST_ASSERT(_id == TestPacket);
      break;
    }
  };
}

void TaraxaCapability::handle_read_exception(weak_ptr<Session> session, unsigned _packetType, RLP const &_r) {
  try {
    throw;
  } catch (std::exception const &_e) {
    // TODO be more precise about the error handling
    LOG(log_er_) << "Read exception: " << _e.what() << ". PacketType: " << packetTypeToString(_packetType) << " ("
                 << _packetType << "). RLP: " << _r;
    if (auto session_p = session.lock()) {
      session_p->disconnect(BadProtocol);
    }
  }
}

void TaraxaCapability::delayedPbftSync(NodeID _nodeID, int counter) {
  auto pbft_sync_period = pbft_chain_->pbftSyncingPeriod();
  if (counter > 60) {
    LOG(log_er_pbft_sync_) << "Pbft blocks stuck in queue, no new block processed in 60 seconds " << pbft_sync_period
                           << " " << pbft_chain_->getPbftChainSize();
    syncing_ = false;
    LOG(log_dg_pbft_sync_) << "Syncing PBFT is stopping";
    return;
  }

  if (syncing_) {
    if (pbft_sync_period > pbft_chain_->getPbftChainSize() + (10 * conf_.network_sync_level_size)) {
      LOG(log_dg_pbft_sync_) << "Syncing pbft blocks faster than processing " << pbft_sync_period << " "
                             << pbft_chain_->getPbftChainSize();
      tp_.post(1000, [this, _nodeID, counter] { delayedPbftSync(_nodeID, counter + 1); });
    } else {
      syncPeerPbft(_nodeID, pbft_sync_period + 1);
    }
  }
}

void TaraxaCapability::restartSyncingPbft(bool force) {
  if (syncing_ && !force) {
    LOG(log_dg_pbft_sync_) << "restartSyncingPbft called but syncing_ already true";
    return;
  }

  NodeID max_pbft_chain_nodeID;
  uint64_t max_pbft_chain_size = 0;
  uint64_t max_node_dag_level = 0;
  {
    boost::shared_lock<boost::shared_mutex> lock(peers_mutex_);
    for (auto const peer : peers_) {
      if (peer.second->pbft_chain_size_ > max_pbft_chain_size) {
        max_pbft_chain_size = peer.second->pbft_chain_size_;
        max_pbft_chain_nodeID = peer.first;
        max_node_dag_level = peer.second->dag_level_;
      } else if (peer.second->pbft_chain_size_ == max_pbft_chain_size && peer.second->dag_level_ > max_node_dag_level) {
        max_pbft_chain_nodeID = peer.first;
        max_node_dag_level = peer.second->dag_level_;
      }
    }
  }

  auto pbft_sync_period = pbft_chain_->pbftSyncingPeriod();
  if (max_pbft_chain_size > pbft_sync_period) {
    LOG(log_si_pbft_sync_) << "Restarting syncing PBFT from peer " << max_pbft_chain_nodeID << ", peer PBFT chain size "
                           << max_pbft_chain_size << ", own PBFT chain synced at period " << pbft_sync_period;
    requesting_pending_dag_blocks_ = false;
    // TODO: When set sycning to false if never get peer response?
    syncing_ = true;
    peer_syncing_pbft_ = max_pbft_chain_nodeID;
    syncPeerPbft(peer_syncing_pbft_, pbft_sync_period + 1);
  } else {
    LOG(log_nf_pbft_sync_) << "Restarting syncing PBFT not needed since our pbft chain size: " << pbft_sync_period
                           << "(" << pbft_chain_->getPbftChainSize() << ")"
                           << " is greater or equal than max node pbft chain size:" << max_pbft_chain_size;
    syncing_ = false;
    if (force || (!requesting_pending_dag_blocks_ &&
                  max_node_dag_level > std::max(dag_mgr_->getMaxLevel(), dag_blk_mgr_->getMaxDagLevelInQueue()))) {
      LOG(log_nf_dag_sync_) << "Request pending " << max_node_dag_level << " "
                            << std::max(dag_mgr_->getMaxLevel(), dag_blk_mgr_->getMaxDagLevelInQueue()) << "("
                            << dag_mgr_->getMaxLevel() << ")";
      requesting_pending_dag_blocks_ = true;
      requesting_pending_dag_blocks_node_id_ = max_pbft_chain_nodeID;
      requestPendingDagBlocks(max_pbft_chain_nodeID);
    }
  }
}

void TaraxaCapability::onDisconnect(NodeID const &_nodeID) {
  tp_.post([=] {
    LOG(log_nf_) << "Node " << _nodeID << " disconnected";
    cnt_received_messages_.erase(_nodeID);
    test_sums_.erase(_nodeID);
    erasePeer(_nodeID);
    if (syncing_ && peer_syncing_pbft_ == _nodeID && getPeersCount() > 0) {
      LOG(log_dg_pbft_sync_) << "Syncing PBFT is stopping";
      restartSyncingPbft(true);
    }
    if (requesting_pending_dag_blocks_ && requesting_pending_dag_blocks_node_id_ == _nodeID) {
      requesting_pending_dag_blocks_ = false;
      restartSyncingPbft(true);
    }
  });
}

void TaraxaCapability::sendTestMessage(NodeID const &_id, int _x) { sealAndSend(_id, TestPacket, RLPStream(1) << _x); }

void TaraxaCapability::sendStatus(NodeID const &_id, bool _initial) {
  if (dag_mgr_) {
    if (_initial) {
      LOG(log_dg_) << "Sending initial status message to " << _id << ", protocol version "
                   << FullNode::c_network_protocol_version << ", network id " << conf_.network_id << ", genesis "
                   << dag_mgr_->get_genesis() << ", node major version " << FullNode::c_node_major_version
                   << ", node minor version " << FullNode::c_node_minor_version;
    }

    auto dag_max_level = dag_mgr_->getMaxLevel();
    auto pbft_chain_size = pbft_chain_->getPbftChainSize();
    auto pbft_round = pbft_mgr_->getPbftRound();
    auto pbft_previous_round_next_votes_size = next_votes_mgr_->getNextVotesSize();
    LOG(log_dg_dag_sync_) << "Sending status message to " << _id << " with dag level: " << dag_max_level;
    LOG(log_dg_pbft_sync_) << "Sending status message to " << _id << " with pbft chain size: " << pbft_chain_size
                           << ", syncing: " << std::boolalpha << syncing_;
    LOG(log_dg_next_votes_sync_) << "Sending status message to " << _id << " with PBFT round: " << pbft_round
                                 << ", previous round next votes size " << pbft_previous_round_next_votes_size;

    RLPStream s(_initial ? 10 : 5);
    if (_initial) {
      s << FullNode::c_network_protocol_version << conf_.network_id << dag_max_level << dag_mgr_->get_genesis()
        << pbft_chain_size << syncing_.load() << pbft_round << pbft_previous_round_next_votes_size
        << FullNode::c_node_major_version << FullNode::c_node_minor_version;
    } else {
      s << dag_max_level << pbft_chain_size << syncing_.load() << pbft_round << pbft_previous_round_next_votes_size;
    }
    auto payload = move(s.invalidate());
    sealAndSend(_id, StatusPacket, RLPStream(2) << dev::sha3(payload) << payload);
  }
}

vector<NodeID> TaraxaCapability::selectPeers(std::function<bool(TaraxaPeer const &)> const &_predicate) {
  vector<NodeID> allowed;
  boost::shared_lock<boost::shared_mutex> lock(peers_mutex_);
  for (auto const &peer : peers_) {
    if (_predicate(*peer.second)) allowed.push_back(peer.first);
  }
  return allowed;
}

vector<NodeID> TaraxaCapability::getAllPeers() const {
  vector<NodeID> peers;
  boost::shared_lock<boost::shared_mutex> lock(peers_mutex_);
  std::transform(
      peers_.begin(), peers_.end(), std::back_inserter(peers),
      [](std::pair<const dev::p2p::NodeID, std::shared_ptr<taraxa::TaraxaPeer>> const &peer) { return peer.first; });
  return peers;
}

std::pair<std::vector<NodeID>, std::vector<NodeID>> TaraxaCapability::randomPartitionPeers(
    std::vector<NodeID> const &_peers, std::size_t _number) {
  vector<NodeID> part1(_peers);
  vector<NodeID> part2;

  if (_number >= _peers.size()) return std::make_pair(part1, part2);

  std::shuffle(part1.begin(), part1.end(), urng_);

  // Remove elements from the end of the shuffled part1 vector and move
  // them to part2.
  std::move(part1.begin() + _number, part1.end(), std::back_inserter(part2));
  part1.erase(part1.begin() + _number, part1.end());
  return std::make_pair(move(part1), move(part2));
}

void TaraxaCapability::onNewTransactions(std::vector<taraxa::bytes> const &transactions, bool fromNetwork,
                                         std::optional<std::reference_wrapper<TransactionPacketDebugInfo>> debug_info) {
  if (fromNetwork) {
    if (dag_blk_mgr_) {
      LOG(log_nf_trx_prp_) << "Storing " << transactions.size() << " transactions";
      received_trx_count += transactions.size();
      unique_received_trx_count += trx_mgr_->insertBroadcastedTransactions(transactions, debug_info);
    } else {
      for (auto const &transaction : transactions) {
        Transaction trx(transaction);
        auto trx_hash = trx.getHash();
        if (test_transactions_.find(trx_hash) == test_transactions_.end()) {
          test_transactions_[trx_hash] = trx;
          LOG(log_dg_trx_prp_) << "Received New Transaction " << trx_hash;
        } else {
          LOG(log_dg_trx_prp_) << "Received New Transaction" << trx_hash << "that is already known";
        }
      }
    }
  }
  if (!fromNetwork || conf_.network_transaction_interval == 0) {
    std::map<NodeID, std::vector<taraxa::bytes>> transactionsToSend;
    std::map<NodeID, std::vector<trx_hash_t>> transactionsHashToSend;
    {
      boost::unique_lock<boost::shared_mutex> lock(peers_mutex_);
      for (auto &peer : peers_) {
        if (!peer.second->syncing_) {
          for (auto const &transaction : transactions) {
            Transaction trx(transaction);
            auto trx_hash = trx.getHash();
            if (!peer.second->isTransactionKnown(trx_hash)) {
              transactionsToSend[peer.first].push_back(transaction);
              transactionsHashToSend[peer.first].push_back(trx_hash);
            }
          }
        }
      }
    }
    for (auto &it : transactionsToSend) {
      sendTransactions(it.first, it.second);
    }
    boost::unique_lock<boost::shared_mutex> lock(peers_mutex_);
    for (auto &it : transactionsHashToSend) {
      for (auto &it2 : it.second) {
        peers_[it.first]->markTransactionAsKnown(it2);
      }
    }
  }
}

void TaraxaCapability::onNewBlockReceived(DagBlock block, std::vector<Transaction> transactions) {
  LOG(log_nf_dag_prp_) << "Receive DagBlock " << block.getHash() << " #Trx" << transactions.size() << std::endl;
  if (dag_blk_mgr_) {
    auto status = checkDagBlockValidation(block);
    if (!status.first) {
      if (!syncing_ && !requesting_pending_dag_blocks_) restartSyncingPbft();
      return;
    }
    LOG(log_nf_dag_prp_) << "Storing block " << block.getHash().toString() << " with " << transactions.size()
                         << " transactions";
    dag_blk_mgr_->insertBroadcastedBlockWithTransactions(block, transactions);

  } else if (test_blocks_.find(block.getHash()) == test_blocks_.end()) {
    test_blocks_[block.getHash()] = block;
    for (auto tr : transactions) {
      test_transactions_[tr.getHash()] = tr;
    }
    onNewBlockVerified(block);

  } else {
    LOG(log_dg_dag_prp_) << "Received NewBlock " << block.getHash().toString() << "that is already known";
    return;
  }
}

void TaraxaCapability::sendSyncedMessage() {
  LOG(log_dg_dag_sync_) << "sendSyncedMessage ";
  for (auto &peer : getAllPeers()) {
    sealAndSend(peer, SyncedPacket, RLPStream(0));
  }
}

void TaraxaCapability::onNewBlockVerified(DagBlock const &block) {
  LOG(log_dg_dag_prp_) << "Verified NewBlock " << block.getHash().toString();
  auto const peersWithoutBlock =
      selectPeers([&](TaraxaPeer const &_peer) { return !_peer.isBlockKnown(block.getHash()); });

  auto const peersToSendNumber =
      std::min<std::size_t>(std::max<std::size_t>(conf_.network_min_dag_block_broadcast, std::sqrt(getPeersCount())),
                            conf_.network_max_dag_block_broadcast);

  std::vector<NodeID> peersToSend;
  std::vector<NodeID> peersToAnnounce;
  std::tie(peersToSend, peersToAnnounce) = randomPartitionPeers(peersWithoutBlock, peersToSendNumber);

  for (NodeID const &peerID : peersToSend) {
    RLPStream ts;
    auto peer = getPeer(peerID);
    if (peer && !peer->syncing_) {
      sendBlock(peerID, block);
      peer->markBlockAsKnown(block.getHash());
    }
  }
  if (!peersToSend.empty()) LOG(log_dg_dag_prp_) << "Sent block to" << peersToSend.size() << " peers";

  for (NodeID const &peerID : peersToAnnounce) {
    RLPStream ts;
    auto peer = getPeer(peerID);
    if (peer && !peer->syncing_) {
      sendBlockHash(peerID, block);
      peer->markBlockAsKnown(block.getHash());
    }
  }
  if (!peersToAnnounce.empty()) LOG(log_dg_dag_prp_) << "Anounced block to " << peersToAnnounce.size() << " peers";
}

void TaraxaCapability::sendBlocks(NodeID const &_id, std::vector<std::shared_ptr<DagBlock>> blocks) {
  std::map<blk_hash_t, std::vector<taraxa::bytes>> blockTransactions;
  int totalTransactionsCount = 0;
  for (auto &block : blocks) {
    std::vector<taraxa::bytes> transactions;
    for (auto trx : block->getTrxs()) {
      auto t = trx_mgr_->getTransaction(trx);
      if (!t) {
        LOG(log_er_dag_sync_) << "Transacation " << trx << " is not available. SendBlocks canceled";
        // TODO: This can happen on stopping the node because network
        // is not stopped since network does not support restart,
        // better solution needed
        return;
      }
      transactions.push_back(t->second);
      totalTransactionsCount++;
    }
    blockTransactions[block->getHash()] = transactions;
    LOG(log_nf_dag_sync_) << "Send DagBlock " << block->getHash() << "# Trx: " << transactions.size() << std::endl;
  }

  RLPStream s(blocks.size() + totalTransactionsCount);
  for (auto &block : blocks) {
    s.appendRaw(block->rlp(true));
    taraxa::bytes trx_bytes;
    for (auto &trx : blockTransactions[block->getHash()]) {
      trx_bytes.insert(trx_bytes.end(), std::begin(trx), std::end(trx));
    }
    s.appendRaw(trx_bytes, blockTransactions[block->getHash()].size());
  }
  sealAndSend(_id, BlocksPacket, move(s));
}

void TaraxaCapability::sendTransactions(NodeID const &_id, std::vector<taraxa::bytes> const &transactions) {
  LOG(log_nf_trx_prp_) << "sendTransactions" << transactions.size() << " to " << _id;
  RLPStream s(transactions.size());
  taraxa::bytes trx_bytes;
  for (auto transaction : transactions) {
    trx_bytes.insert(trx_bytes.end(), std::begin(transaction), std::end(transaction));
  }
  s.appendRaw(trx_bytes, transactions.size());
  sealAndSend(_id, TransactionPacket, move(s));
}

void TaraxaCapability::sendBlock(NodeID const &_id, taraxa::DagBlock block) {
  vec_trx_t transactionsToSend;
  for (auto trx : block.getTrxs()) {
    auto peer = getPeer(_id);
    if (peer && !peer->isTransactionKnown(trx)) transactionsToSend.push_back(trx);
  }
  RLPStream s(1 + transactionsToSend.size());
  s.appendRaw(block.rlp(true));

  taraxa::bytes trx_bytes;
  for (auto trx : transactionsToSend) {
    std::shared_ptr<std::pair<Transaction, taraxa::bytes>> transaction;
    if (dag_blk_mgr_) {
      transaction = trx_mgr_->getTransaction(trx);
    } else {
      assert(test_transactions_.find(trx) != test_transactions_.end());
      transaction = std::make_shared<std::pair<Transaction, taraxa::bytes>>(test_transactions_[trx],
                                                                            *test_transactions_[trx].rlp());
    }
    assert(transaction != nullptr);  // We should never try to send a block for
                                     // which  we do not have all transactions
    trx_bytes.insert(trx_bytes.end(), std::begin(transaction->second), std::end(transaction->second));
  }
  s.appendRaw(trx_bytes, transactionsToSend.size());
  sealAndSend(_id, NewBlockPacket, move(s));
  LOG(log_dg_dag_prp_) << "Send DagBlock " << block.getHash() << " #Trx: " << transactionsToSend.size() << std::endl;
}

void TaraxaCapability::sendBlockHash(NodeID const &_id, taraxa::DagBlock block) {
  LOG(log_dg_dag_prp_) << "sendBlockHash " << block.getHash().toString();
  sealAndSend(_id, NewBlockHashPacket, RLPStream(1) << block.getHash());
}

void TaraxaCapability::requestBlock(NodeID const &_id, blk_hash_t hash) {
  LOG(log_dg_dag_prp_) << "requestBlock " << hash.toString();
  sealAndSend(_id, GetNewBlockPacket, RLPStream(1) << hash);
}

void TaraxaCapability::requestPbftBlocks(NodeID const &_id, size_t height_to_sync) {
  LOG(log_dg_pbft_sync_) << "Sending GetPbftBlockPacket with height: " << height_to_sync;
  sealAndSend(_id, GetPbftBlockPacket, RLPStream(1) << height_to_sync);
}

void TaraxaCapability::requestPendingDagBlocks(NodeID const &_id) {
  LOG(log_nf_dag_sync_) << "Sending GetBlocksPacket";
  sealAndSend(_id, GetBlocksPacket, RLPStream(0));
}

std::pair<int, int> TaraxaCapability::retrieveTestData(NodeID const &_id) {
  int cnt = 0;
  int checksum = 0;
  for (auto i : cnt_received_messages_)
    if (_id == i.first) {
      cnt += i.second;
      checksum += test_sums_[_id];
    }

  return {cnt, checksum};
}

std::map<blk_hash_t, taraxa::DagBlock> TaraxaCapability::getBlocks() { return test_blocks_; }

std::map<trx_hash_t, taraxa::Transaction> TaraxaCapability::getTransactions() { return test_transactions_; }

void TaraxaCapability::sendTransactions() {
  if (trx_mgr_) {
    onNewTransactions(trx_mgr_->getNewVerifiedTrxSnapShotSerialized(), false);
    tp_.post(conf_.network_transaction_interval, [this] { sendTransactions(); });
  }
}

void TaraxaCapability::doBackgroundWork() {
  auto host = host_.lock();
  if (!host) {
    return;
  }
  for (auto const &peer : peers_) {
    // Disconnect any node that did not send any message for 3 status intervals
    if (!peer.second->checkStatus(5)) {
      LOG(log_nf_) << "Host disconnected, no status message in " << 5 * check_status_interval_ << " ms" << peer.first;
      host->disconnect(peer.first, p2p::PingTimeout);
    }
    // Send status message
    else {
      sendStatus(peer.first, false);
    }
  }
  tp_.post(check_status_interval_, [this] { doBackgroundWork(); });
}

void TaraxaCapability::logPacketsStats() {
  static PacketsStats previous_received_packets_stats = received_packets_stats_;
  static PacketsStats previous_sent_packets_stats = sent_packets_stats_;

  LOG(log_nf_net_per_) << "Received packets stats: " << received_packets_stats_ - previous_received_packets_stats;
  LOG(log_nf_net_per_) << "Sent packets stats: " << sent_packets_stats_ - previous_sent_packets_stats;

  previous_received_packets_stats = received_packets_stats_;
  previous_sent_packets_stats = sent_packets_stats_;

  tp_.post(conf_.network_performance_log_interval, [this] { logPacketsStats(); });
}

void TaraxaCapability::onNewPbftVote(taraxa::Vote const &vote) {
  std::vector<NodeID> peers_to_send;
  {
    boost::shared_lock<boost::shared_mutex> lock(peers_mutex_);
    for (auto const &peer : peers_) {
      if (!peer.second->isVoteKnown(vote.getHash())) {
        peers_to_send.push_back(peer.first);
      }
    }
  }
  for (auto const &peer : peers_to_send) {
    sendPbftVote(peer, vote);
  }
}

void TaraxaCapability::sendPbftVote(NodeID const &_id, taraxa::Vote const &vote) {
  LOG(log_dg_vote_prp_) << "sendPbftVote " << vote.getHash() << " to " << _id;
  sealAndSend(_id, PbftVotePacket, RLPStream(1) << vote.rlp());
}

void TaraxaCapability::onNewPbftBlock(taraxa::PbftBlock const &pbft_block) {
  std::vector<NodeID> peers_to_send;
  auto my_chain_size = pbft_chain_->getPbftChainSize();
  {
    boost::shared_lock<boost::shared_mutex> lock(peers_mutex_);
    for (auto const &peer : peers_) {
      if (!peer.second->isPbftBlockKnown(pbft_block.getBlockHash())) {
        peers_to_send.push_back(peer.first);
      }
    }
  }
  for (auto const &peer : peers_to_send) {
    sendPbftBlock(peer, pbft_block, my_chain_size);
  }
}

// api for pbft syncing
void TaraxaCapability::sendPbftBlocks(NodeID const &_id, size_t height_to_sync, size_t blocks_to_transfer) {
  LOG(log_dg_pbft_sync_) << "In sendPbftBlocks, peer want to sync from pbft chain height " << height_to_sync
                         << ", will send at most " << blocks_to_transfer << " pbft blocks to " << _id;
  // If blocks_to_transfer is 0, will return empty PBFT blocks
  auto pbft_cert_blks = pbft_chain_->getPbftBlocks(height_to_sync, blocks_to_transfer);
  if (pbft_cert_blks.empty()) {
    sealAndSend(_id, PbftBlockPacket, RLPStream(0));
    LOG(log_dg_pbft_sync_) << "In sendPbftBlocks, send no pbft blocks to " << _id;
    return;
  }
  RLPStream s(pbft_cert_blks.size());
  // Example actual structure:
  // pbft_blk_1 -> [dag_blk_1, dag_blk_2]
  // pbft_blk_2 -> [dag_blk_3]
  // dag_blk_1 -> [trx_1, trx_2, trx_3]
  // dag_blk_2 -> [trx_4, trx_5, trx_6]
  // dag_blk_3 -> [trx_7, trx_8]
  //
  // Represented in the following variables:
  // level_0 = [pbft_cert_blk_1, pbft_cert_blk_2]
  // level_0_extra = [pbft_blk_1_dag_blk_hashes, pbft_blk_2_dag_blk_hashes]
  // edges_0_to_1 = [0, 2, 3]
  // level_1 = [dag_blk_1, dag_blk_2, dag_blk_3]
  // edges_1_to_2 = [0, 3, 6, 8]
  // level_2 = [trx_1, trx_2, trx_3, trx_4, trx_5, trx_6, trx_7, trx_8]
  //
  // General idea:
  // level_`k`[i] is parent of level_`k+1` elements with ordinals in range from (inclusive) edges_`k`_to_`k+1`[i] to
  // (exclusive) edges_`k`_to_`k+1`[i+1]

  DbStorage::MultiGetQuery db_query(db_);
  auto const &level_0 = pbft_cert_blks;
  for (auto const &b : level_0) {
    db_query.append(DbStorage::Columns::dag_finalized_blocks, b.pbft_blk->getPivotDagBlockHash(), false);
  }
  auto level_0_extra = db_query.execute();
  vector<uint> edges_0_to_1;
  edges_0_to_1.reserve(1 + level_0.size());
  edges_0_to_1.push_back(0);
  for (uint i_0 = 0; i_0 < level_0.size(); ++i_0) {
    db_query.append(DbStorage::Columns::dag_blocks, RLP(level_0_extra[i_0]).toVector<h256>());
    edges_0_to_1.push_back(db_query.size());
  }
  auto level_1 = db_query.execute();
  vector<uint> edges_1_to_2;
  edges_1_to_2.reserve(1 + level_1.size());
  edges_1_to_2.push_back(0);
  for (auto const &dag_blk_raw : level_1) {
    db_query.append(DbStorage::Columns::transactions, DagBlock::extract_transactions_from_rlp(RLP(dag_blk_raw)));
    edges_1_to_2.push_back(db_query.size());
  }
  auto level_2 = db_query.execute();
  for (uint i_0 = 0; i_0 < level_0.size(); ++i_0) {
    s.appendList(2);
    s.appendRaw(level_0[i_0].rlp());
    auto start_1 = edges_0_to_1[i_0];
    auto end_1 = edges_0_to_1[i_0 + 1];
    s.appendList(end_1 - start_1);
    for (uint i_1 = start_1; i_1 < end_1; ++i_1) {
      s.appendList(2);
      s.appendRaw(level_1[i_1]);
      auto start_2 = edges_1_to_2[i_1];
      auto end_2 = edges_1_to_2[i_1 + 1];
      s.appendList(end_2 - start_2);
      for (uint i_2 = start_2; i_2 < end_2; ++i_2) {
        s.appendRaw(level_2[i_2]);
      }
    }
  }
  sealAndSend(_id, PbftBlockPacket, move(s));
  LOG(log_dg_pbft_sync_) << "Sending PbftCertBlocks to " << _id;
}

void TaraxaCapability::sendPbftBlock(NodeID const &_id, taraxa::PbftBlock const &pbft_block,
                                     uint64_t const &pbft_chain_size) {
  LOG(log_dg_pbft_prp_) << "sendPbftBlock " << pbft_block.getBlockHash() << " to " << _id;
  RLPStream s(2);
  pbft_block.streamRLP(s, true);
  s << pbft_chain_size;
  sealAndSend(_id, NewPbftBlockPacket, move(s));
}

void TaraxaCapability::syncPbftNextVotes(uint64_t const pbft_round, size_t const pbft_previous_round_next_votes_size) {
  NodeID peer_node_ID;
  uint64_t peer_max_pbft_round = 1;
  size_t peer_max_previous_round_next_votes_size = 0;
  {
    boost::shared_lock<boost::shared_mutex> lock(peers_mutex_);
    // Find max peer PBFT round
    for (auto const &peer : peers_) {
      if (peer.second->pbft_round_ > peer_max_pbft_round) {
        peer_max_pbft_round = peer.second->pbft_round_;
        peer_node_ID = peer.first;
      }
    }

    if (pbft_round == peer_max_pbft_round) {
      // No peers ahead, find peer PBFT previous round max next votes size
      for (auto const &peer : peers_) {
        if (peer.second->pbft_previous_round_next_votes_size_ > peer_max_previous_round_next_votes_size) {
          peer_max_previous_round_next_votes_size = peer.second->pbft_previous_round_next_votes_size_;
          peer_node_ID = peer.first;
        }
      }
    }
  }

  if (pbft_round < peer_max_pbft_round ||
      (pbft_round == peer_max_pbft_round &&
       pbft_previous_round_next_votes_size < peer_max_previous_round_next_votes_size)) {
    LOG(log_dg_next_votes_sync_) << "Syncing PBFT next votes. Current PBFT round " << pbft_round
                                 << ", previous round next votes size " << pbft_previous_round_next_votes_size
                                 << ". Peer " << peer_node_ID << " is in PBFT round " << peer_max_pbft_round
                                 << ", previous round next votes size " << peer_max_previous_round_next_votes_size;
    requestPbftNextVotes(peer_node_ID, pbft_round, pbft_previous_round_next_votes_size);
  }
}

void TaraxaCapability::requestPbftNextVotes(NodeID const &peerID, uint64_t const pbft_round,
                                            size_t const pbft_previous_round_next_votes_size) {
  LOG(log_dg_next_votes_sync_) << "Sending GetPbftNextVotes with round " << pbft_round
                               << " previous round next votes size " << pbft_previous_round_next_votes_size;
  sealAndSend(peerID, GetPbftNextVotes, RLPStream(2) << pbft_round << pbft_previous_round_next_votes_size);
}

void TaraxaCapability::sendPbftNextVotes(NodeID const &peerID) {
  std::vector<Vote> next_votes_bundle = next_votes_mgr_->getNextVotes();
  if (next_votes_bundle.empty()) {
    LOG(log_er_next_votes_sync_) << "There are 0 next votes for previous PBFT round";
    return;
  }
  LOG(log_nf_next_votes_sync_) << "Send out size of " << next_votes_bundle.size() << " PBFT next votes to " << peerID;

  RLPStream s(next_votes_bundle.size());
  for (auto const &next_vote : next_votes_bundle) {
    s.appendRaw(next_vote.rlp());
    LOG(log_nf_next_votes_sync_) << "Send out next vote " << next_vote.getHash() << " to peer " << peerID;
  }
  sealAndSend(peerID, PbftNextVotesPacket, move(s));
}

void TaraxaCapability::broadcastPreviousRoundNextVotesBundle() {
  std::vector<NodeID> peers_to_send;
  {
    boost::shared_lock<boost::shared_mutex> lock(peers_mutex_);
    for (auto const &peer : peers_) {
      peers_to_send.push_back(peer.first);
    }
  }
  for (auto const &peer : peers_to_send) {
    sendPbftNextVotes(peer);
  }
}

Json::Value TaraxaCapability::getStatus() const {
  Json::Value res;
  res["synced"] = Json::UInt64(!this->syncing_);
  res["peers"] = Json::Value(Json::arrayValue);
  boost::unique_lock<boost::shared_mutex> lock(peers_mutex_);
  for (auto &peer : peers_) {
    Json::Value peer_status;
    peer_status["node_id"] = peer.first.toString();
    peer_status["dag_level"] = Json::UInt64(peer.second->dag_level_);
    peer_status["pbft_size"] = Json::UInt64(peer.second->pbft_chain_size_);
    peer_status["dag_synced"] = !peer.second->syncing_;
    res["peers"].append(peer_status);
  }

  auto createPacketsStatsJson = [&](const PacketsStats &stats) -> Json::Value {
    Json::Value stats_json;
    for (uint8_t it = 0; it != PacketCount; it++) {
      Json::Value packet_stats_json;
      const auto packet_stats = stats.getPacketStats(packetTypeToString(it));
      if (packet_stats == std::nullopt) {
        continue;
      }

      auto total = packet_stats->total_count_;
      packet_stats_json["total"] = Json::UInt64(total);
      if (total > 0) {
        packet_stats_json["avg packet size"] = Json::UInt64(packet_stats->total_size_ / total);
        packet_stats_json["avg packet processing duration"] =
            Json::UInt64(packet_stats->total_duration_.count() / total);
        auto unique = packet_stats->total_unique_count_;
        if (unique > 0) {
          packet_stats_json["unique"] = Json::UInt64(unique);
          packet_stats_json["unique %"] = Json::UInt64(unique * 100 / total);
          packet_stats_json["unique avg packet size"] = Json::UInt64(packet_stats->total_unique_size_ / unique);
          packet_stats_json["unique avg packet processing duration"] =
              Json::UInt64(packet_stats->total_unique_duration_.count() / unique);
        }
        stats_json[packetTypeToString(it)] = packet_stats_json;
      }
    }

    return stats_json;
  };

  Json::Value received_packet_stats_json = createPacketsStatsJson(received_packets_stats_);

  received_packet_stats_json["transaction count"] = Json::UInt64(received_trx_count);
  received_packet_stats_json["unique transaction count"] = Json::UInt64(unique_received_trx_count);
  if (received_trx_count)
    received_packet_stats_json["unique transaction %"] =
        Json::UInt64(unique_received_trx_count * 100 / received_trx_count);
  res["received packets stats"] = received_packet_stats_json;

  Json::Value sent_packet_stats_json = createPacketsStatsJson(sent_packets_stats_);
  res["sent packets stats"] = sent_packet_stats_json;

  return res;
}

string TaraxaCapability::packetTypeToString(unsigned int packet) const {
  switch (packet) {
    case StatusPacket:
      return "StatusPacket";
    case NewBlockPacket:
      return "NewBlockPacket";
    case NewBlockHashPacket:
      return "NewBlockHashPacket";
    case GetNewBlockPacket:
      return "GetNewBlockPacket";
    case GetBlocksPacket:
      return "GetBlocksPacket";
    case BlocksPacket:
      return "BlocksPacket";
    case TransactionPacket:
      return "TransactionPacket";
    case TestPacket:
      return "TestPacket";
    case PbftVotePacket:
      return "PbftVotePacket";
    case GetPbftNextVotes:
      return "GetPbftNextVotes";
    case PbftNextVotesPacket:
      return "PbftNextVotesPacket";
    case NewPbftBlockPacket:
      return "NewPbftBlockPacket";
    case GetPbftBlockPacket:
      return "GetPbftBlockPacket";
    case PbftBlockPacket:
      return "PbftBlockPacket";
    case PacketCount:
      return "PacketCount";
    case SyncedPacket:
      return "SyncedPacket";
    case SyncedResponsePacket:
      return "SyncedResponsePacket";
  }
  return "unknown packet type: " + std::to_string(packet);
}

}  // namespace taraxa<|MERGE_RESOLUTION|>--- conflicted
+++ resolved
@@ -546,16 +546,8 @@
         return;
       }
 
-<<<<<<< HEAD
-      if (pbft_chain_ && !pbft_chain_->findUnverifiedPbftBlock(pbft_block->getBlockHash())) {
-        // TODO: need to check block validation, like proposed
-        // vote(maybe
-        //  come later), if get sortition etc
-        packet_stats.setUnique();
-=======
       if (!pbft_chain_->findUnverifiedPbftBlock(pbft_block->getBlockHash())) {
         packet_stats.is_unique_ = true;
->>>>>>> 554c29f8
         pbft_chain_->pushUnverifiedPbftBlock(pbft_block);
         onNewPbftBlock(*pbft_block);
       }
