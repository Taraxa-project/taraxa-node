--- conflicted
+++ resolved
@@ -529,16 +529,11 @@
         return;
       }
 
-<<<<<<< HEAD
       if (pbft_chain_ && !pbft_chain_->findUnverifiedPbftBlock(pbft_block->getBlockHash())) {
         // TODO: need to check block validation, like proposed
         // vote(maybe
         //  come later), if get sortition etc
         packet_stats.is_unique_ = true;
-=======
-      if (!pbft_chain_->findUnverifiedPbftBlock(pbft_block->getBlockHash())) {
-        unique_packet_count[_id]++;
->>>>>>> 2ebed245
         pbft_chain_->pushUnverifiedPbftBlock(pbft_block);
         onNewPbftBlock(*pbft_block);
       }
@@ -1163,14 +1158,9 @@
   RLPStream s;
   host_.capabilityHost()->prep(_id, name(), s, PbftBlockPacket, pbft_cert_blks.size());
   if (pbft_cert_blks.empty()) {
-<<<<<<< HEAD
     sealAndSend(_id, s, PbftBlockPacket);
     LOG(log_dg_pbft_sync_) << "In sendPbftBlocks, sent no pbft blocks to " << _id;
-=======
-    // Send empty PBFT blocks to peer for talking to peer syncing has completed
-    host_.capabilityHost()->sealAndSend(_id, s);
-    LOG(log_dg_pbft_sync_) << "In sendPbftBlocks, no pbft blocks send to " << _id;
->>>>>>> 2ebed245
+
     return;
   }
 
@@ -1232,13 +1222,9 @@
       }
     }
   }
-<<<<<<< HEAD
   sealAndSend(_id, s, PbftBlockPacket);
   // Question: will send multiple times to a same receiver, why?
-=======
-  host_.capabilityHost()->sealAndSend(_id, s);
-
->>>>>>> 2ebed245
+
   LOG(log_dg_pbft_sync_) << "Sending PbftCertBlocks to " << _id;
 }
 
