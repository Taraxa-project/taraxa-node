#include "taraxa_capability.hpp"

#include "consensus/pbft_chain.hpp"
#include "consensus/pbft_manager.hpp"
#include "consensus/vote.hpp"
#include "dag/dag.hpp"
#include "node/full_node.hpp"
#include "transaction_manager/transaction_manager.hpp"

namespace taraxa {

TaraxaCapability::TaraxaCapability(weak_ptr<Host> _host, NetworkConfig const &_conf, std::shared_ptr<DbStorage> db,
                                   std::shared_ptr<PbftManager> pbft_mgr, std::shared_ptr<PbftChain> pbft_chain,
                                   std::shared_ptr<VoteManager> vote_mgr,
                                   std::shared_ptr<NextVotesForPreviousRound> next_votes_mgr,
                                   std::shared_ptr<DagManager> dag_mgr, std::shared_ptr<DagBlockManager> dag_blk_mgr,
                                   std::shared_ptr<TransactionManager> trx_mgr, addr_t const &node_addr)
    : host_(move(_host)),
      conf_(_conf),
      urng_(std::mt19937_64(std::random_device()())),
      delay_rng_(std::mt19937(std::random_device()())),
      random_dist_(std::uniform_int_distribution<std::mt19937::result_type>(90, 110)),
      db_(db),
      pbft_mgr_(pbft_mgr),
      pbft_chain_(pbft_chain),
      vote_mgr_(vote_mgr),
      next_votes_mgr_(next_votes_mgr),
      dag_mgr_(dag_mgr),
      dag_blk_mgr_(dag_blk_mgr),
      trx_mgr_(trx_mgr),
      lambda_ms_min_(pbft_mgr_ ? pbft_mgr_->getPbftInitialLambda() : 2000) {
  LOG_OBJECTS_CREATE("TARCAP");
  LOG_OBJECTS_CREATE_SUB("PBFTSYNC", pbft_sync);
  LOG_OBJECTS_CREATE_SUB("DAGSYNC", dag_sync);
  LOG_OBJECTS_CREATE_SUB("NEXTVOTESSYNC", next_votes_sync);
  LOG_OBJECTS_CREATE_SUB("DAGPRP", dag_prp);
  LOG_OBJECTS_CREATE_SUB("TRXPRP", trx_prp);
  LOG_OBJECTS_CREATE_SUB("PBFTPRP", pbft_prp);
  LOG_OBJECTS_CREATE_SUB("VOTEPRP", vote_prp);
  LOG_OBJECTS_CREATE_SUB("NETPER", net_per);
  auto host = host_.lock();
  assert(host);
  node_id_ = host->id();
  if (conf_.network_transaction_interval > 0) {
    tp_.post(conf_.network_transaction_interval, [this] { sendTransactions(); });
  }
  check_status_interval_ = 6 * lambda_ms_min_;
  tp_.post(check_status_interval_, [this] { doBackgroundWork(); });
  if (conf_.network_performance_log_interval > 0) {
    tp_.post(conf_.network_performance_log_interval, [this] { logPacketsStats(); });
  }
}

std::shared_ptr<TaraxaPeer> TaraxaCapability::getPeer(NodeID const &node_id) {
  boost::shared_lock<boost::shared_mutex> lock(peers_mutex_);
  auto itPeer = peers_.find(node_id);
  if (itPeer != peers_.end()) {
    return itPeer->second;
  }
  return nullptr;
}

unsigned int TaraxaCapability::getPeersCount() {
  boost::shared_lock<boost::shared_mutex> lock(peers_mutex_);
  return peers_.size();
}

void TaraxaCapability::erasePeer(NodeID const &node_id) {
  boost::unique_lock<boost::shared_mutex> lock(peers_mutex_);
  peers_.erase(node_id);
}

void TaraxaCapability::insertPeer(NodeID const &node_id, std::shared_ptr<TaraxaPeer> const &peer) {
  boost::unique_lock<boost::shared_mutex> lock(peers_mutex_);
  peers_.emplace(std::make_pair(node_id, std::make_shared<TaraxaPeer>(node_id)));
}

void TaraxaCapability::syncPeerPbft(NodeID const &_nodeID, unsigned long height_to_sync) {
  LOG(log_nf_pbft_sync_) << "Sync peer node " << _nodeID << " from pbft chain height " << height_to_sync;
  requestPbftBlocks(_nodeID, height_to_sync);
}

void TaraxaCapability::sealAndSend(NodeID const &nodeID, unsigned packet_type, RLPStream rlp) {
  auto host = host_.lock();
  if (!host) {
    return;
  }
  auto packet_size = rlp.out().size();
  auto begin = std::chrono::steady_clock::now();
  host->send(nodeID, name(), packet_type, move(rlp.invalidate()), [=] {
    auto duration = std::chrono::duration_cast<std::chrono::microseconds>(std::chrono::steady_clock::now() - begin);
    tp_.post([=] {  // schedule it out of the socket session thread. although maybe it's an overkill
      PacketStats packet_stats{nodeID, packet_size, false, duration};
      sent_packets_stats_.addPacket(packetTypeToString(packet_type), packet_stats);
<<<<<<< HEAD
      LOG(log_dg_net_per_) << "(\"" << host->id() << "\") sent " << packetTypeToString(packet_type) << " packet to (\""
=======
      LOG(log_dg_net_per_) << "(\"" << node_id_ << "\") sent " << packetTypeToString(packet_type) << " packet to (\""
>>>>>>> ba999dc9
                           << nodeID << "\"). Stats: " << packet_stats;
    });
  });
}

std::pair<bool, blk_hash_t> TaraxaCapability::checkDagBlockValidation(DagBlock const &block) {
  if (dag_blk_mgr_->getDagBlock(block.getHash())) {
    // The DAG block exist
    return std::make_pair(true, blk_hash_t());
  }

  level_t expected_level = 0;
  for (auto const &tip : block.getTips()) {
    auto tip_block = dag_blk_mgr_->getDagBlock(tip);
    if (!tip_block) {
      LOG(log_nf_dag_sync_) << "Block " << block.getHash().toString() << " has a missing tip " << tip.toString();
      return std::make_pair(false, tip);
    }
    expected_level = std::max(tip_block->getLevel(), expected_level);
  }
  auto pivot = block.getPivot();
  auto pivot_block = dag_blk_mgr_->getDagBlock(pivot);
  if (!pivot_block) {
    LOG(log_nf_) << "Block " << block.getHash().toString() << " has a missing pivot " << pivot.toString();
    return std::make_pair(false, pivot);
  }
  expected_level = std::max(pivot_block->getLevel(), expected_level);
  expected_level++;
  if (expected_level != block.getLevel()) {
    throw InvalidDataException(std::string("Invalid block level ") + std::to_string(block.getLevel()) + " for block " +
                               block.getHash().toString() + ". Expected level " + std::to_string(expected_level));
  }

  return std::make_pair(true, blk_hash_t());
}

void TaraxaCapability::onConnect(weak_ptr<Session> session, u256 const &) {
  tp_.post([=, _nodeID = session.lock()->id()] {
    LOG(log_nf_) << "Node " << _nodeID << " connected";
    cnt_received_messages_[_nodeID] = 0;
    test_sums_[_nodeID] = 0;

    insertPeer(_nodeID, std::make_shared<TaraxaPeer>(_nodeID));
    sendStatus(_nodeID, true);
  });
}

uint64_t TaraxaCapability::getSimulatedNetworkDelay(const RLP &packet_rlp, const NodeID &nodeID) {
  // RLP contains memory it does not own so deep copy of bytes is needed
  dev::bytes rBytes = packet_rlp.data().toBytes();
  int messageSize = rBytes.size() * 8;
  unsigned int dist = *((int *)node_id_.data()) ^ *((int *)nodeID.data());
  unsigned int delay = dist % conf_.network_simulated_delay;

  auto bandwidth = conf_.network_bandwidth ? conf_.network_bandwidth : 40;
  unsigned int bandwidth_delay = messageSize / (bandwidth * 1000);  // in ms

  // Random component up to +-10%
  int random_component = random_dist_(delay_rng_);

  return (delay + bandwidth_delay) * random_component / 100;
}

void TaraxaCapability::interpretCapabilityPacket(weak_ptr<Session> session, unsigned _id, RLP const &_r) {
  auto const &_nodeID = session.lock()->id();
  // Delay is used only when we want to simulate some network delay
  uint64_t delay = conf_.network_simulated_delay ? getSimulatedNetworkDelay(_r, _nodeID) : 0;

  tp_.post(delay, [=, _r_copy = _r.data().toBytes()] {
    std::chrono::steady_clock::time_point begin = std::chrono::steady_clock::now();
    RLP r(_r_copy);
    PacketStats packet_stats{_nodeID, r.actualSize(), false, std::chrono::microseconds(0)};
    try {
      interpretCapabilityPacketImpl(_nodeID, _id, r, packet_stats);
    } catch (...) {
      handle_read_exception(session, _id, r);
    }
    auto duration = std::chrono::duration_cast<std::chrono::microseconds>(std::chrono::steady_clock::now() - begin);
    packet_stats.total_duration_ = duration;
    received_packets_stats_.addPacket(packetTypeToString(_id), packet_stats);
<<<<<<< HEAD

    LOG(log_dg_net_per_) << "(\"" << node_id_ << "\") received " << packetTypeToString(_id) << " packet from (\""
                         << _nodeID << "\"). Stats: " << packet_stats;
  });
}
=======

    LOG(log_dg_net_per_) << "(\"" << node_id_ << "\") received " << packetTypeToString(_id) << " packet from (\""
                         << _nodeID << "\"). Stats: " << packet_stats;
  });
}

unsigned TaraxaCapability::version() const { return FullNode::c_network_protocol_version; }
>>>>>>> ba999dc9

void TaraxaCapability::interpretCapabilityPacketImpl(NodeID const &_nodeID, unsigned _id, RLP const &_r,
                                                     PacketStats &packet_stats) {
  auto host = host_.lock();
  if (!host) {
    return;
  }
  auto peer = getPeer(_nodeID);
  if (!peer) {
    return;
  }
  switch (_id) {
    case SyncedPacket: {
      LOG(log_dg_dag_sync_) << "Received synced message from " << _nodeID;
      peer->syncing_ = false;
      // peer->clearAllKnownBlocksAndTransactions();
      break;
    }
    case StatusPacket: {
      peer->statusReceived();
<<<<<<< HEAD
      bool initial_status = _r.itemCount() == 10;

      if (initial_status) {
        auto it = _r.begin();
        auto const peer_protocol_version = (*it++).toInt<unsigned>();
=======
      bool initial_status = _r.itemCount() == 9;

      if (initial_status) {
        auto it = _r.begin();
>>>>>>> ba999dc9
        auto const network_id = (*it++).toPositiveInt64();
        peer->dag_level_ = (*it++).toPositiveInt64();
        auto const genesis_hash = (*it++).toString();
        peer->pbft_chain_size_ = (*it++).toPositiveInt64();
        peer->syncing_ = (*it++).toInt();
        peer->pbft_round_ = (*it++).toPositiveInt64();
        peer->pbft_previous_round_next_votes_size_ = (*it++).toInt<unsigned>();
        auto node_major_version = (*it++).toInt();
        auto node_minor_version = (*it++).toInt();

<<<<<<< HEAD
        LOG(log_dg_) << "Received initial status message from " << _nodeID << ", peer protocol version "
                     << peer_protocol_version << ", network id " << network_id << ", peer DAG max level "
                     << peer->dag_level_ << ", genesis " << dag_mgr_->get_genesis() << ", peer pbft chain size "
                     << peer->pbft_chain_size_ << ", peer syncing " << std::boolalpha << peer->syncing_
                     << ", peer pbft round " << peer->pbft_round_ << ", peer pbft previous round next votes size "
                     << peer->pbft_previous_round_next_votes_size_ << ", node major version" << node_major_version
                     << ", node minor version" << node_minor_version;

        if (peer_protocol_version != FullNode::c_network_protocol_version) {
          LOG(log_er_) << "Incorrect protocol version " << peer_protocol_version << ", host " << _nodeID
                       << " will be disconnected";
          host->disconnect(_nodeID, p2p::UserReason);
        }
        // We need logic when some different node versions might still be compatible
        if (node_major_version != FullNode::c_node_major_version ||
            node_minor_version != FullNode::c_node_minor_version) {
          LOG(log_er_) << "Incorrect node version: " << getFormattedVersion(node_major_version, node_minor_version)
                       << ", our node major version"
                       << getFormattedVersion(FullNode::c_node_major_version, FullNode::c_node_minor_version)
                       << ", host " << _nodeID << " will be disconnected";
          host->disconnect(_nodeID, p2p::UserReason);
        }
=======
        LOG(log_dg_) << "Received initial status message from " << _nodeID << ", network id " << network_id
                     << ", peer DAG max level " << peer->dag_level_ << ", genesis " << dag_mgr_->get_genesis()
                     << ", peer pbft chain size " << peer->pbft_chain_size_ << ", peer syncing " << std::boolalpha
                     << peer->syncing_ << ", peer pbft round " << peer->pbft_round_
                     << ", peer pbft previous round next votes size " << peer->pbft_previous_round_next_votes_size_
                     << ", node major version" << node_major_version << ", node minor version" << node_minor_version;

        // We need logic when some different node versions might still be compatible
        if (node_major_version != FullNode::c_node_major_version ||
            node_minor_version != FullNode::c_node_minor_version) {
          LOG(log_er_) << "Incorrect node version: " << getFormattedVersion(node_major_version, node_minor_version)
                       << ", our node major version"
                       << getFormattedVersion(FullNode::c_node_major_version, FullNode::c_node_minor_version)
                       << ", host " << _nodeID << " will be disconnected";
          host->disconnect(_nodeID, p2p::UserReason);
        }
>>>>>>> ba999dc9
        if (network_id != conf_.network_id) {
          LOG(log_er_) << "Incorrect network id " << network_id << ", host " << _nodeID << " will be disconnected";
          host->disconnect(_nodeID, p2p::UserReason);
        }
        if (genesis_hash != dag_mgr_->get_genesis()) {
          LOG(log_er_) << "Incorrect genesis hash " << genesis_hash << ", host " << _nodeID << " will be disconnected";
          host->disconnect(_nodeID, p2p::UserReason);
        }
      } else {
        auto it = _r.begin();
        peer->dag_level_ = (*it++).toPositiveInt64();
        peer->pbft_chain_size_ = (*it++).toPositiveInt64();
        peer->syncing_ = (*it++).toInt();
        peer->pbft_round_ = (*it++).toPositiveInt64();
        peer->pbft_previous_round_next_votes_size_ = (*it++).toInt<unsigned>();

        LOG(log_dg_) << "Received status message from " << _nodeID << ", peer DAG max level " << peer->dag_level_
                     << ", peer pbft chain size " << peer->pbft_chain_size_ << ", peer syncing " << std::boolalpha
                     << peer->syncing_ << ", peer pbft round " << peer->pbft_round_
                     << ", peer pbft previous round next votes size " << peer->pbft_previous_round_next_votes_size_;
      }

      LOG(log_dg_dag_sync_) << "Received status message from " << _nodeID << " peer DAG max level:" << peer->dag_level_;
      LOG(log_dg_pbft_sync_) << "Received status message from " << _nodeID << ", peer sycning: " << std::boolalpha
                             << peer->syncing_ << ", peer PBFT chain size:" << peer->pbft_chain_size_;
      LOG(log_dg_next_votes_sync_) << "Received status message from " << _nodeID << ", PBFT round " << peer->pbft_round_
                                   << ", peer PBFT previous round next votes size "
                                   << peer->pbft_previous_round_next_votes_size_;

      auto pbft_synced_period = pbft_chain_->pbftSyncingPeriod();
      if (pbft_synced_period + 1 < peer->pbft_chain_size_) {
        LOG(log_nf_) << "Restart PBFT chain syncing. Own synced PBFT at period " << pbft_synced_period
                     << ", peer PBFT chain size " << peer->pbft_chain_size_;
        if (pbft_synced_period + 5 < peer->pbft_chain_size_) {
          restartSyncingPbft(true);
        } else {
          restartSyncingPbft(false);
        }
      }

      auto pbft_current_round = pbft_mgr_->getPbftRound();
      auto pbft_previous_round_next_votes_size = next_votes_mgr_->getNextVotesSize();
      if (pbft_current_round < peer->pbft_round_ ||
          (pbft_current_round == peer->pbft_round_ &&
           pbft_previous_round_next_votes_size < peer->pbft_previous_round_next_votes_size_)) {
        syncPbftNextVotes(pbft_current_round, pbft_previous_round_next_votes_size);
      }

      break;
    }
    // Means a new block is proposed, full block body and all transaction
    // are received.
    case NewBlockPacket: {
      DagBlock block(_r[0].data().toBytes());

      if (dag_blk_mgr_) {
        if (dag_blk_mgr_->isBlockKnown(block.getHash())) {
          LOG(log_dg_dag_prp_) << "Received NewBlock " << block.getHash().toString() << "that is already known";
          break;
        }
      }

      packet_stats.is_unique_ = true;

      auto transactionsCount = _r.itemCount() - 1;
      LOG(log_dg_dag_prp_) << "Received NewBlockPacket " << transactionsCount;

      std::vector<Transaction> newTransactions;
      for (auto iTransaction = 1; iTransaction < transactionsCount + 1; iTransaction++) {
        Transaction transaction(_r[iTransaction].data().toBytes());
        newTransactions.push_back(transaction);
        peer->markTransactionAsKnown(transaction.getHash());
      }

      peer->markBlockAsKnown(block.getHash());
      if (block.getLevel() > peer->dag_level_) peer->dag_level_ = block.getLevel();
      onNewBlockReceived(block, newTransactions);
      break;
    }

    case NewBlockHashPacket: {
      blk_hash_t hash(_r[0]);
      LOG(log_dg_dag_prp_) << "Received NewBlockHashPacket" << hash.toString();
      peer->markBlockAsKnown(hash);
      if (dag_blk_mgr_) {
        if (!dag_blk_mgr_->isBlockKnown(hash) && block_requestes_set_.count(hash) == 0) {
          packet_stats.is_unique_ = true;
          block_requestes_set_.insert(hash);
          requestBlock(_nodeID, hash);
        }
      } else if (test_blocks_.find(hash) == test_blocks_.end() && block_requestes_set_.count(hash) == 0) {
        block_requestes_set_.insert(hash);
        requestBlock(_nodeID, hash);
      }
      break;
    }
    case GetNewBlockPacket: {
      blk_hash_t hash(_r[0]);
      peer->markBlockAsKnown(hash);
      LOG(log_dg_dag_prp_) << "Received GetNewBlockPacket" << hash.toString();

      if (dag_blk_mgr_) {
        auto block = db_->getDagBlock(hash);
        if (block) {
          sendBlock(_nodeID, *block);
        } else
          LOG(log_nf_dag_prp_) << "NO NEW PACKET: " << hash.toString();
      } else if (test_blocks_.find(hash) != test_blocks_.end()) {
        sendBlock(_nodeID, test_blocks_[hash]);
      }
      break;
    }
    case GetBlocksPacket: {
      LOG(log_dg_dag_sync_) << "Received GetBlocksPacket";
      std::vector<std::shared_ptr<DagBlock>> dag_blocks;
      auto blocks = dag_mgr_->getNonFinalizedBlocks();
      for (auto &level_blocks : blocks) {
        for (auto &block : level_blocks.second) {
          dag_blocks.emplace_back(db_->getDagBlock(blk_hash_t(block)));
        }
      }
      sendBlocks(_nodeID, dag_blocks);
      break;
    }
    case BlocksPacket: {
      std::string received_dag_blocks_str;
      auto itemCount = _r.itemCount();
      int transactionCount = 0;
      requesting_pending_dag_blocks_ = false;
      for (auto iBlock = 0; iBlock < itemCount; iBlock++) {
        DagBlock block(_r[iBlock + transactionCount].data().toBytes());
        peer->markBlockAsKnown(block.getHash());

        std::vector<Transaction> newTransactions;
        for (int i = 0; i < block.getTrxs().size(); i++) {
          transactionCount++;
          Transaction transaction(_r[iBlock + transactionCount].data().toBytes());
          newTransactions.push_back(transaction);
          peer->markTransactionAsKnown(transaction.getHash());
<<<<<<< HEAD
        }

        received_dag_blocks_str += block.getHash().toString() + " ";

        auto status = checkDagBlockValidation(block);
        if (!status.first) {
          LOG(log_nf_dag_sync_) << "DagBlockValidation failed " << status.second;
          break;
        }

        LOG(log_nf_dag_sync_) << "Storing block " << block.getHash().toString() << " with " << newTransactions.size()
                              << " transactions";
        if (block.getLevel() > peer->dag_level_) peer->dag_level_ = block.getLevel();
        dag_blk_mgr_->insertBroadcastedBlockWithTransactions(block, newTransactions);

        if (iBlock + transactionCount + 1 >= itemCount) break;
      }

      LOG(log_nf_dag_sync_) << "Received Dag Blocks: " << received_dag_blocks_str;
      break;
    }
    case TransactionPacket: {
      std::string receivedTransactions;
      std::vector<taraxa::bytes> transactions;
      auto transactionCount = _r.itemCount();
      for (auto iTransaction = 0; iTransaction < transactionCount; iTransaction++) {
        Transaction transaction(_r[iTransaction].data().toBytes());
        receivedTransactions += transaction.getHash().toString() + " ";
        peer->markTransactionAsKnown(transaction.getHash());
        transactions.emplace_back(_r[iTransaction].data().toBytes());
      }
      if (transactionCount > 0) {
        LOG(log_dg_trx_prp_) << "Received TransactionPacket with " << _r.itemCount() << " transactions";
        LOG(log_tr_trx_prp_) << "Received TransactionPacket with " << _r.itemCount()
                             << " transactions:" << receivedTransactions.c_str();

        onNewTransactions(transactions, true);
      }
      break;
    }
    case PbftVotePacket: {
      LOG(log_dg_vote_prp_) << "In PbftVotePacket";

      Vote vote(_r[0].toBytes());
      LOG(log_dg_vote_prp_) << "Received PBFT vote " << vote.getHash();
      peer->markVoteAsKnown(vote.getHash());

      if (vote_mgr_->addVote(vote)) {
        packet_stats.is_unique_ = true;
        onNewPbftVote(vote);
      }
      break;
    }
    case GetPbftNextVotes: {
      LOG(log_dg_next_votes_sync_) << "Received GetPbftNextVotes request";

      uint64_t peer_pbft_round = _r[0].toPositiveInt64();
      size_t peer_pbft_previous_round_next_votes_size = _r[1].toInt<unsigned>();
      uint64_t pbft_round = pbft_mgr_->getPbftRound();
      size_t pbft_previous_round_next_votes_size = next_votes_mgr_->getNextVotesSize();

      if (pbft_round > peer_pbft_round ||
          (pbft_round == peer_pbft_round &&
           pbft_previous_round_next_votes_size > peer_pbft_previous_round_next_votes_size)) {
        LOG(log_dg_next_votes_sync_) << "Current PBFT round is " << pbft_round << " previous round next votes size "
                                     << pbft_previous_round_next_votes_size << ", and peer PBFT round is "
                                     << peer_pbft_round << " previous round next votes size "
                                     << peer_pbft_previous_round_next_votes_size
                                     << ". Will send out bundle of next votes";
        sendPbftNextVotes(_nodeID);
      }

      break;
    }
    case PbftNextVotesPacket: {
      auto next_votes_count = _r.itemCount();
      if (next_votes_count == 0) {
        LOG(log_er_next_votes_sync_) << "Receive 0 next votes from peer " << _nodeID
                                     << ". The peer may be a malicous player, will be disconnected";
        host->disconnect(_nodeID, p2p::UserReason);

        break;
      }
      LOG(log_nf_next_votes_sync_) << "Received " << next_votes_count << " next votes from peer " << _nodeID;

      std::vector<Vote> next_votes;
      for (auto i = 0; i < next_votes_count; i++) {
        Vote next_vote(_r[i].data().toBytes());
        LOG(log_nf_next_votes_sync_) << "Received PBFT next vote " << next_vote.getHash();

=======
        }

        received_dag_blocks_str += block.getHash().toString() + " ";

        auto status = checkDagBlockValidation(block);
        if (!status.first) {
          LOG(log_nf_dag_sync_) << "DagBlockValidation failed " << status.second;
          break;
        }

        LOG(log_nf_dag_sync_) << "Storing block " << block.getHash().toString() << " with " << newTransactions.size()
                              << " transactions";
        if (block.getLevel() > peer->dag_level_) peer->dag_level_ = block.getLevel();
        dag_blk_mgr_->insertBroadcastedBlockWithTransactions(block, newTransactions);

        if (iBlock + transactionCount + 1 >= itemCount) break;
      }

      LOG(log_nf_dag_sync_) << "Received Dag Blocks: " << received_dag_blocks_str;
      break;
    }
    case TransactionPacket: {
      std::string receivedTransactions;
      std::vector<taraxa::bytes> transactions;
      auto transactionCount = _r.itemCount();
      for (auto iTransaction = 0; iTransaction < transactionCount; iTransaction++) {
        Transaction transaction(_r[iTransaction].data().toBytes());
        receivedTransactions += transaction.getHash().toString() + " ";
        peer->markTransactionAsKnown(transaction.getHash());
        transactions.emplace_back(_r[iTransaction].data().toBytes());
      }
      if (transactionCount > 0) {
        LOG(log_dg_trx_prp_) << "Received TransactionPacket with " << _r.itemCount() << " transactions";
        LOG(log_tr_trx_prp_) << "Received TransactionPacket with " << _r.itemCount()
                             << " transactions:" << receivedTransactions.c_str();

        onNewTransactions(transactions, true);
      }
      break;
    }

    case PbftVotePacket: {
      LOG(log_dg_vote_prp_) << "In PbftVotePacket";

      Vote vote(_r[0].toBytes());
      auto vote_hash = vote.getHash();
      LOG(log_dg_vote_prp_) << "Received PBFT vote " << vote_hash;
      peer->markVoteAsKnown(vote_hash);

      auto pbft_round = pbft_mgr_->getPbftRound();
      auto vote_round = vote.getRound();

      if (vote_round >= pbft_round && !vote_mgr_->voteInUnverifiedMap(vote_round, vote_hash) &&
          !vote_mgr_->voteInVerifiedMap(vote_round, vote_hash)) {
        // vote round >= PBFT round
        db_->saveUnverifiedVote(vote);
        vote_mgr_->addUnverifiedVote(vote);
        packet_stats.is_unique_ = true;
        onNewPbftVote(vote);
      }

      break;
    }

    case GetPbftNextVotes: {
      LOG(log_dg_next_votes_sync_) << "Received GetPbftNextVotes request";

      uint64_t peer_pbft_round = _r[0].toPositiveInt64();
      size_t peer_pbft_previous_round_next_votes_size = _r[1].toInt<unsigned>();
      uint64_t pbft_round = pbft_mgr_->getPbftRound();
      size_t pbft_previous_round_next_votes_size = next_votes_mgr_->getNextVotesSize();

      if (pbft_round > peer_pbft_round ||
          (pbft_round == peer_pbft_round &&
           pbft_previous_round_next_votes_size > peer_pbft_previous_round_next_votes_size)) {
        LOG(log_dg_next_votes_sync_) << "Current PBFT round is " << pbft_round << " previous round next votes size "
                                     << pbft_previous_round_next_votes_size << ", and peer PBFT round is "
                                     << peer_pbft_round << " previous round next votes size "
                                     << peer_pbft_previous_round_next_votes_size
                                     << ". Will send out bundle of next votes";
        sendPbftNextVotes(_nodeID);
      }

      break;
    }
    case PbftNextVotesPacket: {
      auto next_votes_count = _r.itemCount();
      if (next_votes_count == 0) {
        LOG(log_er_next_votes_sync_) << "Receive 0 next votes from peer " << _nodeID
                                     << ". The peer may be a malicous player, will be disconnected";
        host->disconnect(_nodeID, p2p::UserReason);

        break;
      }
      LOG(log_nf_next_votes_sync_) << "Received " << next_votes_count << " next votes from peer " << _nodeID;

      std::vector<Vote> next_votes;
      for (auto i = 0; i < next_votes_count; i++) {
        Vote next_vote(_r[i].data().toBytes());
        LOG(log_nf_next_votes_sync_) << "Received PBFT next vote " << next_vote.getHash();

>>>>>>> ba999dc9
        next_votes.emplace_back(next_vote);
      }

      auto pbft_current_round = pbft_mgr_->getPbftRound();
      auto pbft_previous_round_next_votes_size = next_votes_mgr_->getNextVotesSize();
      auto peer_pbft_round = next_votes[0].getRound() + 1;

      if (pbft_current_round < peer_pbft_round) {
        // Add into votes unverified queue
<<<<<<< HEAD
        vote_mgr_->addVotes(next_votes);
=======
        vote_mgr_->addUnverifiedVotes(next_votes);
>>>>>>> ba999dc9
      } else if (pbft_current_round == peer_pbft_round) {
        // Update previous round next votes
        auto pbft_2t_plus_1 = db_->getPbft2TPlus1(pbft_current_round - 1);
        if (pbft_2t_plus_1) {
          next_votes_mgr_->updateWithSyncedVotes(next_votes, pbft_2t_plus_1);
        } else {
          LOG(log_er_) << "Cannot get PBFT 2t+1 in PBFT round " << pbft_current_round - 1;
        }
      }

      break;
    }

    case GetPbftBlockPacket: {
      LOG(log_dg_pbft_sync_) << "Received GetPbftBlockPacket Block";

      size_t height_to_sync = _r[0].toInt();
      // Here need PBFT chain size, not synced period since synced blocks has not verified yet.
      size_t my_chain_size = pbft_chain_->getPbftChainSize();
      size_t blocks_to_transfer = 0;
      if (my_chain_size >= height_to_sync) {
        blocks_to_transfer =
            std::min((uint64_t)conf_.network_sync_level_size, (uint64_t)(my_chain_size - (height_to_sync - 1)));
      }

      LOG(log_dg_pbft_sync_) << "Will send " << blocks_to_transfer << " PBFT blocks to " << _nodeID;
      // If blocks_to_transfer is 0, send peer empty PBFT blocks for talking to peer syncing has completed
      sendPbftBlocks(_nodeID, height_to_sync, blocks_to_transfer);
      break;
    }

    // no cert vote needed (propose block)
    case NewPbftBlockPacket: {
      LOG(log_dg_pbft_prp_) << "In NewPbftBlockPacket";

      auto pbft_block = s_ptr(new PbftBlock(_r[0]));
      uint64_t peer_pbft_chain_size = _r[1].toInt();
      LOG(log_dg_pbft_prp_) << "Receive proposed PBFT Block " << pbft_block
                            << ", Peer PBFT Chain size: " << peer_pbft_chain_size;

      peer->markPbftBlockAsKnown(pbft_block->getBlockHash());
      if (peer_pbft_chain_size > peer->pbft_chain_size_) {
        peer->pbft_chain_size_ = peer_pbft_chain_size;
      }

      auto pbft_synced_period = pbft_chain_->pbftSyncingPeriod();
      if (pbft_synced_period >= pbft_block->getPeriod()) {
        LOG(log_dg_pbft_prp_) << "Drop it! Synced PBFT block at period " << pbft_block->getPeriod()
                              << ", own PBFT chain has synced at period " << pbft_synced_period;
        return;
      }

      if (!pbft_chain_->findUnverifiedPbftBlock(pbft_block->getBlockHash())) {
        packet_stats.is_unique_ = true;
        pbft_chain_->pushUnverifiedPbftBlock(pbft_block);
        onNewPbftBlock(*pbft_block);
      }

      break;
    }
      // need cert votes (syncing)
    case PbftBlockPacket: {
      auto pbft_blk_count = _r.itemCount();
      LOG(log_dg_pbft_sync_) << "In PbftBlockPacket received, num pbft blocks: " << pbft_blk_count;

      auto pbft_sync_period = pbft_chain_->pbftSyncingPeriod();
      for (auto const &pbft_blk_tuple : _r) {
        PbftBlockCert pbft_blk_and_votes(pbft_blk_tuple[0]);
        auto pbft_blk_hash = pbft_blk_and_votes.pbft_blk->getBlockHash();
        peer->markPbftBlockAsKnown(pbft_blk_hash);
        LOG(log_nf_pbft_sync_) << "Received pbft block: " << pbft_blk_and_votes.pbft_blk->getBlockHash();

        if (pbft_sync_period + 1 != pbft_blk_and_votes.pbft_blk->getPeriod()) {
          LOG(log_er_pbft_sync_) << "PBFT SYNC ERROR, UNEXPECTED PBFT BLOCK HEIGHT: "
                                 << pbft_blk_and_votes.pbft_blk->getPeriod()
                                 << ", has synced period: " << pbft_sync_period
                                 << ", PBFT chain size: " << pbft_chain_->getPbftChainSize()
                                 << ", synced queue size : " << pbft_chain_->pbftSyncedQueueSize();
          syncing_ = false;
          return;
        }

        if (peer->pbft_chain_size_ < pbft_blk_and_votes.pbft_blk->getPeriod()) {
          peer->pbft_chain_size_ = pbft_blk_and_votes.pbft_blk->getPeriod();
        }

        string received_dag_blocks_str;
        map<uint64_t, map<blk_hash_t, pair<DagBlock, vector<Transaction>>>> dag_blocks_per_level;
        for (auto const &dag_blk_struct : pbft_blk_tuple[1]) {
          DagBlock dag_blk(dag_blk_struct[0]);
          auto const &dag_blk_h = dag_blk.getHash();
          peer->markBlockAsKnown(dag_blk_h);
          vector<Transaction> newTransactions;
          for (auto const &trx_raw : dag_blk_struct[1]) {
            auto &trx = newTransactions.emplace_back(trx_raw);
            peer->markTransactionAsKnown(trx.getHash());
          }
          received_dag_blocks_str += dag_blk_h.toString() + " ";
          auto level = dag_blk.getLevel();
          dag_blocks_per_level[level][dag_blk_h] = {move(dag_blk), move(newTransactions)};
        }
        LOG(log_nf_dag_sync_) << "Received Dag Blocks: " << received_dag_blocks_str;
        for (auto const &block_level : dag_blocks_per_level) {
          for (auto const &block : block_level.second) {
            auto status = checkDagBlockValidation(block.second.first);
            if (!status.first) {
              LOG(log_er_pbft_sync_) << "PBFT SYNC ERROR, DAG missing a tip/pivot in period "
                                     << pbft_blk_and_votes.pbft_blk->getPeriod()
                                     << ", has synced period: " << pbft_sync_period
                                     << ", PBFT chain size: " << pbft_chain_->getPbftChainSize()
                                     << ", synced queue size: " << pbft_chain_->pbftSyncedQueueSize();
              syncing_ = false;
              return;
            }
            LOG(log_nf_dag_sync_) << "Storing DAG block " << block.second.first.getHash().toString() << " with "
                                  << block.second.second.size() << " transactions";
            if (block.second.first.getLevel() > peer->dag_level_) {
              peer->dag_level_ = block.second.first.getLevel();
            }
            dag_blk_mgr_->insertBroadcastedBlockWithTransactions(block.second.first, block.second.second);
          }
        }

        // Check the PBFT block whether in the chain or in the synced queue
        if (!pbft_chain_->isKnownPbftBlockForSyncing(pbft_blk_hash)) {
          // Check the PBFT block validation
          if (pbft_chain_->checkPbftBlockValidationFromSyncing(*pbft_blk_and_votes.pbft_blk)) {
            // Notice: cannot verify 2t+1 cert votes here. Since don't
            // have correct account status for nodes which after the
            // first synced one.
            pbft_chain_->setSyncedPbftBlockIntoQueue(pbft_blk_and_votes);
            pbft_sync_period = pbft_chain_->pbftSyncingPeriod();
            LOG(log_nf_pbft_sync_) << "Synced PBFT block hash " << pbft_blk_hash << " with "
                                   << pbft_blk_and_votes.cert_votes.size() << " cert votes";
            LOG(log_dg_pbft_sync_) << "Synced PBFT block " << pbft_blk_and_votes;
          } else {
            LOG(log_er_pbft_sync_) << "The PBFT block " << pbft_blk_hash << " failed validation. Drop it!";
          }
        }
      }

      if (pbft_blk_count > 0) {
        if (syncing_) {
          if (pbft_sync_period > pbft_chain_->getPbftChainSize() + (10 * conf_.network_sync_level_size)) {
            LOG(log_dg_pbft_sync_) << "Syncing pbft blocks too fast than processing. Has synced period "
                                   << pbft_sync_period << ", PBFT chain size " << pbft_chain_->getPbftChainSize();
            tp_.post(1000, [this, _nodeID] { delayedPbftSync(_nodeID, 1); });
          } else {
            syncPeerPbft(_nodeID, pbft_sync_period + 1);
          }
        }
      } else {
        LOG(log_dg_pbft_sync_) << "Syncing PBFT is completed";
        // We are pbft synced with the node we are connected to but
        // calling restartSyncingPbft will check if some nodes have
        // greater pbft chain size and we should continue syncing with
        // them, Or sync pending DAG blocks
        restartSyncingPbft(true);
        // We are pbft synced, send message to other node to start
        // gossiping new blocks
        if (!syncing_) {
          // TODO: Why need to clear all DAG blocks and transactions?
          // This is inside PbftBlockPacket. Why don't clear PBFT blocks and votes?
          sendSyncedMessage();
        }
      }
<<<<<<< HEAD

      break;
    }
    case TestPacket: {
      LOG(log_dg_) << "Received TestPacket";
      ++cnt_received_messages_[_nodeID];
      test_sums_[_nodeID] += _r[0].toInt();
      BOOST_ASSERT(_id == TestPacket);
      break;
    }
  };
}

=======

      break;
    }
    case TestPacket: {
      LOG(log_dg_) << "Received TestPacket";
      ++cnt_received_messages_[_nodeID];
      test_sums_[_nodeID] += _r[0].toInt();
      BOOST_ASSERT(_id == TestPacket);
      break;
    }
  };
}

>>>>>>> ba999dc9
void TaraxaCapability::handle_read_exception(weak_ptr<Session> session, unsigned _packetType, RLP const &_r) {
  try {
    throw;
  } catch (std::exception const &_e) {
    // TODO be more precise about the error handling
    LOG(log_er_) << "Read exception: " << _e.what() << ". PacketType: " << packetTypeToString(_packetType) << " ("
                 << _packetType << "). RLP: " << _r;
    if (auto session_p = session.lock()) {
      session_p->disconnect(BadProtocol);
    }
  }
}

void TaraxaCapability::delayedPbftSync(NodeID _nodeID, int counter) {
  auto pbft_sync_period = pbft_chain_->pbftSyncingPeriod();
  if (counter > 60) {
    LOG(log_er_pbft_sync_) << "Pbft blocks stuck in queue, no new block processed in 60 seconds " << pbft_sync_period
                           << " " << pbft_chain_->getPbftChainSize();
    syncing_ = false;
    LOG(log_dg_pbft_sync_) << "Syncing PBFT is stopping";
    return;
  }

  if (syncing_) {
    if (pbft_sync_period > pbft_chain_->getPbftChainSize() + (10 * conf_.network_sync_level_size)) {
      LOG(log_dg_pbft_sync_) << "Syncing pbft blocks faster than processing " << pbft_sync_period << " "
                             << pbft_chain_->getPbftChainSize();
      tp_.post(1000, [this, _nodeID, counter] { delayedPbftSync(_nodeID, counter + 1); });
    } else {
      syncPeerPbft(_nodeID, pbft_sync_period + 1);
    }
  }
}

void TaraxaCapability::restartSyncingPbft(bool force) {
  if (syncing_ && !force) {
    LOG(log_dg_pbft_sync_) << "restartSyncingPbft called but syncing_ already true";
    return;
  }

  NodeID max_pbft_chain_nodeID;
  uint64_t max_pbft_chain_size = 0;
  uint64_t max_node_dag_level = 0;
  {
    boost::shared_lock<boost::shared_mutex> lock(peers_mutex_);
    for (auto const peer : peers_) {
      if (peer.second->pbft_chain_size_ > max_pbft_chain_size) {
        max_pbft_chain_size = peer.second->pbft_chain_size_;
        max_pbft_chain_nodeID = peer.first;
        max_node_dag_level = peer.second->dag_level_;
      } else if (peer.second->pbft_chain_size_ == max_pbft_chain_size && peer.second->dag_level_ > max_node_dag_level) {
        max_pbft_chain_nodeID = peer.first;
        max_node_dag_level = peer.second->dag_level_;
      }
    }
  }

  auto pbft_sync_period = pbft_chain_->pbftSyncingPeriod();
  if (max_pbft_chain_size > pbft_sync_period) {
    LOG(log_si_pbft_sync_) << "Restarting syncing PBFT from peer " << max_pbft_chain_nodeID << ", peer PBFT chain size "
                           << max_pbft_chain_size << ", own PBFT chain synced at period " << pbft_sync_period;
    requesting_pending_dag_blocks_ = false;
    // TODO: When set sycning to false if never get peer response?
    syncing_ = true;
    peer_syncing_pbft_ = max_pbft_chain_nodeID;
    syncPeerPbft(peer_syncing_pbft_, pbft_sync_period + 1);
  } else {
    LOG(log_nf_pbft_sync_) << "Restarting syncing PBFT not needed since our pbft chain size: " << pbft_sync_period
                           << "(" << pbft_chain_->getPbftChainSize() << ")"
                           << " is greater or equal than max node pbft chain size:" << max_pbft_chain_size;
    syncing_ = false;
    if (force || (!requesting_pending_dag_blocks_ &&
                  max_node_dag_level > std::max(dag_mgr_->getMaxLevel(), dag_blk_mgr_->getMaxDagLevelInQueue()))) {
      LOG(log_nf_dag_sync_) << "Request pending " << max_node_dag_level << " "
                            << std::max(dag_mgr_->getMaxLevel(), dag_blk_mgr_->getMaxDagLevelInQueue()) << "("
                            << dag_mgr_->getMaxLevel() << ")";
      requesting_pending_dag_blocks_ = true;
      requesting_pending_dag_blocks_node_id_ = max_pbft_chain_nodeID;
      requestPendingDagBlocks(max_pbft_chain_nodeID);
    }
  }
}

void TaraxaCapability::onDisconnect(NodeID const &_nodeID) {
  tp_.post([=] {
    LOG(log_nf_) << "Node " << _nodeID << " disconnected";
    cnt_received_messages_.erase(_nodeID);
    test_sums_.erase(_nodeID);
    erasePeer(_nodeID);
    if (syncing_ && peer_syncing_pbft_ == _nodeID && getPeersCount() > 0) {
      LOG(log_dg_pbft_sync_) << "Syncing PBFT is stopping";
      restartSyncingPbft(true);
    }
    if (requesting_pending_dag_blocks_ && requesting_pending_dag_blocks_node_id_ == _nodeID) {
      requesting_pending_dag_blocks_ = false;
      restartSyncingPbft(true);
    }
  });
}

void TaraxaCapability::sendTestMessage(NodeID const &_id, int _x) { sealAndSend(_id, TestPacket, RLPStream(1) << _x); }

void TaraxaCapability::sendStatus(NodeID const &_id, bool _initial) {
  if (dag_mgr_) {
    if (_initial) {
<<<<<<< HEAD
      LOG(log_dg_) << "Sending initial status message to " << _id << ", protocol version "
                   << FullNode::c_network_protocol_version << ", network id " << conf_.network_id << ", genesis "
                   << dag_mgr_->get_genesis() << ", node major version " << FullNode::c_node_major_version
                   << ", node minor version " << FullNode::c_node_minor_version;
=======
      LOG(log_dg_) << "Sending initial status message to " << _id << ", protocol version " << version()
                   << ", network id " << conf_.network_id << ", genesis " << dag_mgr_->get_genesis()
                   << ", node major version " << FullNode::c_node_major_version << ", node minor version "
                   << FullNode::c_node_minor_version;
>>>>>>> ba999dc9
    }

    auto dag_max_level = dag_mgr_->getMaxLevel();
    auto pbft_chain_size = pbft_chain_->getPbftChainSize();
    auto pbft_round = pbft_mgr_->getPbftRound();
    auto pbft_previous_round_next_votes_size = next_votes_mgr_->getNextVotesSize();
    LOG(log_dg_dag_sync_) << "Sending status message to " << _id << " with dag level: " << dag_max_level;
    LOG(log_dg_pbft_sync_) << "Sending status message to " << _id << " with pbft chain size: " << pbft_chain_size
                           << ", syncing: " << std::boolalpha << syncing_;
    LOG(log_dg_next_votes_sync_) << "Sending status message to " << _id << " with PBFT round: " << pbft_round
                                 << ", previous round next votes size " << pbft_previous_round_next_votes_size;

    if (_initial) {
      sealAndSend(_id, StatusPacket,
<<<<<<< HEAD
                  RLPStream(10) << FullNode::c_network_protocol_version << conf_.network_id << dag_max_level
                                << dag_mgr_->get_genesis() << pbft_chain_size << syncing_.load() << pbft_round
                                << pbft_previous_round_next_votes_size << FullNode::c_node_major_version
                                << FullNode::c_node_minor_version);
=======
                  RLPStream(9) << conf_.network_id << dag_max_level << dag_mgr_->get_genesis() << pbft_chain_size
                               << syncing_.load() << pbft_round << pbft_previous_round_next_votes_size
                               << FullNode::c_node_major_version << FullNode::c_node_minor_version);
>>>>>>> ba999dc9
    } else {
      sealAndSend(_id, StatusPacket,
                  RLPStream(5) << dag_max_level << pbft_chain_size << syncing_.load() << pbft_round
                               << pbft_previous_round_next_votes_size);
    }
  }
}

vector<NodeID> TaraxaCapability::selectPeers(std::function<bool(TaraxaPeer const &)> const &_predicate) {
  vector<NodeID> allowed;
  boost::shared_lock<boost::shared_mutex> lock(peers_mutex_);
  for (auto const &peer : peers_) {
    if (_predicate(*peer.second)) allowed.push_back(peer.first);
  }
  return allowed;
}

vector<NodeID> TaraxaCapability::getAllPeers() const {
  vector<NodeID> peers;

  boost::shared_lock<boost::shared_mutex> lock(peers_mutex_);
  std::transform(
      peers_.begin(), peers_.end(), std::back_inserter(peers),
      [](std::pair<const dev::p2p::NodeID, std::shared_ptr<taraxa::TaraxaPeer>> const &peer) { return peer.first; });

  return peers;
}

std::pair<std::vector<NodeID>, std::vector<NodeID>> TaraxaCapability::randomPartitionPeers(
    std::vector<NodeID> const &_peers, std::size_t _number) {
  vector<NodeID> part1(_peers);
  vector<NodeID> part2;

  if (_number >= _peers.size()) return std::make_pair(part1, part2);

  std::shuffle(part1.begin(), part1.end(), urng_);

  // Remove elements from the end of the shuffled part1 vector and move
  // them to part2.
  std::move(part1.begin() + _number, part1.end(), std::back_inserter(part2));
  part1.erase(part1.begin() + _number, part1.end());
  return std::make_pair(move(part1), move(part2));
}

void TaraxaCapability::onNewTransactions(std::vector<taraxa::bytes> const &transactions, bool fromNetwork) {
  if (fromNetwork) {
    if (dag_blk_mgr_) {
      LOG(log_nf_trx_prp_) << "Storing " << transactions.size() << " transactions";
      received_trx_count += transactions.size();
      unique_received_trx_count += trx_mgr_->insertBroadcastedTransactions(transactions);
    } else {
      for (auto const &transaction : transactions) {
        Transaction trx(transaction);
        auto trx_hash = trx.getHash();
        if (test_transactions_.find(trx_hash) == test_transactions_.end()) {
          test_transactions_[trx_hash] = trx;
          LOG(log_dg_trx_prp_) << "Received New Transaction " << trx_hash;
        } else {
          LOG(log_dg_trx_prp_) << "Received New Transaction" << trx_hash << "that is already known";
        }
      }
    }
  }
  if (!fromNetwork || conf_.network_transaction_interval == 0) {
    std::map<NodeID, std::vector<taraxa::bytes>> transactionsToSend;
    std::map<NodeID, std::vector<trx_hash_t>> transactionsHashToSend;
    {
      boost::unique_lock<boost::shared_mutex> lock(peers_mutex_);
      for (auto &peer : peers_) {
        if (!peer.second->syncing_) {
          for (auto const &transaction : transactions) {
            Transaction trx(transaction);
            auto trx_hash = trx.getHash();
            if (!peer.second->isTransactionKnown(trx_hash)) {
              transactionsToSend[peer.first].push_back(transaction);
              transactionsHashToSend[peer.first].push_back(trx_hash);
            }
          }
        }
      }
    }
    for (auto &it : transactionsToSend) {
      sendTransactions(it.first, it.second);
    }
    boost::unique_lock<boost::shared_mutex> lock(peers_mutex_);
    for (auto &it : transactionsHashToSend) {
      for (auto &it2 : it.second) {
        peers_[it.first]->markTransactionAsKnown(it2);
      }
    }
  }
}

void TaraxaCapability::onNewBlockReceived(DagBlock block, std::vector<Transaction> transactions) {
  LOG(log_nf_dag_prp_) << "Receive DagBlock " << block.getHash() << " #Trx" << transactions.size() << std::endl;
  if (dag_blk_mgr_) {
    auto status = checkDagBlockValidation(block);
    if (!status.first) {
      if (!syncing_ && !requesting_pending_dag_blocks_) restartSyncingPbft();
      return;
    }
    LOG(log_nf_dag_prp_) << "Storing block " << block.getHash().toString() << " with " << transactions.size()
                         << " transactions";
    dag_blk_mgr_->insertBroadcastedBlockWithTransactions(block, transactions);

  } else if (test_blocks_.find(block.getHash()) == test_blocks_.end()) {
    test_blocks_[block.getHash()] = block;
    for (auto tr : transactions) {
      test_transactions_[tr.getHash()] = tr;
    }
    onNewBlockVerified(block);

  } else {
    LOG(log_dg_dag_prp_) << "Received NewBlock " << block.getHash().toString() << "that is already known";
    return;
  }
}

void TaraxaCapability::sendSyncedMessage() {
  LOG(log_dg_dag_sync_) << "sendSyncedMessage ";
  for (auto &peer : getAllPeers()) {
    sealAndSend(peer, SyncedPacket, RLPStream(0));
  }
}

void TaraxaCapability::onNewBlockVerified(DagBlock const &block) {
  LOG(log_dg_dag_prp_) << "Verified NewBlock " << block.getHash().toString();
  auto const peersWithoutBlock =
      selectPeers([&](TaraxaPeer const &_peer) { return !_peer.isBlockKnown(block.getHash()); });

  auto const peersToSendNumber =
      std::min<std::size_t>(std::max<std::size_t>(conf_.network_min_dag_block_broadcast, std::sqrt(getPeersCount())),
                            conf_.network_max_dag_block_broadcast);

  std::vector<NodeID> peersToSend;
  std::vector<NodeID> peersToAnnounce;
  std::tie(peersToSend, peersToAnnounce) = randomPartitionPeers(peersWithoutBlock, peersToSendNumber);

  for (NodeID const &peerID : peersToSend) {
    RLPStream ts;
    auto peer = getPeer(peerID);
    if (peer && !peer->syncing_) {
      sendBlock(peerID, block);
      peer->markBlockAsKnown(block.getHash());
    }
  }
  if (!peersToSend.empty()) LOG(log_dg_dag_prp_) << "Sent block to" << peersToSend.size() << " peers";

  for (NodeID const &peerID : peersToAnnounce) {
    RLPStream ts;
    auto peer = getPeer(peerID);
    if (peer && !peer->syncing_) {
      sendBlockHash(peerID, block);
      peer->markBlockAsKnown(block.getHash());
    }
  }
  if (!peersToAnnounce.empty()) LOG(log_dg_dag_prp_) << "Anounced block to " << peersToAnnounce.size() << " peers";
}

void TaraxaCapability::sendBlocks(NodeID const &_id, std::vector<std::shared_ptr<DagBlock>> blocks) {
  std::map<blk_hash_t, std::vector<taraxa::bytes>> blockTransactions;
  int totalTransactionsCount = 0;
  for (auto &block : blocks) {
    std::vector<taraxa::bytes> transactions;
    for (auto trx : block->getTrxs()) {
      auto t = trx_mgr_->getTransaction(trx);
      if (!t) {
        LOG(log_er_dag_sync_) << "Transacation " << trx << " is not available. SendBlocks canceled";
        // TODO: This can happen on stopping the node because network
        // is not stopped since network does not support restart,
        // better solution needed
        return;
      }
      transactions.push_back(t->second);
      totalTransactionsCount++;
    }
    blockTransactions[block->getHash()] = transactions;
    LOG(log_nf_dag_sync_) << "Send DagBlock " << block->getHash() << "# Trx: " << transactions.size() << std::endl;
  }

  RLPStream s(blocks.size() + totalTransactionsCount);
  for (auto &block : blocks) {
    s.appendRaw(block->rlp(true));
    taraxa::bytes trx_bytes;
    for (auto &trx : blockTransactions[block->getHash()]) {
      trx_bytes.insert(trx_bytes.end(), std::begin(trx), std::end(trx));
    }
    s.appendRaw(trx_bytes, blockTransactions[block->getHash()].size());
  }
  sealAndSend(_id, BlocksPacket, move(s));
}

void TaraxaCapability::sendTransactions(NodeID const &_id, std::vector<taraxa::bytes> const &transactions) {
  LOG(log_nf_trx_prp_) << "sendTransactions" << transactions.size() << " to " << _id;
  RLPStream s(transactions.size());
  taraxa::bytes trx_bytes;
  for (auto transaction : transactions) {
    trx_bytes.insert(trx_bytes.end(), std::begin(transaction), std::end(transaction));
  }
  s.appendRaw(trx_bytes, transactions.size());
  sealAndSend(_id, TransactionPacket, move(s));
}

void TaraxaCapability::sendBlock(NodeID const &_id, taraxa::DagBlock block) {
  vec_trx_t transactionsToSend;
  for (auto trx : block.getTrxs()) {
    auto peer = getPeer(_id);
    if (peer && !peer->isTransactionKnown(trx)) transactionsToSend.push_back(trx);
  }
  RLPStream s(1 + transactionsToSend.size());
  s.appendRaw(block.rlp(true));

  taraxa::bytes trx_bytes;
  for (auto trx : transactionsToSend) {
    std::shared_ptr<std::pair<Transaction, taraxa::bytes>> transaction;
    if (dag_blk_mgr_) {
      transaction = trx_mgr_->getTransaction(trx);
    } else {
      assert(test_transactions_.find(trx) != test_transactions_.end());
      transaction = std::make_shared<std::pair<Transaction, taraxa::bytes>>(test_transactions_[trx],
                                                                            *test_transactions_[trx].rlp());
    }
    assert(transaction != nullptr);  // We should never try to send a block for
                                     // which  we do not have all transactions
    trx_bytes.insert(trx_bytes.end(), std::begin(transaction->second), std::end(transaction->second));
  }
  s.appendRaw(trx_bytes, transactionsToSend.size());
  sealAndSend(_id, NewBlockPacket, move(s));
  LOG(log_dg_dag_prp_) << "Send DagBlock " << block.getHash() << " #Trx: " << transactionsToSend.size() << std::endl;
}

void TaraxaCapability::sendBlockHash(NodeID const &_id, taraxa::DagBlock block) {
  LOG(log_dg_dag_prp_) << "sendBlockHash " << block.getHash().toString();
  sealAndSend(_id, NewBlockHashPacket, RLPStream(1) << block.getHash());
}

void TaraxaCapability::requestBlock(NodeID const &_id, blk_hash_t hash) {
  LOG(log_dg_dag_prp_) << "requestBlock " << hash.toString();
  sealAndSend(_id, GetNewBlockPacket, RLPStream(1) << hash);
}

void TaraxaCapability::requestPbftBlocks(NodeID const &_id, size_t height_to_sync) {
  LOG(log_dg_pbft_sync_) << "Sending GetPbftBlockPacket with height: " << height_to_sync;
  sealAndSend(_id, GetPbftBlockPacket, RLPStream(1) << height_to_sync);
}

void TaraxaCapability::requestPendingDagBlocks(NodeID const &_id) {
  LOG(log_nf_dag_sync_) << "Sending GetBlocksPacket";
  sealAndSend(_id, GetBlocksPacket, RLPStream(0));
}

std::pair<int, int> TaraxaCapability::retrieveTestData(NodeID const &_id) {
  int cnt = 0;
  int checksum = 0;
  for (auto i : cnt_received_messages_)
    if (_id == i.first) {
      cnt += i.second;
      checksum += test_sums_[_id];
    }

  return {cnt, checksum};
}

std::map<blk_hash_t, taraxa::DagBlock> TaraxaCapability::getBlocks() { return test_blocks_; }

std::map<trx_hash_t, taraxa::Transaction> TaraxaCapability::getTransactions() { return test_transactions_; }

void TaraxaCapability::sendTransactions() {
  if (trx_mgr_) {
    onNewTransactions(trx_mgr_->getNewVerifiedTrxSnapShotSerialized(), false);
    tp_.post(conf_.network_transaction_interval, [this] { sendTransactions(); });
  }
}

void TaraxaCapability::doBackgroundWork() {
  auto host = host_.lock();
  if (!host) {
    return;
  }
  for (auto const &peer : peers_) {
    // Disconnect any node that did not send any message for 3 status intervals
    if (!peer.second->checkStatus(5)) {
      LOG(log_nf_) << "Host disconnected, no status message in " << 5 * check_status_interval_ << " ms" << peer.first;
      host->disconnect(peer.first, p2p::PingTimeout);
    }
    // Send status message
    else {
      sendStatus(peer.first, false);
    }
  }
  tp_.post(check_status_interval_, [this] { doBackgroundWork(); });
}

void TaraxaCapability::logPacketsStats() {
  static PacketsStats previous_received_packets_stats = received_packets_stats_;
  static PacketsStats previous_sent_packets_stats = sent_packets_stats_;

  LOG(log_nf_net_per_) << "Received packets stats: " << received_packets_stats_ - previous_received_packets_stats;
  LOG(log_nf_net_per_) << "Sent packets stats: " << sent_packets_stats_ - previous_sent_packets_stats;

  previous_received_packets_stats = received_packets_stats_;
  previous_sent_packets_stats = sent_packets_stats_;

  tp_.post(conf_.network_performance_log_interval, [this] { logPacketsStats(); });
}

void TaraxaCapability::onNewPbftVote(taraxa::Vote const &vote) {
  std::vector<NodeID> peers_to_send;
  {
    boost::shared_lock<boost::shared_mutex> lock(peers_mutex_);
    for (auto const &peer : peers_) {
      if (!peer.second->isVoteKnown(vote.getHash())) {
        peers_to_send.push_back(peer.first);
      }
    }
  }

  for (auto const &peer : peers_to_send) {
    sendPbftVote(peer, vote);
  }
}

void TaraxaCapability::sendPbftVote(NodeID const &_id, taraxa::Vote const &vote) {
  LOG(log_dg_vote_prp_) << "sendPbftVote " << vote.getHash() << " to " << _id;
<<<<<<< HEAD
  sealAndSend(_id, PbftVotePacket, RLPStream(1) << vote.rlp());
=======
  sealAndSend(_id, PbftVotePacket, RLPStream(1) << vote.rlp(true));
>>>>>>> ba999dc9
}

void TaraxaCapability::onNewPbftBlock(taraxa::PbftBlock const &pbft_block) {
  std::vector<NodeID> peers_to_send;
  auto my_chain_size = pbft_chain_->getPbftChainSize();
  {
    boost::shared_lock<boost::shared_mutex> lock(peers_mutex_);
    for (auto const &peer : peers_) {
      if (!peer.second->isPbftBlockKnown(pbft_block.getBlockHash())) {
        peers_to_send.push_back(peer.first);
      }
    }
  }

  for (auto const &peer : peers_to_send) {
    sendPbftBlock(peer, pbft_block, my_chain_size);
  }
}

// api for pbft syncing
void TaraxaCapability::sendPbftBlocks(NodeID const &_id, size_t height_to_sync, size_t blocks_to_transfer) {
  LOG(log_dg_pbft_sync_) << "In sendPbftBlocks, peer want to sync from pbft chain height " << height_to_sync
                         << ", will send at most " << blocks_to_transfer << " pbft blocks to " << _id;
  // If blocks_to_transfer is 0, will return empty PBFT blocks
  auto pbft_cert_blks = pbft_chain_->getPbftBlocks(height_to_sync, blocks_to_transfer);
  if (pbft_cert_blks.empty()) {
    sealAndSend(_id, PbftBlockPacket, RLPStream(0));
    LOG(log_dg_pbft_sync_) << "In sendPbftBlocks, send no pbft blocks to " << _id;
    return;
  }
  RLPStream s(pbft_cert_blks.size());
  // Example actual structure:
  // pbft_blk_1 -> [dag_blk_1, dag_blk_2]
  // pbft_blk_2 -> [dag_blk_3]
  // dag_blk_1 -> [trx_1, trx_2, trx_3]
  // dag_blk_2 -> [trx_4, trx_5, trx_6]
  // dag_blk_3 -> [trx_7, trx_8]
  //
  // Represented in the following variables:
  // level_0 = [pbft_cert_blk_1, pbft_cert_blk_2]
  // level_0_extra = [pbft_blk_1_dag_blk_hashes, pbft_blk_2_dag_blk_hashes]
  // edges_0_to_1 = [0, 2, 3]
  // level_1 = [dag_blk_1, dag_blk_2, dag_blk_3]
  // edges_1_to_2 = [0, 3, 6, 8]
  // level_2 = [trx_1, trx_2, trx_3, trx_4, trx_5, trx_6, trx_7, trx_8]
  //
  // General idea:
  // level_`k`[i] is parent of level_`k+1` elements with ordinals in range from (inclusive) edges_`k`_to_`k+1`[i] to
  // (exclusive) edges_`k`_to_`k+1`[i+1]

  DbStorage::MultiGetQuery db_query(db_);
  auto const &level_0 = pbft_cert_blks;
  for (auto const &b : level_0) {
    db_query.append(DbStorage::Columns::dag_finalized_blocks, b.pbft_blk->getPivotDagBlockHash(), false);
  }
  auto level_0_extra = db_query.execute();
  vector<uint> edges_0_to_1;
  edges_0_to_1.reserve(1 + level_0.size());
  edges_0_to_1.push_back(0);
  for (uint i_0 = 0; i_0 < level_0.size(); ++i_0) {
    db_query.append(DbStorage::Columns::dag_blocks, RLP(level_0_extra[i_0]).toVector<h256>());
    edges_0_to_1.push_back(db_query.size());
  }
  auto level_1 = db_query.execute();
  vector<uint> edges_1_to_2;
  edges_1_to_2.reserve(1 + level_1.size());
  edges_1_to_2.push_back(0);
  for (auto const &dag_blk_raw : level_1) {
    db_query.append(DbStorage::Columns::transactions, DagBlock::extract_transactions_from_rlp(RLP(dag_blk_raw)));
    edges_1_to_2.push_back(db_query.size());
  }
  auto level_2 = db_query.execute();
  for (uint i_0 = 0; i_0 < level_0.size(); ++i_0) {
    s.appendList(2);
    s.appendRaw(level_0[i_0].rlp());
    auto start_1 = edges_0_to_1[i_0];
    auto end_1 = edges_0_to_1[i_0 + 1];
    s.appendList(end_1 - start_1);
    for (uint i_1 = start_1; i_1 < end_1; ++i_1) {
      s.appendList(2);
      s.appendRaw(level_1[i_1]);
      auto start_2 = edges_1_to_2[i_1];
      auto end_2 = edges_1_to_2[i_1 + 1];
      s.appendList(end_2 - start_2);
      for (uint i_2 = start_2; i_2 < end_2; ++i_2) {
        s.appendRaw(level_2[i_2]);
      }
    }
  }
  sealAndSend(_id, PbftBlockPacket, move(s));
  LOG(log_dg_pbft_sync_) << "Sending PbftCertBlocks to " << _id;
}

void TaraxaCapability::sendPbftBlock(NodeID const &_id, taraxa::PbftBlock const &pbft_block,
                                     uint64_t const &pbft_chain_size) {
  LOG(log_dg_pbft_prp_) << "sendPbftBlock " << pbft_block.getBlockHash() << " to " << _id;
  RLPStream s(2);
  pbft_block.streamRLP(s, true);
  s << pbft_chain_size;
  sealAndSend(_id, NewPbftBlockPacket, move(s));
}

void TaraxaCapability::syncPbftNextVotes(uint64_t const pbft_round, size_t const pbft_previous_round_next_votes_size) {
  NodeID peer_node_ID;
  uint64_t peer_max_pbft_round = 1;
  size_t peer_max_previous_round_next_votes_size = 0;
  {
    boost::shared_lock<boost::shared_mutex> lock(peers_mutex_);
    // Find max peer PBFT round
    for (auto const &peer : peers_) {
      if (peer.second->pbft_round_ > peer_max_pbft_round) {
        peer_max_pbft_round = peer.second->pbft_round_;
        peer_node_ID = peer.first;
      }
    }

    if (pbft_round == peer_max_pbft_round) {
      // No peers ahead, find peer PBFT previous round max next votes size
      for (auto const &peer : peers_) {
        if (peer.second->pbft_previous_round_next_votes_size_ > peer_max_previous_round_next_votes_size) {
          peer_max_previous_round_next_votes_size = peer.second->pbft_previous_round_next_votes_size_;
          peer_node_ID = peer.first;
        }
      }
    }
  }

  if (pbft_round < peer_max_pbft_round ||
      (pbft_round == peer_max_pbft_round &&
       pbft_previous_round_next_votes_size < peer_max_previous_round_next_votes_size)) {
    LOG(log_dg_next_votes_sync_) << "Syncing PBFT next votes. Current PBFT round " << pbft_round
                                 << ", previous round next votes size " << pbft_previous_round_next_votes_size
                                 << ". Peer " << peer_node_ID << " is in PBFT round " << peer_max_pbft_round
                                 << ", previous round next votes size " << peer_max_previous_round_next_votes_size;
    requestPbftNextVotes(peer_node_ID, pbft_round, pbft_previous_round_next_votes_size);
  }
}

void TaraxaCapability::requestPbftNextVotes(NodeID const &peerID, uint64_t const pbft_round,
                                            size_t const pbft_previous_round_next_votes_size) {
  LOG(log_dg_next_votes_sync_) << "Sending GetPbftNextVotes with round " << pbft_round
                               << " previous round next votes size " << pbft_previous_round_next_votes_size;
  sealAndSend(peerID, GetPbftNextVotes, RLPStream(2) << pbft_round << pbft_previous_round_next_votes_size);
}

void TaraxaCapability::sendPbftNextVotes(NodeID const &peerID) {
  std::vector<Vote> next_votes_bundle = next_votes_mgr_->getNextVotes();
  if (next_votes_bundle.empty()) {
    LOG(log_er_next_votes_sync_) << "There are 0 next votes for previous PBFT round";
    return;
  }
  LOG(log_nf_next_votes_sync_) << "Send out size of " << next_votes_bundle.size() << " PBFT next votes to " << peerID;

  RLPStream s(next_votes_bundle.size());
  for (auto const &next_vote : next_votes_bundle) {
    s.appendRaw(next_vote.rlp());
    LOG(log_nf_next_votes_sync_) << "Send out next vote " << next_vote.getHash() << " to peer " << peerID;
  }
  sealAndSend(peerID, PbftNextVotesPacket, move(s));
}

void TaraxaCapability::broadcastPreviousRoundNextVotesBundle() {
  std::vector<NodeID> peers_to_send = getAllPeers();

  for (auto const &peer : peers_to_send) {
    sendPbftNextVotes(peer);
  }
}

Json::Value TaraxaCapability::getStatus() const {
  Json::Value res;
  res["synced"] = Json::UInt64(!this->syncing_);
  res["peers"] = Json::Value(Json::arrayValue);
  boost::unique_lock<boost::shared_mutex> lock(peers_mutex_);
  for (auto &peer : peers_) {
    Json::Value peer_status;
    peer_status["node_id"] = peer.first.toString();
    peer_status["dag_level"] = Json::UInt64(peer.second->dag_level_);
    peer_status["pbft_size"] = Json::UInt64(peer.second->pbft_chain_size_);
    peer_status["dag_synced"] = !peer.second->syncing_;
    res["peers"].append(peer_status);
  }

  auto createPacketsStatsJson = [&](const PacketsStats &stats) -> Json::Value {
    Json::Value stats_json;
    for (uint8_t it = 0; it != PacketCount; it++) {
      Json::Value packet_stats_json;
      const auto packet_stats = stats.getPacketStats(packetTypeToString(it));
      if (packet_stats == std::nullopt) {
        continue;
      }

      auto total = packet_stats->total_count_;
      packet_stats_json["total"] = Json::UInt64(total);
      if (total > 0) {
        packet_stats_json["avg packet size"] = Json::UInt64(packet_stats->total_size_ / total);
        packet_stats_json["avg packet processing duration"] =
            Json::UInt64(packet_stats->total_duration_.count() / total);
        auto unique = packet_stats->total_unique_count_;
        if (unique > 0) {
          packet_stats_json["unique"] = Json::UInt64(unique);
          packet_stats_json["unique %"] = Json::UInt64(unique * 100 / total);
          packet_stats_json["unique avg packet size"] = Json::UInt64(packet_stats->total_unique_size_ / unique);
          packet_stats_json["unique avg packet processing duration"] =
              Json::UInt64(packet_stats->total_unique_duration_.count() / unique);
        }
        stats_json[packetTypeToString(it)] = packet_stats_json;
      }
    }

    return stats_json;
  };

  Json::Value received_packet_stats_json = createPacketsStatsJson(received_packets_stats_);

  received_packet_stats_json["transaction count"] = Json::UInt64(received_trx_count);
  received_packet_stats_json["unique transaction count"] = Json::UInt64(unique_received_trx_count);
  if (received_trx_count)
    received_packet_stats_json["unique transaction %"] =
        Json::UInt64(unique_received_trx_count * 100 / received_trx_count);
  res["received packets stats"] = received_packet_stats_json;

  Json::Value sent_packet_stats_json = createPacketsStatsJson(sent_packets_stats_);
  res["sent packets stats"] = sent_packet_stats_json;

  return res;
}

string TaraxaCapability::packetTypeToString(unsigned int packet) const {
  switch (packet) {
    case StatusPacket:
      return "StatusPacket";
    case NewBlockPacket:
      return "NewBlockPacket";
    case NewBlockHashPacket:
      return "NewBlockHashPacket";
    case GetNewBlockPacket:
      return "GetNewBlockPacket";
    case GetBlocksPacket:
      return "GetBlocksPacket";
    case BlocksPacket:
      return "BlocksPacket";
    case TransactionPacket:
      return "TransactionPacket";
    case TestPacket:
      return "TestPacket";
    case PbftVotePacket:
      return "PbftVotePacket";
    case GetPbftNextVotes:
      return "GetPbftNextVotes";
    case PbftNextVotesPacket:
      return "PbftNextVotesPacket";
    case NewPbftBlockPacket:
      return "NewPbftBlockPacket";
    case GetPbftBlockPacket:
      return "GetPbftBlockPacket";
    case PbftBlockPacket:
      return "PbftBlockPacket";
    case PacketCount:
      return "PacketCount";
    case SyncedPacket:
      return "SyncedPacket";
    case SyncedResponsePacket:
      return "SyncedResponsePacket";
  }
  return "unknown packet type: " + std::to_string(packet);
}

}  // namespace taraxa<|MERGE_RESOLUTION|>--- conflicted
+++ resolved
@@ -92,11 +92,7 @@
     tp_.post([=] {  // schedule it out of the socket session thread. although maybe it's an overkill
       PacketStats packet_stats{nodeID, packet_size, false, duration};
       sent_packets_stats_.addPacket(packetTypeToString(packet_type), packet_stats);
-<<<<<<< HEAD
-      LOG(log_dg_net_per_) << "(\"" << host->id() << "\") sent " << packetTypeToString(packet_type) << " packet to (\""
-=======
       LOG(log_dg_net_per_) << "(\"" << node_id_ << "\") sent " << packetTypeToString(packet_type) << " packet to (\""
->>>>>>> ba999dc9
                            << nodeID << "\"). Stats: " << packet_stats;
     });
   });
@@ -177,21 +173,13 @@
     auto duration = std::chrono::duration_cast<std::chrono::microseconds>(std::chrono::steady_clock::now() - begin);
     packet_stats.total_duration_ = duration;
     received_packets_stats_.addPacket(packetTypeToString(_id), packet_stats);
-<<<<<<< HEAD
 
     LOG(log_dg_net_per_) << "(\"" << node_id_ << "\") received " << packetTypeToString(_id) << " packet from (\""
                          << _nodeID << "\"). Stats: " << packet_stats;
   });
 }
-=======
-
-    LOG(log_dg_net_per_) << "(\"" << node_id_ << "\") received " << packetTypeToString(_id) << " packet from (\""
-                         << _nodeID << "\"). Stats: " << packet_stats;
-  });
-}
 
 unsigned TaraxaCapability::version() const { return FullNode::c_network_protocol_version; }
->>>>>>> ba999dc9
 
 void TaraxaCapability::interpretCapabilityPacketImpl(NodeID const &_nodeID, unsigned _id, RLP const &_r,
                                                      PacketStats &packet_stats) {
@@ -212,18 +200,10 @@
     }
     case StatusPacket: {
       peer->statusReceived();
-<<<<<<< HEAD
-      bool initial_status = _r.itemCount() == 10;
+      bool initial_status = _r.itemCount() == 9;
 
       if (initial_status) {
         auto it = _r.begin();
-        auto const peer_protocol_version = (*it++).toInt<unsigned>();
-=======
-      bool initial_status = _r.itemCount() == 9;
-
-      if (initial_status) {
-        auto it = _r.begin();
->>>>>>> ba999dc9
         auto const network_id = (*it++).toPositiveInt64();
         peer->dag_level_ = (*it++).toPositiveInt64();
         auto const genesis_hash = (*it++).toString();
@@ -234,20 +214,13 @@
         auto node_major_version = (*it++).toInt();
         auto node_minor_version = (*it++).toInt();
 
-<<<<<<< HEAD
-        LOG(log_dg_) << "Received initial status message from " << _nodeID << ", peer protocol version "
-                     << peer_protocol_version << ", network id " << network_id << ", peer DAG max level "
-                     << peer->dag_level_ << ", genesis " << dag_mgr_->get_genesis() << ", peer pbft chain size "
-                     << peer->pbft_chain_size_ << ", peer syncing " << std::boolalpha << peer->syncing_
-                     << ", peer pbft round " << peer->pbft_round_ << ", peer pbft previous round next votes size "
-                     << peer->pbft_previous_round_next_votes_size_ << ", node major version" << node_major_version
-                     << ", node minor version" << node_minor_version;
-
-        if (peer_protocol_version != FullNode::c_network_protocol_version) {
-          LOG(log_er_) << "Incorrect protocol version " << peer_protocol_version << ", host " << _nodeID
-                       << " will be disconnected";
-          host->disconnect(_nodeID, p2p::UserReason);
-        }
+        LOG(log_dg_) << "Received initial status message from " << _nodeID << ", network id " << network_id
+                     << ", peer DAG max level " << peer->dag_level_ << ", genesis " << dag_mgr_->get_genesis()
+                     << ", peer pbft chain size " << peer->pbft_chain_size_ << ", peer syncing " << std::boolalpha
+                     << peer->syncing_ << ", peer pbft round " << peer->pbft_round_
+                     << ", peer pbft previous round next votes size " << peer->pbft_previous_round_next_votes_size_
+                     << ", node major version" << node_major_version << ", node minor version" << node_minor_version;
+
         // We need logic when some different node versions might still be compatible
         if (node_major_version != FullNode::c_node_major_version ||
             node_minor_version != FullNode::c_node_minor_version) {
@@ -257,24 +230,6 @@
                        << ", host " << _nodeID << " will be disconnected";
           host->disconnect(_nodeID, p2p::UserReason);
         }
-=======
-        LOG(log_dg_) << "Received initial status message from " << _nodeID << ", network id " << network_id
-                     << ", peer DAG max level " << peer->dag_level_ << ", genesis " << dag_mgr_->get_genesis()
-                     << ", peer pbft chain size " << peer->pbft_chain_size_ << ", peer syncing " << std::boolalpha
-                     << peer->syncing_ << ", peer pbft round " << peer->pbft_round_
-                     << ", peer pbft previous round next votes size " << peer->pbft_previous_round_next_votes_size_
-                     << ", node major version" << node_major_version << ", node minor version" << node_minor_version;
-
-        // We need logic when some different node versions might still be compatible
-        if (node_major_version != FullNode::c_node_major_version ||
-            node_minor_version != FullNode::c_node_minor_version) {
-          LOG(log_er_) << "Incorrect node version: " << getFormattedVersion(node_major_version, node_minor_version)
-                       << ", our node major version"
-                       << getFormattedVersion(FullNode::c_node_major_version, FullNode::c_node_minor_version)
-                       << ", host " << _nodeID << " will be disconnected";
-          host->disconnect(_nodeID, p2p::UserReason);
-        }
->>>>>>> ba999dc9
         if (network_id != conf_.network_id) {
           LOG(log_er_) << "Incorrect network id " << network_id << ", host " << _nodeID << " will be disconnected";
           host->disconnect(_nodeID, p2p::UserReason);
@@ -414,7 +369,6 @@
           Transaction transaction(_r[iBlock + transactionCount].data().toBytes());
           newTransactions.push_back(transaction);
           peer->markTransactionAsKnown(transaction.getHash());
-<<<<<<< HEAD
         }
 
         received_dag_blocks_str += block.getHash().toString() + " ";
@@ -455,19 +409,30 @@
       }
       break;
     }
+
     case PbftVotePacket: {
       LOG(log_dg_vote_prp_) << "In PbftVotePacket";
 
       Vote vote(_r[0].toBytes());
-      LOG(log_dg_vote_prp_) << "Received PBFT vote " << vote.getHash();
-      peer->markVoteAsKnown(vote.getHash());
-
-      if (vote_mgr_->addVote(vote)) {
+      auto vote_hash = vote.getHash();
+      LOG(log_dg_vote_prp_) << "Received PBFT vote " << vote_hash;
+      peer->markVoteAsKnown(vote_hash);
+
+      auto pbft_round = pbft_mgr_->getPbftRound();
+      auto vote_round = vote.getRound();
+
+      if (vote_round >= pbft_round && !vote_mgr_->voteInUnverifiedMap(vote_round, vote_hash) &&
+          !vote_mgr_->voteInVerifiedMap(vote_round, vote_hash)) {
+        // vote round >= PBFT round
+        db_->saveUnverifiedVote(vote);
+        vote_mgr_->addUnverifiedVote(vote);
         packet_stats.is_unique_ = true;
         onNewPbftVote(vote);
       }
-      break;
-    }
+
+      break;
+    }
+
     case GetPbftNextVotes: {
       LOG(log_dg_next_votes_sync_) << "Received GetPbftNextVotes request";
 
@@ -505,109 +470,6 @@
         Vote next_vote(_r[i].data().toBytes());
         LOG(log_nf_next_votes_sync_) << "Received PBFT next vote " << next_vote.getHash();
 
-=======
-        }
-
-        received_dag_blocks_str += block.getHash().toString() + " ";
-
-        auto status = checkDagBlockValidation(block);
-        if (!status.first) {
-          LOG(log_nf_dag_sync_) << "DagBlockValidation failed " << status.second;
-          break;
-        }
-
-        LOG(log_nf_dag_sync_) << "Storing block " << block.getHash().toString() << " with " << newTransactions.size()
-                              << " transactions";
-        if (block.getLevel() > peer->dag_level_) peer->dag_level_ = block.getLevel();
-        dag_blk_mgr_->insertBroadcastedBlockWithTransactions(block, newTransactions);
-
-        if (iBlock + transactionCount + 1 >= itemCount) break;
-      }
-
-      LOG(log_nf_dag_sync_) << "Received Dag Blocks: " << received_dag_blocks_str;
-      break;
-    }
-    case TransactionPacket: {
-      std::string receivedTransactions;
-      std::vector<taraxa::bytes> transactions;
-      auto transactionCount = _r.itemCount();
-      for (auto iTransaction = 0; iTransaction < transactionCount; iTransaction++) {
-        Transaction transaction(_r[iTransaction].data().toBytes());
-        receivedTransactions += transaction.getHash().toString() + " ";
-        peer->markTransactionAsKnown(transaction.getHash());
-        transactions.emplace_back(_r[iTransaction].data().toBytes());
-      }
-      if (transactionCount > 0) {
-        LOG(log_dg_trx_prp_) << "Received TransactionPacket with " << _r.itemCount() << " transactions";
-        LOG(log_tr_trx_prp_) << "Received TransactionPacket with " << _r.itemCount()
-                             << " transactions:" << receivedTransactions.c_str();
-
-        onNewTransactions(transactions, true);
-      }
-      break;
-    }
-
-    case PbftVotePacket: {
-      LOG(log_dg_vote_prp_) << "In PbftVotePacket";
-
-      Vote vote(_r[0].toBytes());
-      auto vote_hash = vote.getHash();
-      LOG(log_dg_vote_prp_) << "Received PBFT vote " << vote_hash;
-      peer->markVoteAsKnown(vote_hash);
-
-      auto pbft_round = pbft_mgr_->getPbftRound();
-      auto vote_round = vote.getRound();
-
-      if (vote_round >= pbft_round && !vote_mgr_->voteInUnverifiedMap(vote_round, vote_hash) &&
-          !vote_mgr_->voteInVerifiedMap(vote_round, vote_hash)) {
-        // vote round >= PBFT round
-        db_->saveUnverifiedVote(vote);
-        vote_mgr_->addUnverifiedVote(vote);
-        packet_stats.is_unique_ = true;
-        onNewPbftVote(vote);
-      }
-
-      break;
-    }
-
-    case GetPbftNextVotes: {
-      LOG(log_dg_next_votes_sync_) << "Received GetPbftNextVotes request";
-
-      uint64_t peer_pbft_round = _r[0].toPositiveInt64();
-      size_t peer_pbft_previous_round_next_votes_size = _r[1].toInt<unsigned>();
-      uint64_t pbft_round = pbft_mgr_->getPbftRound();
-      size_t pbft_previous_round_next_votes_size = next_votes_mgr_->getNextVotesSize();
-
-      if (pbft_round > peer_pbft_round ||
-          (pbft_round == peer_pbft_round &&
-           pbft_previous_round_next_votes_size > peer_pbft_previous_round_next_votes_size)) {
-        LOG(log_dg_next_votes_sync_) << "Current PBFT round is " << pbft_round << " previous round next votes size "
-                                     << pbft_previous_round_next_votes_size << ", and peer PBFT round is "
-                                     << peer_pbft_round << " previous round next votes size "
-                                     << peer_pbft_previous_round_next_votes_size
-                                     << ". Will send out bundle of next votes";
-        sendPbftNextVotes(_nodeID);
-      }
-
-      break;
-    }
-    case PbftNextVotesPacket: {
-      auto next_votes_count = _r.itemCount();
-      if (next_votes_count == 0) {
-        LOG(log_er_next_votes_sync_) << "Receive 0 next votes from peer " << _nodeID
-                                     << ". The peer may be a malicous player, will be disconnected";
-        host->disconnect(_nodeID, p2p::UserReason);
-
-        break;
-      }
-      LOG(log_nf_next_votes_sync_) << "Received " << next_votes_count << " next votes from peer " << _nodeID;
-
-      std::vector<Vote> next_votes;
-      for (auto i = 0; i < next_votes_count; i++) {
-        Vote next_vote(_r[i].data().toBytes());
-        LOG(log_nf_next_votes_sync_) << "Received PBFT next vote " << next_vote.getHash();
-
->>>>>>> ba999dc9
         next_votes.emplace_back(next_vote);
       }
 
@@ -617,11 +479,7 @@
 
       if (pbft_current_round < peer_pbft_round) {
         // Add into votes unverified queue
-<<<<<<< HEAD
-        vote_mgr_->addVotes(next_votes);
-=======
         vote_mgr_->addUnverifiedVotes(next_votes);
->>>>>>> ba999dc9
       } else if (pbft_current_round == peer_pbft_round) {
         // Update previous round next votes
         auto pbft_2t_plus_1 = db_->getPbft2TPlus1(pbft_current_round - 1);
@@ -788,7 +646,6 @@
           sendSyncedMessage();
         }
       }
-<<<<<<< HEAD
 
       break;
     }
@@ -802,21 +659,6 @@
   };
 }
 
-=======
-
-      break;
-    }
-    case TestPacket: {
-      LOG(log_dg_) << "Received TestPacket";
-      ++cnt_received_messages_[_nodeID];
-      test_sums_[_nodeID] += _r[0].toInt();
-      BOOST_ASSERT(_id == TestPacket);
-      break;
-    }
-  };
-}
-
->>>>>>> ba999dc9
 void TaraxaCapability::handle_read_exception(weak_ptr<Session> session, unsigned _packetType, RLP const &_r) {
   try {
     throw;
@@ -922,17 +764,10 @@
 void TaraxaCapability::sendStatus(NodeID const &_id, bool _initial) {
   if (dag_mgr_) {
     if (_initial) {
-<<<<<<< HEAD
-      LOG(log_dg_) << "Sending initial status message to " << _id << ", protocol version "
-                   << FullNode::c_network_protocol_version << ", network id " << conf_.network_id << ", genesis "
-                   << dag_mgr_->get_genesis() << ", node major version " << FullNode::c_node_major_version
-                   << ", node minor version " << FullNode::c_node_minor_version;
-=======
       LOG(log_dg_) << "Sending initial status message to " << _id << ", protocol version " << version()
                    << ", network id " << conf_.network_id << ", genesis " << dag_mgr_->get_genesis()
                    << ", node major version " << FullNode::c_node_major_version << ", node minor version "
                    << FullNode::c_node_minor_version;
->>>>>>> ba999dc9
     }
 
     auto dag_max_level = dag_mgr_->getMaxLevel();
@@ -947,16 +782,9 @@
 
     if (_initial) {
       sealAndSend(_id, StatusPacket,
-<<<<<<< HEAD
-                  RLPStream(10) << FullNode::c_network_protocol_version << conf_.network_id << dag_max_level
-                                << dag_mgr_->get_genesis() << pbft_chain_size << syncing_.load() << pbft_round
-                                << pbft_previous_round_next_votes_size << FullNode::c_node_major_version
-                                << FullNode::c_node_minor_version);
-=======
                   RLPStream(9) << conf_.network_id << dag_max_level << dag_mgr_->get_genesis() << pbft_chain_size
                                << syncing_.load() << pbft_round << pbft_previous_round_next_votes_size
                                << FullNode::c_node_major_version << FullNode::c_node_minor_version);
->>>>>>> ba999dc9
     } else {
       sealAndSend(_id, StatusPacket,
                   RLPStream(5) << dag_max_level << pbft_chain_size << syncing_.load() << pbft_round
@@ -1281,11 +1109,7 @@
 
 void TaraxaCapability::sendPbftVote(NodeID const &_id, taraxa::Vote const &vote) {
   LOG(log_dg_vote_prp_) << "sendPbftVote " << vote.getHash() << " to " << _id;
-<<<<<<< HEAD
-  sealAndSend(_id, PbftVotePacket, RLPStream(1) << vote.rlp());
-=======
   sealAndSend(_id, PbftVotePacket, RLPStream(1) << vote.rlp(true));
->>>>>>> ba999dc9
 }
 
 void TaraxaCapability::onNewPbftBlock(taraxa::PbftBlock const &pbft_block) {
