--- conflicted
+++ resolved
@@ -6,11 +6,6 @@
 #include "dag/dag.hpp"
 #include "node/full_node.hpp"
 #include "transaction_manager/transaction_manager.hpp"
-<<<<<<< HEAD
-#include "transaction_packet_debug_info.hpp"
-#include "util/boost_asio.hpp"
-=======
->>>>>>> 33208ba8
 
 namespace taraxa {
 
@@ -52,13 +47,7 @@
   tp_.post(check_status_interval_, [this] { doBackgroundWork(); });
 
   if (conf_.network_performance_log_interval > 0) {
-<<<<<<< HEAD
-    util::post(periodic_events_tp_.unsafe_get_io_context(), conf_.network_performance_log_interval,
-               [this] { logPacketsStats(); });
-    periodic_events_tp_.start();
-=======
     tp_.post(conf_.network_performance_log_interval, [this] { logPacketsStats(); });
->>>>>>> 33208ba8
   }
 }
 
