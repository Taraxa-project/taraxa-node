--- conflicted
+++ resolved
@@ -19,20 +19,12 @@
   if (conf_.network_performance_log) {
     const auto time = std::chrono::system_clock::now();
     std::chrono::steady_clock::time_point begin = std::chrono::steady_clock::now();
-<<<<<<< HEAD
     auto packet_size = s.out().size();
 
     host_.capabilityHost()->sealAndSend(nodeID, s);
 
     auto duration = std::chrono::duration_cast<std::chrono::microseconds>(std::chrono::steady_clock::now() - begin);
     PacketStats packet_stats{nodeID, time, packet_size, duration};
-=======
-
-    host_.capabilityHost()->sealAndSend(nodeID, s);
-
-    auto duration = std::chrono::duration_cast<std::chrono::milliseconds>(std::chrono::steady_clock::now() - begin);
-    PacketStats packet_stats{nodeID, time, s.out().size(), duration};
->>>>>>> 50987136
 
     if (conf_.network_performance_log_interval) {
       perf_sent_packets_stats_.addPacket(packet_type, packet_stats);
@@ -138,7 +130,6 @@
       RLP _rCopy(rBytes);
       interpretCapabilityPacketImpl(_nodeID, _id, _rCopy);
     }));
-<<<<<<< HEAD
 
     return true;
   }
@@ -161,37 +152,6 @@
     return ret;
   }
 
-=======
-    return true;
-  }
-
-  if (conf_.network_performance_log) {
-    // TODO: remove one_time_log
-    static bool tc_one_time_log = true;
-    if (tc_one_time_log) {
-      LOG(log_nf_net_per_) << "*** TaraxaCapability(interpretCapabilityPacket) thread id: "
-                           << std::this_thread::get_id();
-      tc_one_time_log = false;
-    }
-
-    const auto time = std::chrono::system_clock::now();
-    std::chrono::steady_clock::time_point begin = std::chrono::steady_clock::now();
-
-    auto ret = interpretCapabilityPacketImpl(_nodeID, _id, _r);
-
-    auto duration = std::chrono::duration_cast<std::chrono::milliseconds>(std::chrono::steady_clock::now() - begin);
-    PacketStats packet_stats{_nodeID, time, _r.actualSize(), duration};
-
-    if (conf_.network_performance_log_interval) {
-      perf_received_packets_stats_.addPacket(_id, packet_stats);
-    }
-
-    LOG(log_dg_net_per_) << "Received packet:" << packet_stats;
-
-    return ret;
-  }
-
->>>>>>> 50987136
   return interpretCapabilityPacketImpl(_nodeID, _id, _r);
 }
 
@@ -1133,26 +1093,12 @@
 }
 
 void TaraxaCapability::logNetPerformanceStats() {
-<<<<<<< HEAD
-=======
-  // TODO: remove one_time_log
-  static bool one_time_log = true;
-  if (one_time_log) {
-    LOG(log_nf_net_per_) << "*** boost scheduler(logNetPerformanceStats) thread id: " << std::this_thread::get_id();
-    one_time_log = false;
-  }
-
->>>>>>> 50987136
   LOG(log_nf_net_per_) << "Sent packets stats:" << perf_sent_packets_stats_;
   LOG(log_nf_net_per_) << "Received packets stats:" << perf_received_packets_stats_;
 
   host_.scheduleExecution(conf_.network_performance_log_interval, [this]() { logNetPerformanceStats(); });
 
-<<<<<<< HEAD
   perf_sent_packets_stats_.clearData();
-=======
-  perf_received_packets_stats_.clearData();
->>>>>>> 50987136
   perf_received_packets_stats_.clearData();
 }
 
@@ -1368,8 +1314,6 @@
     LOG(log_nf_next_votes_sync_) << "Send out next vote " << next_vote.getHash() << " to peer " << peerID;
   }
   sealAndSend(peerID, s, PbftNextVotesPacket);
-<<<<<<< HEAD
-=======
 }
 
 void TaraxaCapability::broadcastPreviousRoundNextVotesBundle() {
@@ -1383,7 +1327,6 @@
   for (auto const &peer : peers_to_send) {
     sendPbftNextVotes(peer);
   }
->>>>>>> 50987136
 }
 
 Json::Value TaraxaCapability::getStatus() const {
