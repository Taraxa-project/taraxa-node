#include "taraxa_capability.hpp"

#include "consensus/pbft_chain.hpp"
#include "consensus/pbft_manager.hpp"
#include "consensus/vote.hpp"
#include "dag/dag.hpp"
#include "node/full_node.hpp"
#include "transaction_manager/transaction_manager.hpp"

namespace taraxa {

TaraxaCapability::TaraxaCapability(weak_ptr<Host> _host, NetworkConfig const &_conf, std::shared_ptr<DbStorage> db,
                                   std::shared_ptr<PbftManager> pbft_mgr, std::shared_ptr<PbftChain> pbft_chain,
                                   std::shared_ptr<VoteManager> vote_mgr,
                                   std::shared_ptr<NextVotesForPreviousRound> next_votes_mgr,
                                   std::shared_ptr<DagManager> dag_mgr, std::shared_ptr<DagBlockManager> dag_blk_mgr,
                                   std::shared_ptr<TransactionManager> trx_mgr, addr_t const &node_addr)
    : host_(move(_host)),
      conf_(_conf),
      urng_(std::mt19937_64(std::random_device()())),
      delay_rng_(std::mt19937(std::random_device()())),
      random_dist_(std::uniform_int_distribution<std::mt19937::result_type>(90, 110)),
      db_(db),
      pbft_mgr_(pbft_mgr),
      pbft_chain_(pbft_chain),
      vote_mgr_(vote_mgr),
      next_votes_mgr_(next_votes_mgr),
      dag_mgr_(dag_mgr),
      dag_blk_mgr_(dag_blk_mgr),
      trx_mgr_(trx_mgr),
      lambda_ms_min_(pbft_mgr_ ? pbft_mgr_->getPbftInitialLambda() : 2000) {
  LOG_OBJECTS_CREATE("TARCAP");
  LOG_OBJECTS_CREATE_SUB("PBFTSYNC", pbft_sync);
  LOG_OBJECTS_CREATE_SUB("DAGSYNC", dag_sync);
  LOG_OBJECTS_CREATE_SUB("NEXTVOTESSYNC", next_votes_sync);
  LOG_OBJECTS_CREATE_SUB("DAGPRP", dag_prp);
  LOG_OBJECTS_CREATE_SUB("TRXPRP", trx_prp);
  LOG_OBJECTS_CREATE_SUB("PBFTPRP", pbft_prp);
  LOG_OBJECTS_CREATE_SUB("VOTEPRP", vote_prp);
  LOG_OBJECTS_CREATE_SUB("NETPER", net_per);
  auto host = host_.lock();
  assert(host);
  node_id_ = host->id();
  if (conf_.network_transaction_interval > 0) {
    tp_.post(conf_.network_transaction_interval, [this] { sendTransactions(); });
  }
  check_status_interval_ = 6 * lambda_ms_min_;
  tp_.post(check_status_interval_, [this] { doBackgroundWork(); });
  if (conf_.network_performance_log_interval > 0) {
    tp_.post(conf_.network_performance_log_interval, [this] { logPacketsStats(); });
  }
}

std::shared_ptr<TaraxaPeer> TaraxaCapability::getPeer(NodeID const &node_id) {
  boost::shared_lock<boost::shared_mutex> lock(peers_mutex_);
  auto itPeer = peers_.find(node_id);
  if (itPeer != peers_.end()) {
    return itPeer->second;
  }
  return nullptr;
}

unsigned int TaraxaCapability::getPeersCount() {
  boost::shared_lock<boost::shared_mutex> lock(peers_mutex_);
  return peers_.size();
}

void TaraxaCapability::erasePeer(NodeID const &node_id) {
  boost::unique_lock<boost::shared_mutex> lock(peers_mutex_);
  peers_.erase(node_id);
}

void TaraxaCapability::insertPeer(NodeID const &node_id, std::shared_ptr<TaraxaPeer> const &peer) {
  boost::unique_lock<boost::shared_mutex> lock(peers_mutex_);
  peers_.emplace(std::make_pair(node_id, std::make_shared<TaraxaPeer>(node_id)));
}

void TaraxaCapability::syncPeerPbft(NodeID const &_nodeID, unsigned long height_to_sync) {
  LOG(log_nf_pbft_sync_) << "Sync peer node " << _nodeID << " from pbft chain height " << height_to_sync;
  requestPbftBlocks(_nodeID, height_to_sync);
}

void TaraxaCapability::sealAndSend(NodeID const &nodeID, unsigned packet_type, RLPStream rlp) {
  auto host = host_.lock();
  if (!host) {
    return;
  }
  auto packet_size = rlp.out().size();
  auto begin = std::chrono::steady_clock::now();
  host->send(nodeID, name(), packet_type, move(rlp.invalidate()), [=] {
    auto duration = std::chrono::duration_cast<std::chrono::microseconds>(std::chrono::steady_clock::now() - begin);
    tp_.post([=] {  // schedule it out of the socket session thread. although maybe it's an overkill
      PacketStats packet_stats{nodeID, packet_size, false, duration};
      sent_packets_stats_.addPacket(packetTypeToString(packet_type), packet_stats);
      LOG(log_dg_net_per_) << "(\"" << node_id_ << "\") sent " << packetTypeToString(packet_type) << " packet to (\""
                           << nodeID << "\"). Stats: " << packet_stats;
    });
  });
}

std::pair<bool, blk_hash_t> TaraxaCapability::checkDagBlockValidation(DagBlock const &block) {
  if (dag_blk_mgr_->getDagBlock(block.getHash())) {
    // The DAG block exist
    return std::make_pair(true, blk_hash_t());
  }

  level_t expected_level = 0;
  for (auto const &tip : block.getTips()) {
    auto tip_block = dag_blk_mgr_->getDagBlock(tip);
    if (!tip_block) {
      LOG(log_nf_dag_sync_) << "Block " << block.getHash().toString() << " has a missing tip " << tip.toString();
      return std::make_pair(false, tip);
    }
    expected_level = std::max(tip_block->getLevel(), expected_level);
  }
  auto pivot = block.getPivot();
  auto pivot_block = dag_blk_mgr_->getDagBlock(pivot);
  if (!pivot_block) {
    LOG(log_nf_) << "Block " << block.getHash().toString() << " has a missing pivot " << pivot.toString();
    return std::make_pair(false, pivot);
  }
  expected_level = std::max(pivot_block->getLevel(), expected_level);
  expected_level++;
  if (expected_level != block.getLevel()) {
    throw InvalidDataException(std::string("Invalid block level ") + std::to_string(block.getLevel()) + " for block " +
                               block.getHash().toString() + ". Expected level " + std::to_string(expected_level));
  }

  return std::make_pair(true, blk_hash_t());
}

void TaraxaCapability::onConnect(weak_ptr<Session> session, u256 const &) {
  tp_.post([=, _nodeID = session.lock()->id()] {
    LOG(log_nf_) << "Node " << _nodeID << " connected";
    cnt_received_messages_[_nodeID] = 0;
    test_sums_[_nodeID] = 0;

    insertPeer(_nodeID, std::make_shared<TaraxaPeer>(_nodeID));
    sendStatus(_nodeID, true);
  });
}

uint64_t TaraxaCapability::getSimulatedNetworkDelay(const RLP &packet_rlp, const NodeID &nodeID) {
  // RLP contains memory it does not own so deep copy of bytes is needed
  dev::bytes rBytes = packet_rlp.data().toBytes();
  int messageSize = rBytes.size() * 8;
  unsigned int dist = *((int *)node_id_.data()) ^ *((int *)nodeID.data());
  unsigned int delay = dist % conf_.network_simulated_delay;

  auto bandwidth = conf_.network_bandwidth ? conf_.network_bandwidth : 40;
  unsigned int bandwidth_delay = messageSize / (bandwidth * 1000);  // in ms

  // Random component up to +-10%
  int random_component = random_dist_(delay_rng_);

  return (delay + bandwidth_delay) * random_component / 100;
}

void TaraxaCapability::interpretCapabilityPacket(weak_ptr<Session> session, unsigned _id, RLP const &_r) {
  auto const &_nodeID = session.lock()->id();
  // Delay is used only when we want to simulate some network delay
  uint64_t delay = conf_.network_simulated_delay ? getSimulatedNetworkDelay(_r, _nodeID) : 0;

  tp_.post(delay, [=, _r_copy = _r.data().toBytes()] {
    std::chrono::steady_clock::time_point begin = std::chrono::steady_clock::now();
    RLP r(_r_copy);
    PacketStats packet_stats{_nodeID, r.actualSize(), false, std::chrono::microseconds(0)};
    try {
      interpretCapabilityPacketImpl(_nodeID, _id, r, packet_stats);
    } catch (...) {
      handle_read_exception(session, _id, r);
    }
    auto duration = std::chrono::duration_cast<std::chrono::microseconds>(std::chrono::steady_clock::now() - begin);
    packet_stats.total_duration_ = duration;
    received_packets_stats_.addPacket(packetTypeToString(_id), packet_stats);

    LOG(log_dg_net_per_) << "(\"" << node_id_ << "\") received " << packetTypeToString(_id) << " packet from (\""
                         << _nodeID << "\"). Stats: " << packet_stats;
  });
}

unsigned TaraxaCapability::version() const { return FullNode::c_network_protocol_version; }

void TaraxaCapability::interpretCapabilityPacketImpl(NodeID const &_nodeID, unsigned _id, RLP const &_r,
                                                     PacketStats &packet_stats) {
  auto host = host_.lock();
  if (!host) {
    return;
  }
  auto peer = getPeer(_nodeID);
  if (!peer) {
    return;
  }
  switch (_id) {
    case SyncedPacket: {
      LOG(log_dg_dag_sync_) << "Received synced message from " << _nodeID;
      peer->syncing_ = false;
      // peer->clearAllKnownBlocksAndTransactions();
      break;
    }
    case StatusPacket: {
      peer->statusReceived();
      bool initial_status = _r.itemCount() == 9;

      if (initial_status) {
        auto it = _r.begin();
        auto const network_id = (*it++).toPositiveInt64();
        peer->dag_level_ = (*it++).toPositiveInt64();
        auto const genesis_hash = (*it++).toString();
        peer->pbft_chain_size_ = (*it++).toPositiveInt64();
        peer->syncing_ = (*it++).toInt();
        peer->pbft_round_ = (*it++).toPositiveInt64();
        peer->pbft_previous_round_next_votes_size_ = (*it++).toInt<unsigned>();
        auto node_major_version = (*it++).toInt();
        auto node_minor_version = (*it++).toInt();

        LOG(log_dg_) << "Received initial status message from " << _nodeID << ", network id " << network_id
                     << ", peer DAG max level " << peer->dag_level_ << ", genesis " << dag_mgr_->get_genesis()
                     << ", peer pbft chain size " << peer->pbft_chain_size_ << ", peer syncing " << std::boolalpha
                     << peer->syncing_ << ", peer pbft round " << peer->pbft_round_
                     << ", peer pbft previous round next votes size " << peer->pbft_previous_round_next_votes_size_
                     << ", node major version" << node_major_version << ", node minor version" << node_minor_version;

        // We need logic when some different node versions might still be compatible
        if (node_major_version != FullNode::c_node_major_version ||
            node_minor_version != FullNode::c_node_minor_version) {
          LOG(log_er_) << "Incorrect node version: " << getFormattedVersion(node_major_version, node_minor_version)
                       << ", our node major version"
                       << getFormattedVersion(FullNode::c_node_major_version, FullNode::c_node_minor_version)
                       << ", host " << _nodeID << " will be disconnected";
          host->disconnect(_nodeID, p2p::UserReason);
        }
        if (network_id != conf_.network_id) {
          LOG(log_er_) << "Incorrect network id " << network_id << ", host " << _nodeID << " will be disconnected";
          host->disconnect(_nodeID, p2p::UserReason);
        }
        if (genesis_hash != dag_mgr_->get_genesis()) {
          LOG(log_er_) << "Incorrect genesis hash " << genesis_hash << ", host " << _nodeID << " will be disconnected";
          host->disconnect(_nodeID, p2p::UserReason);
        }
      } else {
        auto it = _r.begin();
        peer->dag_level_ = (*it++).toPositiveInt64();
        peer->pbft_chain_size_ = (*it++).toPositiveInt64();
        peer->syncing_ = (*it++).toInt();
        peer->pbft_round_ = (*it++).toPositiveInt64();
        peer->pbft_previous_round_next_votes_size_ = (*it++).toInt<unsigned>();

        LOG(log_dg_) << "Received status message from " << _nodeID << ", peer DAG max level " << peer->dag_level_
                     << ", peer pbft chain size " << peer->pbft_chain_size_ << ", peer syncing " << std::boolalpha
                     << peer->syncing_ << ", peer pbft round " << peer->pbft_round_
                     << ", peer pbft previous round next votes size " << peer->pbft_previous_round_next_votes_size_;
      }

      LOG(log_dg_dag_sync_) << "Received status message from " << _nodeID << " peer DAG max level:" << peer->dag_level_;
      LOG(log_dg_pbft_sync_) << "Received status message from " << _nodeID << ", peer sycning: " << std::boolalpha
                             << peer->syncing_ << ", peer PBFT chain size:" << peer->pbft_chain_size_;
      LOG(log_dg_next_votes_sync_) << "Received status message from " << _nodeID << ", PBFT round " << peer->pbft_round_
                                   << ", peer PBFT previous round next votes size "
                                   << peer->pbft_previous_round_next_votes_size_;

      auto pbft_synced_period = pbft_chain_->pbftSyncingPeriod();
      if (pbft_synced_period + 1 < peer->pbft_chain_size_) {
        LOG(log_nf_) << "Restart PBFT chain syncing. Own synced PBFT at period " << pbft_synced_period
                     << ", peer PBFT chain size " << peer->pbft_chain_size_;
        if (pbft_synced_period + 5 < peer->pbft_chain_size_) {
          restartSyncingPbft(true);
        } else {
          restartSyncingPbft(false);
        }
      }

      auto pbft_current_round = pbft_mgr_->getPbftRound();
      auto pbft_previous_round_next_votes_size = next_votes_mgr_->getNextVotesSize();
      if (pbft_current_round < peer->pbft_round_ ||
          (pbft_current_round == peer->pbft_round_ &&
           pbft_previous_round_next_votes_size < peer->pbft_previous_round_next_votes_size_)) {
        syncPbftNextVotes(pbft_current_round, pbft_previous_round_next_votes_size);
      }

      break;
    }
    // Means a new block is proposed, full block body and all transaction
    // are received.
    case NewBlockPacket: {
      DagBlock block(_r[0].data().toBytes());

      if (dag_blk_mgr_) {
        if (dag_blk_mgr_->isBlockKnown(block.getHash())) {
          LOG(log_dg_dag_prp_) << "Received NewBlock " << block.getHash().toString() << "that is already known";
          break;
        }
      }

      packet_stats.is_unique_ = true;

      auto transactionsCount = _r.itemCount() - 1;
      LOG(log_dg_dag_prp_) << "Received NewBlockPacket " << transactionsCount;

      std::vector<Transaction> newTransactions;
      for (auto iTransaction = 1; iTransaction < transactionsCount + 1; iTransaction++) {
        Transaction transaction(_r[iTransaction].data().toBytes());
        newTransactions.push_back(transaction);
        peer->markTransactionAsKnown(transaction.getHash());
      }

      peer->markBlockAsKnown(block.getHash());
      if (block.getLevel() > peer->dag_level_) peer->dag_level_ = block.getLevel();
      onNewBlockReceived(block, newTransactions);
      break;
    }

    case NewBlockHashPacket: {
      blk_hash_t hash(_r[0]);
      LOG(log_dg_dag_prp_) << "Received NewBlockHashPacket" << hash.toString();
      peer->markBlockAsKnown(hash);
      if (dag_blk_mgr_) {
        if (!dag_blk_mgr_->isBlockKnown(hash) && block_requestes_set_.count(hash) == 0) {
          packet_stats.is_unique_ = true;
          block_requestes_set_.insert(hash);
          requestBlock(_nodeID, hash);
        }
      } else if (test_blocks_.find(hash) == test_blocks_.end() && block_requestes_set_.count(hash) == 0) {
        block_requestes_set_.insert(hash);
        requestBlock(_nodeID, hash);
      }
      break;
    }
    case GetNewBlockPacket: {
      blk_hash_t hash(_r[0]);
      peer->markBlockAsKnown(hash);
      LOG(log_dg_dag_prp_) << "Received GetNewBlockPacket" << hash.toString();

      if (dag_blk_mgr_) {
        auto block = db_->getDagBlock(hash);
        if (block) {
          sendBlock(_nodeID, *block);
        } else
          LOG(log_nf_dag_prp_) << "NO NEW PACKET: " << hash.toString();
      } else if (test_blocks_.find(hash) != test_blocks_.end()) {
        sendBlock(_nodeID, test_blocks_[hash]);
      }
      break;
    }
    case GetBlocksPacket: {
      LOG(log_dg_dag_sync_) << "Received GetBlocksPacket";
      std::vector<std::shared_ptr<DagBlock>> dag_blocks;
      auto blocks = dag_mgr_->getNonFinalizedBlocks();
      for (auto &level_blocks : blocks) {
        for (auto &block : level_blocks.second) {
          dag_blocks.emplace_back(db_->getDagBlock(blk_hash_t(block)));
        }
      }
      sendBlocks(_nodeID, dag_blocks);
      break;
    }
    case BlocksPacket: {
      std::string received_dag_blocks_str;
      auto itemCount = _r.itemCount();
      int transactionCount = 0;
      requesting_pending_dag_blocks_ = false;
      for (auto iBlock = 0; iBlock < itemCount; iBlock++) {
        DagBlock block(_r[iBlock + transactionCount].data().toBytes());
        peer->markBlockAsKnown(block.getHash());

        std::vector<Transaction> newTransactions;
        for (int i = 0; i < block.getTrxs().size(); i++) {
          transactionCount++;
          Transaction transaction(_r[iBlock + transactionCount].data().toBytes());
          newTransactions.push_back(transaction);
          peer->markTransactionAsKnown(transaction.getHash());
        }

        received_dag_blocks_str += block.getHash().toString() + " ";

        auto status = checkDagBlockValidation(block);
        if (!status.first) {
          LOG(log_nf_dag_sync_) << "DagBlockValidation failed " << status.second;
          break;
        }

<<<<<<< HEAD
            onNewTransactions(transactions, true);
          }
          break;
        }

        case PbftVotePacket: {
          LOG(log_dg_vote_prp_) << "In PbftVotePacket";

          Vote vote(_r[0].toBytes());
          auto vote_hash = vote.getHash();
          LOG(log_dg_vote_prp_) << "Received PBFT vote " << vote_hash;
          peer->markVoteAsKnown(vote_hash);

          auto pbft_round = pbft_mgr_->getPbftRound();
          auto vote_round = vote.getRound();

          if (vote_round >= pbft_round && !vote_mgr_->voteInUnverifiedMap(vote_round, vote_hash) &&
              !vote_mgr_->voteInVerifiedMap(vote_round, vote_hash)) {
            // vote round >= PBFT round
            db_->saveUnverifiedVote(vote);
            vote_mgr_->addUnverifiedVote(vote);
            unique_packet_count[_id]++;
            onNewPbftVote(vote);
          }

          break;
        }

        case GetPbftNextVotes: {
          LOG(log_dg_next_votes_sync_) << "Received GetPbftNextVotes request";

          uint64_t peer_pbft_round = _r[0].toPositiveInt64();
          size_t peer_pbft_previous_round_next_votes_size = _r[1].toInt<unsigned>();
          uint64_t pbft_round = pbft_mgr_->getPbftRound();
          size_t pbft_previous_round_next_votes_size = next_votes_mgr_->getNextVotesSize();

          if (pbft_round > peer_pbft_round ||
              (pbft_round == peer_pbft_round &&
               pbft_previous_round_next_votes_size > peer_pbft_previous_round_next_votes_size)) {
            LOG(log_dg_next_votes_sync_) << "Current PBFT round is " << pbft_round << " previous round next votes size "
                                         << pbft_previous_round_next_votes_size << ", and peer PBFT round is "
                                         << peer_pbft_round << " previous round next votes size "
                                         << peer_pbft_previous_round_next_votes_size
                                         << ". Will send out bundle of next votes";
            sendPbftNextVotes(_nodeID);
          }
=======
        LOG(log_nf_dag_sync_) << "Storing block " << block.getHash().toString() << " with " << newTransactions.size()
                              << " transactions";
        if (block.getLevel() > peer->dag_level_) peer->dag_level_ = block.getLevel();
        dag_blk_mgr_->insertBroadcastedBlockWithTransactions(block, newTransactions);

        if (iBlock + transactionCount + 1 >= itemCount) break;
      }

      LOG(log_nf_dag_sync_) << "Received Dag Blocks: " << received_dag_blocks_str;
      break;
    }
    case TransactionPacket: {
      std::string receivedTransactions;
      std::vector<taraxa::bytes> transactions;
      auto transactionCount = _r.itemCount();
      for (auto iTransaction = 0; iTransaction < transactionCount; iTransaction++) {
        Transaction transaction(_r[iTransaction].data().toBytes());
        receivedTransactions += transaction.getHash().toString() + " ";
        peer->markTransactionAsKnown(transaction.getHash());
        transactions.emplace_back(_r[iTransaction].data().toBytes());
      }
      if (transactionCount > 0) {
        LOG(log_dg_trx_prp_) << "Received TransactionPacket with " << _r.itemCount() << " transactions";
        LOG(log_tr_trx_prp_) << "Received TransactionPacket with " << _r.itemCount()
                             << " transactions:" << receivedTransactions.c_str();
>>>>>>> c59bce84

        onNewTransactions(transactions, true);
      }
      break;
    }
    case PbftVotePacket: {
      LOG(log_dg_vote_prp_) << "In PbftVotePacket";

      Vote vote(_r[0].toBytes());
      LOG(log_dg_vote_prp_) << "Received PBFT vote " << vote.getHash();
      peer->markVoteAsKnown(vote.getHash());

      if (vote_mgr_->addVote(vote)) {
        packet_stats.is_unique_ = true;
        onNewPbftVote(vote);
      }
      break;
    }
    case GetPbftNextVotes: {
      LOG(log_dg_next_votes_sync_) << "Received GetPbftNextVotes request";

      uint64_t peer_pbft_round = _r[0].toPositiveInt64();
      size_t peer_pbft_previous_round_next_votes_size = _r[1].toInt<unsigned>();
      uint64_t pbft_round = pbft_mgr_->getPbftRound();
      size_t pbft_previous_round_next_votes_size = next_votes_mgr_->getNextVotesSize();

      if (pbft_round > peer_pbft_round ||
          (pbft_round == peer_pbft_round &&
           pbft_previous_round_next_votes_size > peer_pbft_previous_round_next_votes_size)) {
        LOG(log_dg_next_votes_sync_) << "Current PBFT round is " << pbft_round << " previous round next votes size "
                                     << pbft_previous_round_next_votes_size << ", and peer PBFT round is "
                                     << peer_pbft_round << " previous round next votes size "
                                     << peer_pbft_previous_round_next_votes_size
                                     << ". Will send out bundle of next votes";
        sendPbftNextVotes(_nodeID);
      }

<<<<<<< HEAD
          auto pbft_current_round = pbft_mgr_->getPbftRound();
          auto pbft_previous_round_next_votes_size = next_votes_mgr_->getNextVotesSize();
          auto peer_pbft_round = next_votes[0].getRound() + 1;

          if (pbft_current_round < peer_pbft_round) {
            // Add into votes unverified queue
            vote_mgr_->addUnverifiedVotes(next_votes);
          } else if (pbft_current_round == peer_pbft_round) {
            // Update previous round next votes
            auto pbft_2t_plus_1 = db_->getPbft2TPlus1(pbft_current_round - 1);
            if (pbft_2t_plus_1) {
              next_votes_mgr_->updateWithSyncedVotes(next_votes, pbft_2t_plus_1);
            } else {
              LOG(log_er_) << "Cannot get PBFT 2t+1 in PBFT round " << pbft_current_round - 1;
            }
          }
=======
      break;
    }
    case PbftNextVotesPacket: {
      auto next_votes_count = _r.itemCount();
      if (next_votes_count == 0) {
        LOG(log_er_next_votes_sync_) << "Receive 0 next votes from peer " << _nodeID
                                     << ". The peer may be a malicous player, will be disconnected";
        host->disconnect(_nodeID, p2p::UserReason);

        break;
      }
      LOG(log_nf_next_votes_sync_) << "Received " << next_votes_count << " next votes from peer " << _nodeID;
>>>>>>> c59bce84

      std::vector<Vote> next_votes;
      for (auto i = 0; i < next_votes_count; i++) {
        Vote next_vote(_r[i].data().toBytes());
        LOG(log_nf_next_votes_sync_) << "Received PBFT next vote " << next_vote.getHash();

        next_votes.emplace_back(next_vote);
      }

      auto pbft_current_round = pbft_mgr_->getPbftRound();
      auto pbft_previous_round_next_votes_size = next_votes_mgr_->getNextVotesSize();
      auto peer_pbft_round = next_votes[0].getRound() + 1;

      if (pbft_current_round < peer_pbft_round) {
        // Add into votes unverified queue
        vote_mgr_->addVotes(next_votes);
      } else if (pbft_current_round == peer_pbft_round) {
        // Update previous round next votes
        auto pbft_2t_plus_1 = db_->getPbft2TPlus1(pbft_current_round - 1);
        if (pbft_2t_plus_1) {
          next_votes_mgr_->updateWithSyncedVotes(next_votes, pbft_2t_plus_1);
        } else {
          LOG(log_er_) << "Cannot get PBFT 2t+1 in PBFT round " << pbft_current_round - 1;
        }
      }

      break;
    }

    case GetPbftBlockPacket: {
      LOG(log_dg_pbft_sync_) << "Received GetPbftBlockPacket Block";

      size_t height_to_sync = _r[0].toInt();
      // Here need PBFT chain size, not synced period since synced blocks has not verified yet.
      size_t my_chain_size = pbft_chain_->getPbftChainSize();
      size_t blocks_to_transfer = 0;
      if (my_chain_size >= height_to_sync) {
        blocks_to_transfer =
            std::min((uint64_t)conf_.network_sync_level_size, (uint64_t)(my_chain_size - (height_to_sync - 1)));
      }

      LOG(log_dg_pbft_sync_) << "Will send " << blocks_to_transfer << " PBFT blocks to " << _nodeID;
      // If blocks_to_transfer is 0, send peer empty PBFT blocks for talking to peer syncing has completed
      sendPbftBlocks(_nodeID, height_to_sync, blocks_to_transfer);
      break;
    }

    // no cert vote needed (propose block)
    case NewPbftBlockPacket: {
      LOG(log_dg_pbft_prp_) << "In NewPbftBlockPacket";

      auto pbft_block = s_ptr(new PbftBlock(_r[0]));
      uint64_t peer_pbft_chain_size = _r[1].toInt();
      LOG(log_dg_pbft_prp_) << "Receive proposed PBFT Block " << pbft_block
                            << ", Peer PBFT Chain size: " << peer_pbft_chain_size;

      peer->markPbftBlockAsKnown(pbft_block->getBlockHash());
      if (peer_pbft_chain_size > peer->pbft_chain_size_) {
        peer->pbft_chain_size_ = peer_pbft_chain_size;
      }

      auto pbft_synced_period = pbft_chain_->pbftSyncingPeriod();
      if (pbft_synced_period >= pbft_block->getPeriod()) {
        LOG(log_dg_pbft_prp_) << "Drop it! Synced PBFT block at period " << pbft_block->getPeriod()
                              << ", own PBFT chain has synced at period " << pbft_synced_period;
        return;
      }

      if (!pbft_chain_->findUnverifiedPbftBlock(pbft_block->getBlockHash())) {
        packet_stats.is_unique_ = true;
        pbft_chain_->pushUnverifiedPbftBlock(pbft_block);
        onNewPbftBlock(*pbft_block);
      }

      break;
    }
      // need cert votes (syncing)
    case PbftBlockPacket: {
      auto pbft_blk_count = _r.itemCount();
      LOG(log_dg_pbft_sync_) << "In PbftBlockPacket received, num pbft blocks: " << pbft_blk_count;

      auto pbft_sync_period = pbft_chain_->pbftSyncingPeriod();
      for (auto const &pbft_blk_tuple : _r) {
        PbftBlockCert pbft_blk_and_votes(pbft_blk_tuple[0]);
        auto pbft_blk_hash = pbft_blk_and_votes.pbft_blk->getBlockHash();
        peer->markPbftBlockAsKnown(pbft_blk_hash);
        LOG(log_nf_pbft_sync_) << "Received pbft block: " << pbft_blk_and_votes.pbft_blk->getBlockHash();

        if (pbft_sync_period + 1 != pbft_blk_and_votes.pbft_blk->getPeriod()) {
          LOG(log_er_pbft_sync_) << "PBFT SYNC ERROR, UNEXPECTED PBFT BLOCK HEIGHT: "
                                 << pbft_blk_and_votes.pbft_blk->getPeriod()
                                 << ", has synced period: " << pbft_sync_period
                                 << ", PBFT chain size: " << pbft_chain_->getPbftChainSize()
                                 << ", synced queue size : " << pbft_chain_->pbftSyncedQueueSize();
          syncing_ = false;
          return;
        }

        if (peer->pbft_chain_size_ < pbft_blk_and_votes.pbft_blk->getPeriod()) {
          peer->pbft_chain_size_ = pbft_blk_and_votes.pbft_blk->getPeriod();
        }

        string received_dag_blocks_str;
        map<uint64_t, map<blk_hash_t, pair<DagBlock, vector<Transaction>>>> dag_blocks_per_level;
        for (auto const &dag_blk_struct : pbft_blk_tuple[1]) {
          DagBlock dag_blk(dag_blk_struct[0]);
          auto const &dag_blk_h = dag_blk.getHash();
          peer->markBlockAsKnown(dag_blk_h);
          vector<Transaction> newTransactions;
          for (auto const &trx_raw : dag_blk_struct[1]) {
            auto &trx = newTransactions.emplace_back(trx_raw);
            peer->markTransactionAsKnown(trx.getHash());
          }
          received_dag_blocks_str += dag_blk_h.toString() + " ";
          auto level = dag_blk.getLevel();
          dag_blocks_per_level[level][dag_blk_h] = {move(dag_blk), move(newTransactions)};
        }
        LOG(log_nf_dag_sync_) << "Received Dag Blocks: " << received_dag_blocks_str;
        for (auto const &block_level : dag_blocks_per_level) {
          for (auto const &block : block_level.second) {
            auto status = checkDagBlockValidation(block.second.first);
            if (!status.first) {
              LOG(log_er_pbft_sync_) << "PBFT SYNC ERROR, DAG missing a tip/pivot in period "
                                     << pbft_blk_and_votes.pbft_blk->getPeriod()
                                     << ", has synced period: " << pbft_sync_period
                                     << ", PBFT chain size: " << pbft_chain_->getPbftChainSize()
                                     << ", synced queue size: " << pbft_chain_->pbftSyncedQueueSize();
              syncing_ = false;
              return;
            }
            LOG(log_nf_dag_sync_) << "Storing DAG block " << block.second.first.getHash().toString() << " with "
                                  << block.second.second.size() << " transactions";
            if (block.second.first.getLevel() > peer->dag_level_) {
              peer->dag_level_ = block.second.first.getLevel();
            }
            dag_blk_mgr_->insertBroadcastedBlockWithTransactions(block.second.first, block.second.second);
          }
        }

        // Check the PBFT block whether in the chain or in the synced queue
        if (!pbft_chain_->isKnownPbftBlockForSyncing(pbft_blk_hash)) {
          // Check the PBFT block validation
          if (pbft_chain_->checkPbftBlockValidationFromSyncing(*pbft_blk_and_votes.pbft_blk)) {
            // Notice: cannot verify 2t+1 cert votes here. Since don't
            // have correct account status for nodes which after the
            // first synced one.
            pbft_chain_->setSyncedPbftBlockIntoQueue(pbft_blk_and_votes);
            pbft_sync_period = pbft_chain_->pbftSyncingPeriod();
            LOG(log_nf_pbft_sync_) << "Synced PBFT block hash " << pbft_blk_hash << " with "
                                   << pbft_blk_and_votes.cert_votes.size() << " cert votes";
            LOG(log_dg_pbft_sync_) << "Synced PBFT block " << pbft_blk_and_votes;
          } else {
            LOG(log_er_pbft_sync_) << "The PBFT block " << pbft_blk_hash << " failed validation. Drop it!";
          }
        }
      }

      if (pbft_blk_count > 0) {
        if (syncing_) {
          if (pbft_sync_period > pbft_chain_->getPbftChainSize() + (10 * conf_.network_sync_level_size)) {
            LOG(log_dg_pbft_sync_) << "Syncing pbft blocks too fast than processing. Has synced period "
                                   << pbft_sync_period << ", PBFT chain size " << pbft_chain_->getPbftChainSize();
            tp_.post(1000, [this, _nodeID] { delayedPbftSync(_nodeID, 1); });
          } else {
            syncPeerPbft(_nodeID, pbft_sync_period + 1);
          }
        }
      } else {
        LOG(log_dg_pbft_sync_) << "Syncing PBFT is completed";
        // We are pbft synced with the node we are connected to but
        // calling restartSyncingPbft will check if some nodes have
        // greater pbft chain size and we should continue syncing with
        // them, Or sync pending DAG blocks
        restartSyncingPbft(true);
        // We are pbft synced, send message to other node to start
        // gossiping new blocks
        if (!syncing_) {
          // TODO: Why need to clear all DAG blocks and transactions?
          // This is inside PbftBlockPacket. Why don't clear PBFT blocks and votes?
          sendSyncedMessage();
        }
      }

      break;
    }
    case TestPacket: {
      LOG(log_dg_) << "Received TestPacket";
      ++cnt_received_messages_[_nodeID];
      test_sums_[_nodeID] += _r[0].toInt();
      BOOST_ASSERT(_id == TestPacket);
      break;
    }
  };
}

void TaraxaCapability::handle_read_exception(weak_ptr<Session> session, unsigned _packetType, RLP const &_r) {
  try {
    throw;
  } catch (std::exception const &_e) {
    // TODO be more precise about the error handling
    LOG(log_er_) << "Read exception: " << _e.what() << ". PacketType: " << packetTypeToString(_packetType) << " ("
                 << _packetType << "). RLP: " << _r;
    if (auto session_p = session.lock()) {
      session_p->disconnect(BadProtocol);
    }
  }
}

void TaraxaCapability::delayedPbftSync(NodeID _nodeID, int counter) {
  auto pbft_sync_period = pbft_chain_->pbftSyncingPeriod();
  if (counter > 60) {
    LOG(log_er_pbft_sync_) << "Pbft blocks stuck in queue, no new block processed in 60 seconds " << pbft_sync_period
                           << " " << pbft_chain_->getPbftChainSize();
    syncing_ = false;
    LOG(log_dg_pbft_sync_) << "Syncing PBFT is stopping";
    return;
  }

  if (syncing_) {
    if (pbft_sync_period > pbft_chain_->getPbftChainSize() + (10 * conf_.network_sync_level_size)) {
      LOG(log_dg_pbft_sync_) << "Syncing pbft blocks faster than processing " << pbft_sync_period << " "
                             << pbft_chain_->getPbftChainSize();
      tp_.post(1000, [this, _nodeID, counter] { delayedPbftSync(_nodeID, counter + 1); });
    } else {
      syncPeerPbft(_nodeID, pbft_sync_period + 1);
    }
  }
}

void TaraxaCapability::restartSyncingPbft(bool force) {
  if (syncing_ && !force) {
    LOG(log_dg_pbft_sync_) << "restartSyncingPbft called but syncing_ already true";
    return;
  }

  NodeID max_pbft_chain_nodeID;
  uint64_t max_pbft_chain_size = 0;
  uint64_t max_node_dag_level = 0;
  {
    boost::shared_lock<boost::shared_mutex> lock(peers_mutex_);
    for (auto const peer : peers_) {
      if (peer.second->pbft_chain_size_ > max_pbft_chain_size) {
        max_pbft_chain_size = peer.second->pbft_chain_size_;
        max_pbft_chain_nodeID = peer.first;
        max_node_dag_level = peer.second->dag_level_;
      } else if (peer.second->pbft_chain_size_ == max_pbft_chain_size && peer.second->dag_level_ > max_node_dag_level) {
        max_pbft_chain_nodeID = peer.first;
        max_node_dag_level = peer.second->dag_level_;
      }
    }
  }

  auto pbft_sync_period = pbft_chain_->pbftSyncingPeriod();
  if (max_pbft_chain_size > pbft_sync_period) {
    LOG(log_si_pbft_sync_) << "Restarting syncing PBFT from peer " << max_pbft_chain_nodeID << ", peer PBFT chain size "
                           << max_pbft_chain_size << ", own PBFT chain synced at period " << pbft_sync_period;
    requesting_pending_dag_blocks_ = false;
    // TODO: When set sycning to false if never get peer response?
    syncing_ = true;
    peer_syncing_pbft_ = max_pbft_chain_nodeID;
    syncPeerPbft(peer_syncing_pbft_, pbft_sync_period + 1);
  } else {
    LOG(log_nf_pbft_sync_) << "Restarting syncing PBFT not needed since our pbft chain size: " << pbft_sync_period
                           << "(" << pbft_chain_->getPbftChainSize() << ")"
                           << " is greater or equal than max node pbft chain size:" << max_pbft_chain_size;
    syncing_ = false;
    if (force || (!requesting_pending_dag_blocks_ &&
                  max_node_dag_level > std::max(dag_mgr_->getMaxLevel(), dag_blk_mgr_->getMaxDagLevelInQueue()))) {
      LOG(log_nf_dag_sync_) << "Request pending " << max_node_dag_level << " "
                            << std::max(dag_mgr_->getMaxLevel(), dag_blk_mgr_->getMaxDagLevelInQueue()) << "("
                            << dag_mgr_->getMaxLevel() << ")";
      requesting_pending_dag_blocks_ = true;
      requesting_pending_dag_blocks_node_id_ = max_pbft_chain_nodeID;
      requestPendingDagBlocks(max_pbft_chain_nodeID);
    }
  }
}

void TaraxaCapability::onDisconnect(NodeID const &_nodeID) {
  tp_.post([=] {
    LOG(log_nf_) << "Node " << _nodeID << " disconnected";
    cnt_received_messages_.erase(_nodeID);
    test_sums_.erase(_nodeID);
    erasePeer(_nodeID);
    if (syncing_ && peer_syncing_pbft_ == _nodeID && getPeersCount() > 0) {
      LOG(log_dg_pbft_sync_) << "Syncing PBFT is stopping";
      restartSyncingPbft(true);
    }
    if (requesting_pending_dag_blocks_ && requesting_pending_dag_blocks_node_id_ == _nodeID) {
      requesting_pending_dag_blocks_ = false;
      restartSyncingPbft(true);
    }
  });
}

void TaraxaCapability::sendTestMessage(NodeID const &_id, int _x) { sealAndSend(_id, TestPacket, RLPStream(1) << _x); }

void TaraxaCapability::sendStatus(NodeID const &_id, bool _initial) {
  if (dag_mgr_) {
    if (_initial) {
      LOG(log_dg_) << "Sending initial status message to " << _id << ", protocol version " << version()
                   << ", network id " << conf_.network_id << ", genesis " << dag_mgr_->get_genesis()
                   << ", node major version " << FullNode::c_node_major_version << ", node minor version "
                   << FullNode::c_node_minor_version;
    }

    auto dag_max_level = dag_mgr_->getMaxLevel();
    auto pbft_chain_size = pbft_chain_->getPbftChainSize();
    auto pbft_round = pbft_mgr_->getPbftRound();
    auto pbft_previous_round_next_votes_size = next_votes_mgr_->getNextVotesSize();
    LOG(log_dg_dag_sync_) << "Sending status message to " << _id << " with dag level: " << dag_max_level;
    LOG(log_dg_pbft_sync_) << "Sending status message to " << _id << " with pbft chain size: " << pbft_chain_size
                           << ", syncing: " << std::boolalpha << syncing_;
    LOG(log_dg_next_votes_sync_) << "Sending status message to " << _id << " with PBFT round: " << pbft_round
                                 << ", previous round next votes size " << pbft_previous_round_next_votes_size;

    if (_initial) {
      sealAndSend(_id, StatusPacket,
                  RLPStream(9) << conf_.network_id << dag_max_level << dag_mgr_->get_genesis() << pbft_chain_size
                               << syncing_.load() << pbft_round << pbft_previous_round_next_votes_size
                               << FullNode::c_node_major_version << FullNode::c_node_minor_version);
    } else {
      sealAndSend(_id, StatusPacket,
                  RLPStream(5) << dag_max_level << pbft_chain_size << syncing_.load() << pbft_round
                               << pbft_previous_round_next_votes_size);
    }
  }
}

vector<NodeID> TaraxaCapability::selectPeers(std::function<bool(TaraxaPeer const &)> const &_predicate) {
  vector<NodeID> allowed;
  boost::shared_lock<boost::shared_mutex> lock(peers_mutex_);
  for (auto const &peer : peers_) {
    if (_predicate(*peer.second)) allowed.push_back(peer.first);
  }
  return allowed;
}

vector<NodeID> TaraxaCapability::getAllPeers() const {
  vector<NodeID> peers;
  boost::shared_lock<boost::shared_mutex> lock(peers_mutex_);
  std::transform(
      peers_.begin(), peers_.end(), std::back_inserter(peers),
      [](std::pair<const dev::p2p::NodeID, std::shared_ptr<taraxa::TaraxaPeer>> const &peer) { return peer.first; });
  return peers;
}

std::pair<std::vector<NodeID>, std::vector<NodeID>> TaraxaCapability::randomPartitionPeers(
    std::vector<NodeID> const &_peers, std::size_t _number) {
  vector<NodeID> part1(_peers);
  vector<NodeID> part2;

  if (_number >= _peers.size()) return std::make_pair(part1, part2);

  std::shuffle(part1.begin(), part1.end(), urng_);

  // Remove elements from the end of the shuffled part1 vector and move
  // them to part2.
  std::move(part1.begin() + _number, part1.end(), std::back_inserter(part2));
  part1.erase(part1.begin() + _number, part1.end());
  return std::make_pair(move(part1), move(part2));
}

void TaraxaCapability::onNewTransactions(std::vector<taraxa::bytes> const &transactions, bool fromNetwork) {
  if (fromNetwork) {
    if (dag_blk_mgr_) {
      LOG(log_nf_trx_prp_) << "Storing " << transactions.size() << " transactions";
      received_trx_count += transactions.size();
      unique_received_trx_count += trx_mgr_->insertBroadcastedTransactions(transactions);
    } else {
      for (auto const &transaction : transactions) {
        Transaction trx(transaction);
        auto trx_hash = trx.getHash();
        if (test_transactions_.find(trx_hash) == test_transactions_.end()) {
          test_transactions_[trx_hash] = trx;
          LOG(log_dg_trx_prp_) << "Received New Transaction " << trx_hash;
        } else {
          LOG(log_dg_trx_prp_) << "Received New Transaction" << trx_hash << "that is already known";
        }
      }
    }
  }
  if (!fromNetwork || conf_.network_transaction_interval == 0) {
    std::map<NodeID, std::vector<taraxa::bytes>> transactionsToSend;
    std::map<NodeID, std::vector<trx_hash_t>> transactionsHashToSend;
    {
      boost::unique_lock<boost::shared_mutex> lock(peers_mutex_);
      for (auto &peer : peers_) {
        if (!peer.second->syncing_) {
          for (auto const &transaction : transactions) {
            Transaction trx(transaction);
            auto trx_hash = trx.getHash();
            if (!peer.second->isTransactionKnown(trx_hash)) {
              transactionsToSend[peer.first].push_back(transaction);
              transactionsHashToSend[peer.first].push_back(trx_hash);
            }
          }
        }
      }
    }
    for (auto &it : transactionsToSend) {
      sendTransactions(it.first, it.second);
    }
    boost::unique_lock<boost::shared_mutex> lock(peers_mutex_);
    for (auto &it : transactionsHashToSend) {
      for (auto &it2 : it.second) {
        peers_[it.first]->markTransactionAsKnown(it2);
      }
    }
  }
}

void TaraxaCapability::onNewBlockReceived(DagBlock block, std::vector<Transaction> transactions) {
  LOG(log_nf_dag_prp_) << "Receive DagBlock " << block.getHash() << " #Trx" << transactions.size() << std::endl;
  if (dag_blk_mgr_) {
    auto status = checkDagBlockValidation(block);
    if (!status.first) {
      if (!syncing_ && !requesting_pending_dag_blocks_) restartSyncingPbft();
      return;
    }
    LOG(log_nf_dag_prp_) << "Storing block " << block.getHash().toString() << " with " << transactions.size()
                         << " transactions";
    dag_blk_mgr_->insertBroadcastedBlockWithTransactions(block, transactions);

  } else if (test_blocks_.find(block.getHash()) == test_blocks_.end()) {
    test_blocks_[block.getHash()] = block;
    for (auto tr : transactions) {
      test_transactions_[tr.getHash()] = tr;
    }
    onNewBlockVerified(block);

  } else {
    LOG(log_dg_dag_prp_) << "Received NewBlock " << block.getHash().toString() << "that is already known";
    return;
  }
}

void TaraxaCapability::sendSyncedMessage() {
  LOG(log_dg_dag_sync_) << "sendSyncedMessage ";
  for (auto &peer : getAllPeers()) {
    sealAndSend(peer, SyncedPacket, RLPStream(0));
  }
}

void TaraxaCapability::onNewBlockVerified(DagBlock const &block) {
  LOG(log_dg_dag_prp_) << "Verified NewBlock " << block.getHash().toString();
  auto const peersWithoutBlock =
      selectPeers([&](TaraxaPeer const &_peer) { return !_peer.isBlockKnown(block.getHash()); });

  auto const peersToSendNumber =
      std::min<std::size_t>(std::max<std::size_t>(conf_.network_min_dag_block_broadcast, std::sqrt(getPeersCount())),
                            conf_.network_max_dag_block_broadcast);

  std::vector<NodeID> peersToSend;
  std::vector<NodeID> peersToAnnounce;
  std::tie(peersToSend, peersToAnnounce) = randomPartitionPeers(peersWithoutBlock, peersToSendNumber);

  for (NodeID const &peerID : peersToSend) {
    RLPStream ts;
    auto peer = getPeer(peerID);
    if (peer && !peer->syncing_) {
      sendBlock(peerID, block);
      peer->markBlockAsKnown(block.getHash());
    }
  }
  if (!peersToSend.empty()) LOG(log_dg_dag_prp_) << "Sent block to" << peersToSend.size() << " peers";

  for (NodeID const &peerID : peersToAnnounce) {
    RLPStream ts;
    auto peer = getPeer(peerID);
    if (peer && !peer->syncing_) {
      sendBlockHash(peerID, block);
      peer->markBlockAsKnown(block.getHash());
    }
  }
  if (!peersToAnnounce.empty()) LOG(log_dg_dag_prp_) << "Anounced block to " << peersToAnnounce.size() << " peers";
}

void TaraxaCapability::sendBlocks(NodeID const &_id, std::vector<std::shared_ptr<DagBlock>> blocks) {
  std::map<blk_hash_t, std::vector<taraxa::bytes>> blockTransactions;
  int totalTransactionsCount = 0;
  for (auto &block : blocks) {
    std::vector<taraxa::bytes> transactions;
    for (auto trx : block->getTrxs()) {
      auto t = trx_mgr_->getTransaction(trx);
      if (!t) {
        LOG(log_er_dag_sync_) << "Transacation " << trx << " is not available. SendBlocks canceled";
        // TODO: This can happen on stopping the node because network
        // is not stopped since network does not support restart,
        // better solution needed
        return;
      }
      transactions.push_back(t->second);
      totalTransactionsCount++;
    }
    blockTransactions[block->getHash()] = transactions;
    LOG(log_nf_dag_sync_) << "Send DagBlock " << block->getHash() << "# Trx: " << transactions.size() << std::endl;
  }

  RLPStream s(blocks.size() + totalTransactionsCount);
  for (auto &block : blocks) {
    s.appendRaw(block->rlp(true));
    taraxa::bytes trx_bytes;
    for (auto &trx : blockTransactions[block->getHash()]) {
      trx_bytes.insert(trx_bytes.end(), std::begin(trx), std::end(trx));
    }
    s.appendRaw(trx_bytes, blockTransactions[block->getHash()].size());
  }
  sealAndSend(_id, BlocksPacket, move(s));
}

void TaraxaCapability::sendTransactions(NodeID const &_id, std::vector<taraxa::bytes> const &transactions) {
  LOG(log_nf_trx_prp_) << "sendTransactions" << transactions.size() << " to " << _id;
  RLPStream s(transactions.size());
  taraxa::bytes trx_bytes;
  for (auto transaction : transactions) {
    trx_bytes.insert(trx_bytes.end(), std::begin(transaction), std::end(transaction));
  }
  s.appendRaw(trx_bytes, transactions.size());
  sealAndSend(_id, TransactionPacket, move(s));
}

void TaraxaCapability::sendBlock(NodeID const &_id, taraxa::DagBlock block) {
  vec_trx_t transactionsToSend;
  for (auto trx : block.getTrxs()) {
    auto peer = getPeer(_id);
    if (peer && !peer->isTransactionKnown(trx)) transactionsToSend.push_back(trx);
  }
  RLPStream s(1 + transactionsToSend.size());
  s.appendRaw(block.rlp(true));

  taraxa::bytes trx_bytes;
  for (auto trx : transactionsToSend) {
    std::shared_ptr<std::pair<Transaction, taraxa::bytes>> transaction;
    if (dag_blk_mgr_) {
      transaction = trx_mgr_->getTransaction(trx);
    } else {
      assert(test_transactions_.find(trx) != test_transactions_.end());
      transaction = std::make_shared<std::pair<Transaction, taraxa::bytes>>(test_transactions_[trx],
                                                                            *test_transactions_[trx].rlp());
    }
    assert(transaction != nullptr);  // We should never try to send a block for
                                     // which  we do not have all transactions
    trx_bytes.insert(trx_bytes.end(), std::begin(transaction->second), std::end(transaction->second));
  }
  s.appendRaw(trx_bytes, transactionsToSend.size());
  sealAndSend(_id, NewBlockPacket, move(s));
  LOG(log_dg_dag_prp_) << "Send DagBlock " << block.getHash() << " #Trx: " << transactionsToSend.size() << std::endl;
}

void TaraxaCapability::sendBlockHash(NodeID const &_id, taraxa::DagBlock block) {
  LOG(log_dg_dag_prp_) << "sendBlockHash " << block.getHash().toString();
  sealAndSend(_id, NewBlockHashPacket, RLPStream(1) << block.getHash());
}

void TaraxaCapability::requestBlock(NodeID const &_id, blk_hash_t hash) {
  LOG(log_dg_dag_prp_) << "requestBlock " << hash.toString();
  sealAndSend(_id, GetNewBlockPacket, RLPStream(1) << hash);
}

void TaraxaCapability::requestPbftBlocks(NodeID const &_id, size_t height_to_sync) {
  LOG(log_dg_pbft_sync_) << "Sending GetPbftBlockPacket with height: " << height_to_sync;
  sealAndSend(_id, GetPbftBlockPacket, RLPStream(1) << height_to_sync);
}

void TaraxaCapability::requestPendingDagBlocks(NodeID const &_id) {
  LOG(log_nf_dag_sync_) << "Sending GetBlocksPacket";
  sealAndSend(_id, GetBlocksPacket, RLPStream(0));
}

std::pair<int, int> TaraxaCapability::retrieveTestData(NodeID const &_id) {
  int cnt = 0;
  int checksum = 0;
  for (auto i : cnt_received_messages_)
    if (_id == i.first) {
      cnt += i.second;
      checksum += test_sums_[_id];
    }

  return {cnt, checksum};
}

std::map<blk_hash_t, taraxa::DagBlock> TaraxaCapability::getBlocks() { return test_blocks_; }

std::map<trx_hash_t, taraxa::Transaction> TaraxaCapability::getTransactions() { return test_transactions_; }

void TaraxaCapability::sendTransactions() {
  if (trx_mgr_) {
    onNewTransactions(trx_mgr_->getNewVerifiedTrxSnapShotSerialized(), false);
    tp_.post(conf_.network_transaction_interval, [this] { sendTransactions(); });
  }
}

void TaraxaCapability::doBackgroundWork() {
  auto host = host_.lock();
  if (!host) {
    return;
  }
  for (auto const &peer : peers_) {
    // Disconnect any node that did not send any message for 3 status intervals
    if (!peer.second->checkStatus(5)) {
      LOG(log_nf_) << "Host disconnected, no status message in " << 5 * check_status_interval_ << " ms" << peer.first;
      host->disconnect(peer.first, p2p::PingTimeout);
    }
    // Send status message
    else {
      sendStatus(peer.first, false);
    }
  }
  tp_.post(check_status_interval_, [this] { doBackgroundWork(); });
}

void TaraxaCapability::logPacketsStats() {
  static PacketsStats previous_received_packets_stats = received_packets_stats_;
  static PacketsStats previous_sent_packets_stats = sent_packets_stats_;

  LOG(log_nf_net_per_) << "Received packets stats: " << received_packets_stats_ - previous_received_packets_stats;
  LOG(log_nf_net_per_) << "Sent packets stats: " << sent_packets_stats_ - previous_sent_packets_stats;

  previous_received_packets_stats = received_packets_stats_;
  previous_sent_packets_stats = sent_packets_stats_;

  tp_.post(conf_.network_performance_log_interval, [this] { logPacketsStats(); });
}

void TaraxaCapability::onNewPbftVote(taraxa::Vote const &vote) {
  std::vector<NodeID> peers_to_send;
  {
    boost::shared_lock<boost::shared_mutex> lock(peers_mutex_);
    for (auto const &peer : peers_) {
      if (!peer.second->isVoteKnown(vote.getHash())) {
        peers_to_send.push_back(peer.first);
      }
    }
  }
  for (auto const &peer : peers_to_send) {
    sendPbftVote(peer, vote);
  }
}

void TaraxaCapability::sendPbftVote(NodeID const &_id, taraxa::Vote const &vote) {
  LOG(log_dg_vote_prp_) << "sendPbftVote " << vote.getHash() << " to " << _id;
<<<<<<< HEAD
  auto vote_rlp = vote.rlp(true);

  RLPStream s;
  host_.capabilityHost()->prep(_id, name(), s, PbftVotePacket, 1);
  s.append(vote_rlp);
  host_.capabilityHost()->sealAndSend(_id, s);
=======
  sealAndSend(_id, PbftVotePacket, RLPStream(1) << vote.rlp());
>>>>>>> c59bce84
}

void TaraxaCapability::onNewPbftBlock(taraxa::PbftBlock const &pbft_block) {
  std::vector<NodeID> peers_to_send;
  auto my_chain_size = pbft_chain_->getPbftChainSize();
  {
    boost::shared_lock<boost::shared_mutex> lock(peers_mutex_);
    for (auto const &peer : peers_) {
      if (!peer.second->isPbftBlockKnown(pbft_block.getBlockHash())) {
        peers_to_send.push_back(peer.first);
      }
    }
  }
  for (auto const &peer : peers_to_send) {
    sendPbftBlock(peer, pbft_block, my_chain_size);
  }
}

// api for pbft syncing
void TaraxaCapability::sendPbftBlocks(NodeID const &_id, size_t height_to_sync, size_t blocks_to_transfer) {
  LOG(log_dg_pbft_sync_) << "In sendPbftBlocks, peer want to sync from pbft chain height " << height_to_sync
                         << ", will send at most " << blocks_to_transfer << " pbft blocks to " << _id;
  // If blocks_to_transfer is 0, will return empty PBFT blocks
  auto pbft_cert_blks = pbft_chain_->getPbftBlocks(height_to_sync, blocks_to_transfer);
  if (pbft_cert_blks.empty()) {
    sealAndSend(_id, PbftBlockPacket, RLPStream(0));
    LOG(log_dg_pbft_sync_) << "In sendPbftBlocks, send no pbft blocks to " << _id;
    return;
  }
  RLPStream s(pbft_cert_blks.size());
  // Example actual structure:
  // pbft_blk_1 -> [dag_blk_1, dag_blk_2]
  // pbft_blk_2 -> [dag_blk_3]
  // dag_blk_1 -> [trx_1, trx_2, trx_3]
  // dag_blk_2 -> [trx_4, trx_5, trx_6]
  // dag_blk_3 -> [trx_7, trx_8]
  //
  // Represented in the following variables:
  // level_0 = [pbft_cert_blk_1, pbft_cert_blk_2]
  // level_0_extra = [pbft_blk_1_dag_blk_hashes, pbft_blk_2_dag_blk_hashes]
  // edges_0_to_1 = [0, 2, 3]
  // level_1 = [dag_blk_1, dag_blk_2, dag_blk_3]
  // edges_1_to_2 = [0, 3, 6, 8]
  // level_2 = [trx_1, trx_2, trx_3, trx_4, trx_5, trx_6, trx_7, trx_8]
  //
  // General idea:
  // level_`k`[i] is parent of level_`k+1` elements with ordinals in range from (inclusive) edges_`k`_to_`k+1`[i] to
  // (exclusive) edges_`k`_to_`k+1`[i+1]

  DbStorage::MultiGetQuery db_query(db_);
  auto const &level_0 = pbft_cert_blks;
  for (auto const &b : level_0) {
    db_query.append(DbStorage::Columns::dag_finalized_blocks, b.pbft_blk->getPivotDagBlockHash(), false);
  }
  auto level_0_extra = db_query.execute();
  vector<uint> edges_0_to_1;
  edges_0_to_1.reserve(1 + level_0.size());
  edges_0_to_1.push_back(0);
  for (uint i_0 = 0; i_0 < level_0.size(); ++i_0) {
    db_query.append(DbStorage::Columns::dag_blocks, RLP(level_0_extra[i_0]).toVector<h256>());
    edges_0_to_1.push_back(db_query.size());
  }
  auto level_1 = db_query.execute();
  vector<uint> edges_1_to_2;
  edges_1_to_2.reserve(1 + level_1.size());
  edges_1_to_2.push_back(0);
  for (auto const &dag_blk_raw : level_1) {
    db_query.append(DbStorage::Columns::transactions, DagBlock::extract_transactions_from_rlp(RLP(dag_blk_raw)));
    edges_1_to_2.push_back(db_query.size());
  }
  auto level_2 = db_query.execute();
  for (uint i_0 = 0; i_0 < level_0.size(); ++i_0) {
    s.appendList(2);
    s.appendRaw(level_0[i_0].rlp());
    auto start_1 = edges_0_to_1[i_0];
    auto end_1 = edges_0_to_1[i_0 + 1];
    s.appendList(end_1 - start_1);
    for (uint i_1 = start_1; i_1 < end_1; ++i_1) {
      s.appendList(2);
      s.appendRaw(level_1[i_1]);
      auto start_2 = edges_1_to_2[i_1];
      auto end_2 = edges_1_to_2[i_1 + 1];
      s.appendList(end_2 - start_2);
      for (uint i_2 = start_2; i_2 < end_2; ++i_2) {
        s.appendRaw(level_2[i_2]);
      }
    }
  }
  sealAndSend(_id, PbftBlockPacket, move(s));
  LOG(log_dg_pbft_sync_) << "Sending PbftCertBlocks to " << _id;
}

void TaraxaCapability::sendPbftBlock(NodeID const &_id, taraxa::PbftBlock const &pbft_block,
                                     uint64_t const &pbft_chain_size) {
  LOG(log_dg_pbft_prp_) << "sendPbftBlock " << pbft_block.getBlockHash() << " to " << _id;
  RLPStream s(2);
  pbft_block.streamRLP(s, true);
  s << pbft_chain_size;
  sealAndSend(_id, NewPbftBlockPacket, move(s));
}

void TaraxaCapability::syncPbftNextVotes(uint64_t const pbft_round, size_t const pbft_previous_round_next_votes_size) {
  NodeID peer_node_ID;
  uint64_t peer_max_pbft_round = 1;
  size_t peer_max_previous_round_next_votes_size = 0;
  {
    boost::shared_lock<boost::shared_mutex> lock(peers_mutex_);
    // Find max peer PBFT round
    for (auto const &peer : peers_) {
      if (peer.second->pbft_round_ > peer_max_pbft_round) {
        peer_max_pbft_round = peer.second->pbft_round_;
        peer_node_ID = peer.first;
      }
    }

    if (pbft_round == peer_max_pbft_round) {
      // No peers ahead, find peer PBFT previous round max next votes size
      for (auto const &peer : peers_) {
        if (peer.second->pbft_previous_round_next_votes_size_ > peer_max_previous_round_next_votes_size) {
          peer_max_previous_round_next_votes_size = peer.second->pbft_previous_round_next_votes_size_;
          peer_node_ID = peer.first;
        }
      }
    }
  }

  if (pbft_round < peer_max_pbft_round ||
      (pbft_round == peer_max_pbft_round &&
       pbft_previous_round_next_votes_size < peer_max_previous_round_next_votes_size)) {
    LOG(log_dg_next_votes_sync_) << "Syncing PBFT next votes. Current PBFT round " << pbft_round
                                 << ", previous round next votes size " << pbft_previous_round_next_votes_size
                                 << ". Peer " << peer_node_ID << " is in PBFT round " << peer_max_pbft_round
                                 << ", previous round next votes size " << peer_max_previous_round_next_votes_size;
    requestPbftNextVotes(peer_node_ID, pbft_round, pbft_previous_round_next_votes_size);
  }
}

void TaraxaCapability::requestPbftNextVotes(NodeID const &peerID, uint64_t const pbft_round,
                                            size_t const pbft_previous_round_next_votes_size) {
  LOG(log_dg_next_votes_sync_) << "Sending GetPbftNextVotes with round " << pbft_round
                               << " previous round next votes size " << pbft_previous_round_next_votes_size;
  sealAndSend(peerID, GetPbftNextVotes, RLPStream(2) << pbft_round << pbft_previous_round_next_votes_size);
}

void TaraxaCapability::sendPbftNextVotes(NodeID const &peerID) {
  std::vector<Vote> next_votes_bundle = next_votes_mgr_->getNextVotes();
  if (next_votes_bundle.empty()) {
    LOG(log_er_next_votes_sync_) << "There are 0 next votes for previous PBFT round";
    return;
  }
  LOG(log_nf_next_votes_sync_) << "Send out size of " << next_votes_bundle.size() << " PBFT next votes to " << peerID;

  RLPStream s(next_votes_bundle.size());
  for (auto const &next_vote : next_votes_bundle) {
    s.appendRaw(next_vote.rlp());
    LOG(log_nf_next_votes_sync_) << "Send out next vote " << next_vote.getHash() << " to peer " << peerID;
  }
  sealAndSend(peerID, PbftNextVotesPacket, move(s));
}

void TaraxaCapability::broadcastPreviousRoundNextVotesBundle() {
  std::vector<NodeID> peers_to_send;
  {
    boost::shared_lock<boost::shared_mutex> lock(peers_mutex_);
    for (auto const &peer : peers_) {
      peers_to_send.push_back(peer.first);
    }
  }
  for (auto const &peer : peers_to_send) {
    sendPbftNextVotes(peer);
  }
}

Json::Value TaraxaCapability::getStatus() const {
  Json::Value res;
  res["synced"] = Json::UInt64(!this->syncing_);
  res["peers"] = Json::Value(Json::arrayValue);
  boost::unique_lock<boost::shared_mutex> lock(peers_mutex_);
  for (auto &peer : peers_) {
    Json::Value peer_status;
    peer_status["node_id"] = peer.first.toString();
    peer_status["dag_level"] = Json::UInt64(peer.second->dag_level_);
    peer_status["pbft_size"] = Json::UInt64(peer.second->pbft_chain_size_);
    peer_status["dag_synced"] = !peer.second->syncing_;
    res["peers"].append(peer_status);
  }

  auto createPacketsStatsJson = [&](const PacketsStats &stats) -> Json::Value {
    Json::Value stats_json;
    for (uint8_t it = 0; it != PacketCount; it++) {
      Json::Value packet_stats_json;
      const auto packet_stats = stats.getPacketStats(packetTypeToString(it));
      if (packet_stats == std::nullopt) {
        continue;
      }

      auto total = packet_stats->total_count_;
      packet_stats_json["total"] = Json::UInt64(total);
      if (total > 0) {
        packet_stats_json["avg packet size"] = Json::UInt64(packet_stats->total_size_ / total);
        packet_stats_json["avg packet processing duration"] =
            Json::UInt64(packet_stats->total_duration_.count() / total);
        auto unique = packet_stats->total_unique_count_;
        if (unique > 0) {
          packet_stats_json["unique"] = Json::UInt64(unique);
          packet_stats_json["unique %"] = Json::UInt64(unique * 100 / total);
          packet_stats_json["unique avg packet size"] = Json::UInt64(packet_stats->total_unique_size_ / unique);
          packet_stats_json["unique avg packet processing duration"] =
              Json::UInt64(packet_stats->total_unique_duration_.count() / unique);
        }
        stats_json[packetTypeToString(it)] = packet_stats_json;
      }
    }

    return stats_json;
  };

  Json::Value received_packet_stats_json = createPacketsStatsJson(received_packets_stats_);

  received_packet_stats_json["transaction count"] = Json::UInt64(received_trx_count);
  received_packet_stats_json["unique transaction count"] = Json::UInt64(unique_received_trx_count);
  if (received_trx_count)
    received_packet_stats_json["unique transaction %"] =
        Json::UInt64(unique_received_trx_count * 100 / received_trx_count);
  res["received packets stats"] = received_packet_stats_json;

  Json::Value sent_packet_stats_json = createPacketsStatsJson(sent_packets_stats_);
  res["sent packets stats"] = sent_packet_stats_json;

  return res;
}

string TaraxaCapability::packetTypeToString(unsigned int packet) const {
  switch (packet) {
    case StatusPacket:
      return "StatusPacket";
    case NewBlockPacket:
      return "NewBlockPacket";
    case NewBlockHashPacket:
      return "NewBlockHashPacket";
    case GetNewBlockPacket:
      return "GetNewBlockPacket";
    case GetBlocksPacket:
      return "GetBlocksPacket";
    case BlocksPacket:
      return "BlocksPacket";
    case TransactionPacket:
      return "TransactionPacket";
    case TestPacket:
      return "TestPacket";
    case PbftVotePacket:
      return "PbftVotePacket";
    case GetPbftNextVotes:
      return "GetPbftNextVotes";
    case PbftNextVotesPacket:
      return "PbftNextVotesPacket";
    case NewPbftBlockPacket:
      return "NewPbftBlockPacket";
    case GetPbftBlockPacket:
      return "GetPbftBlockPacket";
    case PbftBlockPacket:
      return "PbftBlockPacket";
    case PacketCount:
      return "PacketCount";
    case SyncedPacket:
      return "SyncedPacket";
    case SyncedResponsePacket:
      return "SyncedResponsePacket";
  }
  return "unknown packet type: " + std::to_string(packet);
}

}  // namespace taraxa<|MERGE_RESOLUTION|>--- conflicted
+++ resolved
@@ -379,62 +379,30 @@
           break;
         }
 
-<<<<<<< HEAD
-            onNewTransactions(transactions, true);
-          }
-          break;
-        }
-
-        case PbftVotePacket: {
-          LOG(log_dg_vote_prp_) << "In PbftVotePacket";
-
-          Vote vote(_r[0].toBytes());
-          auto vote_hash = vote.getHash();
-          LOG(log_dg_vote_prp_) << "Received PBFT vote " << vote_hash;
-          peer->markVoteAsKnown(vote_hash);
-
-          auto pbft_round = pbft_mgr_->getPbftRound();
-          auto vote_round = vote.getRound();
-
-          if (vote_round >= pbft_round && !vote_mgr_->voteInUnverifiedMap(vote_round, vote_hash) &&
-              !vote_mgr_->voteInVerifiedMap(vote_round, vote_hash)) {
-            // vote round >= PBFT round
-            db_->saveUnverifiedVote(vote);
-            vote_mgr_->addUnverifiedVote(vote);
-            unique_packet_count[_id]++;
-            onNewPbftVote(vote);
-          }
-
-          break;
-        }
-
-        case GetPbftNextVotes: {
-          LOG(log_dg_next_votes_sync_) << "Received GetPbftNextVotes request";
-
-          uint64_t peer_pbft_round = _r[0].toPositiveInt64();
-          size_t peer_pbft_previous_round_next_votes_size = _r[1].toInt<unsigned>();
-          uint64_t pbft_round = pbft_mgr_->getPbftRound();
-          size_t pbft_previous_round_next_votes_size = next_votes_mgr_->getNextVotesSize();
-
-          if (pbft_round > peer_pbft_round ||
-              (pbft_round == peer_pbft_round &&
-               pbft_previous_round_next_votes_size > peer_pbft_previous_round_next_votes_size)) {
-            LOG(log_dg_next_votes_sync_) << "Current PBFT round is " << pbft_round << " previous round next votes size "
-                                         << pbft_previous_round_next_votes_size << ", and peer PBFT round is "
-                                         << peer_pbft_round << " previous round next votes size "
-                                         << peer_pbft_previous_round_next_votes_size
-                                         << ". Will send out bundle of next votes";
-            sendPbftNextVotes(_nodeID);
-          }
-=======
         LOG(log_nf_dag_sync_) << "Storing block " << block.getHash().toString() << " with " << newTransactions.size()
                               << " transactions";
         if (block.getLevel() > peer->dag_level_) peer->dag_level_ = block.getLevel();
         dag_blk_mgr_->insertBroadcastedBlockWithTransactions(block, newTransactions);
 
+          break;
+        }
+        case PbftNextVotesPacket: {
+          auto next_votes_count = _r.itemCount();
+          if (next_votes_count == 0) {
+            LOG(log_er_next_votes_sync_) << "Receive 0 next votes from peer " << _nodeID
+                                         << ". The peer may be a malicous player, will be disconnected";
+            host_.capabilityHost()->disconnect(_nodeID, p2p::UserReason);
+
+            break;
+          }
+          LOG(log_nf_next_votes_sync_) << "Received " << next_votes_count << " next votes from peer " << _nodeID;
         if (iBlock + transactionCount + 1 >= itemCount) break;
       }
 
+          std::vector<Vote> next_votes;
+          for (auto i = 0; i < next_votes_count; i++) {
+            Vote next_vote(_r[i].data().toBytes());
+            LOG(log_nf_next_votes_sync_) << "Received PBFT next vote " << next_vote.getHash();
       LOG(log_nf_dag_sync_) << "Received Dag Blocks: " << received_dag_blocks_str;
       break;
     }
@@ -452,7 +420,6 @@
         LOG(log_dg_trx_prp_) << "Received TransactionPacket with " << _r.itemCount() << " transactions";
         LOG(log_tr_trx_prp_) << "Received TransactionPacket with " << _r.itemCount()
                              << " transactions:" << receivedTransactions.c_str();
->>>>>>> c59bce84
 
         onNewTransactions(transactions, true);
       }
@@ -460,15 +427,23 @@
     }
     case PbftVotePacket: {
       LOG(log_dg_vote_prp_) << "In PbftVotePacket";
-
       Vote vote(_r[0].toBytes());
-      LOG(log_dg_vote_prp_) << "Received PBFT vote " << vote.getHash();
-      peer->markVoteAsKnown(vote.getHash());
-
-      if (vote_mgr_->addVote(vote)) {
-        packet_stats.is_unique_ = true;
+      auto vote_hash = vote.getHash();
+      LOG(log_dg_vote_prp_) << "Received PBFT vote " << vote_hash;
+      peer->markVoteAsKnown(vote_hash);
+
+      auto pbft_round = pbft_mgr_->getPbftRound();
+      auto vote_round = vote.getRound();
+
+      if (vote_round >= pbft_round && !vote_mgr_->voteInUnverifiedMap(vote_round, vote_hash) &&
+          !vote_mgr_->voteInVerifiedMap(vote_round, vote_hash)) {
+        // vote round >= PBFT round
+        db_->saveUnverifiedVote(vote);
+        vote_mgr_->addUnverifiedVote(vote);
+        unique_packet_count[_id]++;
         onNewPbftVote(vote);
       }
+
       break;
     }
     case GetPbftNextVotes: {
@@ -490,24 +465,6 @@
         sendPbftNextVotes(_nodeID);
       }
 
-<<<<<<< HEAD
-          auto pbft_current_round = pbft_mgr_->getPbftRound();
-          auto pbft_previous_round_next_votes_size = next_votes_mgr_->getNextVotesSize();
-          auto peer_pbft_round = next_votes[0].getRound() + 1;
-
-          if (pbft_current_round < peer_pbft_round) {
-            // Add into votes unverified queue
-            vote_mgr_->addUnverifiedVotes(next_votes);
-          } else if (pbft_current_round == peer_pbft_round) {
-            // Update previous round next votes
-            auto pbft_2t_plus_1 = db_->getPbft2TPlus1(pbft_current_round - 1);
-            if (pbft_2t_plus_1) {
-              next_votes_mgr_->updateWithSyncedVotes(next_votes, pbft_2t_plus_1);
-            } else {
-              LOG(log_er_) << "Cannot get PBFT 2t+1 in PBFT round " << pbft_current_round - 1;
-            }
-          }
-=======
       break;
     }
     case PbftNextVotesPacket: {
@@ -520,7 +477,6 @@
         break;
       }
       LOG(log_nf_next_votes_sync_) << "Received " << next_votes_count << " next votes from peer " << _nodeID;
->>>>>>> c59bce84
 
       std::vector<Vote> next_votes;
       for (auto i = 0; i < next_votes_count; i++) {
@@ -1163,16 +1119,7 @@
 
 void TaraxaCapability::sendPbftVote(NodeID const &_id, taraxa::Vote const &vote) {
   LOG(log_dg_vote_prp_) << "sendPbftVote " << vote.getHash() << " to " << _id;
-<<<<<<< HEAD
-  auto vote_rlp = vote.rlp(true);
-
-  RLPStream s;
-  host_.capabilityHost()->prep(_id, name(), s, PbftVotePacket, 1);
-  s.append(vote_rlp);
-  host_.capabilityHost()->sealAndSend(_id, s);
-=======
-  sealAndSend(_id, PbftVotePacket, RLPStream(1) << vote.rlp());
->>>>>>> c59bce84
+  sealAndSend(_id, PbftVotePacket, RLPStream(1) << vote.rlp(true));
 }
 
 void TaraxaCapability::onNewPbftBlock(taraxa::PbftBlock const &pbft_block) {
