--- conflicted
+++ resolved
@@ -18,32 +18,20 @@
 void TaraxaCapability::sealAndSend(NodeID const &nodeID, RLPStream &s, unsigned packet_type) {
   try {
     if (conf_.network_performance_log) {
-<<<<<<< HEAD
-=======
-      const auto time = std::chrono::system_clock::now();
->>>>>>> 12ee8cac
       std::chrono::steady_clock::time_point begin = std::chrono::steady_clock::now();
       auto packet_size = s.out().size();
 
       host_.capabilityHost()->sealAndSend(nodeID, s);
 
       auto duration = std::chrono::duration_cast<std::chrono::microseconds>(std::chrono::steady_clock::now() - begin);
-<<<<<<< HEAD
       PacketStats packet_stats{nodeID, packet_size, duration};
-=======
-      PacketStats packet_stats{nodeID, time, packet_size, duration};
->>>>>>> 12ee8cac
 
       if (conf_.network_performance_log_interval) {
         perf_sent_packets_stats_.addPacket(packet_type, packet_stats);
       }
 
       LOG(log_dg_net_per_) << "(\"" << host_.id() << "\") sent " << packetToPacketName(packet_type) << " packet to (\""
-<<<<<<< HEAD
                            << nodeID << "\"). Stats: " << packet_stats << ", threadID: " << std::this_thread::get_id();
-=======
-                           << nodeID << "\"). Stats: " << packet_stats;
->>>>>>> 12ee8cac
     } else {
       host_.capabilityHost()->sealAndSend(nodeID, s);
     }
@@ -162,22 +150,14 @@
       auto ret = interpretCapabilityPacketImpl(_nodeID, _id, _r);
 
       auto duration = std::chrono::duration_cast<std::chrono::microseconds>(std::chrono::steady_clock::now() - begin);
-<<<<<<< HEAD
       PacketStats packet_stats{_nodeID, _r.actualSize(), duration};
-=======
-      PacketStats packet_stats{_nodeID, time, _r.actualSize(), duration};
->>>>>>> 12ee8cac
 
       if (conf_.network_performance_log_interval) {
         perf_received_packets_stats_.addPacket(_id, packet_stats);
       }
 
       LOG(log_dg_net_per_) << "(\"" << host_.id() << "\") received " << packetToPacketName(_id) << " packet from (\""
-<<<<<<< HEAD
                            << _nodeID << "\"). Stats: " << packet_stats << ", threadID: " << std::this_thread::get_id();
-=======
-                           << _nodeID << "\"). Stats: " << packet_stats;
->>>>>>> 12ee8cac
 
       return ret;
     }
@@ -948,11 +928,6 @@
 
 void TaraxaCapability::onNewBlockVerified(DagBlock const &block) {
   LOG(log_dg_dag_prp_) << "Verified NewBlock " << block.getHash().toString();
-<<<<<<< HEAD
-  verified_blocks_.insert(block.getHash());
-
-=======
->>>>>>> 12ee8cac
   auto const peersWithoutBlock =
       selectPeers([&](TaraxaPeer const &_peer) { return !_peer.isBlockKnown(block.getHash()); });
 
@@ -1117,16 +1092,12 @@
 }
 
 void TaraxaCapability::doBackgroundWork() {
-<<<<<<< HEAD
   std::string peers_list{""};
   for (const auto &peer : peers_) {
     peers_list += peer.first.abridged() + ", ";
   }
   LOG(log_dg_) << "Periodic status check/send invoked. Num of registered peers: " << peers_.size() << ", list: ["
                << peers_list << "], threadID: " << std::this_thread::get_id();
-=======
-  LOG(log_dg_) << "Periodic status check/send invoked. Num of registered peers: " << peers_.size();
->>>>>>> 12ee8cac
 
   for (auto const &peer : peers_) {
     // Disconnect any node that did not send any message for 3 status intervals
