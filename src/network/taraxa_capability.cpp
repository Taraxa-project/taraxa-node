#include "taraxa_capability.hpp"

#include "consensus/pbft_chain.hpp"
#include "consensus/pbft_manager.hpp"
#include "consensus/vote.hpp"
#include "dag/dag.hpp"
#include "node/full_node.hpp"
#include "transaction_manager/transaction_manager.hpp"
#include "transaction_packet_debug_info.hpp"
#include "util/boost_asio.hpp"
#include "util/timer.hpp"

namespace taraxa {

TaraxaCapability::TaraxaCapability(Host &_host, ba::io_service &io_service, NetworkConfig const &_conf,
                                   std::shared_ptr<DbStorage> db, std::shared_ptr<PbftManager> pbft_mgr,
                                   std::shared_ptr<PbftChain> pbft_chain, std::shared_ptr<VoteManager> vote_mgr,
                                   std::shared_ptr<NextVotesForPreviousRound> next_votes_mgr,
                                   std::shared_ptr<DagManager> dag_mgr, std::shared_ptr<DagBlockManager> dag_blk_mgr,
                                   std::shared_ptr<TransactionManager> trx_mgr, addr_t const &node_addr)
    : host_(_host),
      io_service_(io_service),
      conf_(_conf),
      urng_(std::mt19937_64(std::random_device()())),
      delay_rng_(std::mt19937(std::random_device()())),
      random_dist_(std::uniform_int_distribution<std::mt19937::result_type>(90, 110)),
      db_(db),
      pbft_mgr_(pbft_mgr),
      pbft_chain_(pbft_chain),
      vote_mgr_(vote_mgr),
      next_votes_mgr_(next_votes_mgr),
      dag_mgr_(dag_mgr),
      dag_blk_mgr_(dag_blk_mgr),
      trx_mgr_(trx_mgr),
      lambda_ms_min_(pbft_mgr_ ? pbft_mgr_->getPbftInitialLambda() : 2000),
      periodic_events_tp_(1, false) {
  LOG_OBJECTS_CREATE("TARCAP");
  LOG_OBJECTS_CREATE_SUB("PBFTSYNC", pbft_sync);
  LOG_OBJECTS_CREATE_SUB("DAGSYNC", dag_sync);
  LOG_OBJECTS_CREATE_SUB("NEXTVOTESSYNC", next_votes_sync);
  LOG_OBJECTS_CREATE_SUB("DAGPRP", dag_prp);
  LOG_OBJECTS_CREATE_SUB("TRXPRP", trx_prp);
  LOG_OBJECTS_CREATE_SUB("PBFTPRP", pbft_prp);
  LOG_OBJECTS_CREATE_SUB("VOTEPRP", vote_prp);
  LOG_OBJECTS_CREATE_SUB("NETPER", net_per);
  if (conf_.network_transaction_interval > 0) {
    util::post(io_service_, conf_.network_transaction_interval, [this] { sendTransactions(); });
  }
  check_status_interval_ = 6 * lambda_ms_min_;
  util::post(io_service_, check_status_interval_, [this] { doBackgroundWork(); });

  if (conf_.network_performance_log_interval > 0) {
    util::post(periodic_events_tp_.unsafe_get_io_context(), conf_.network_performance_log_interval,
               [this] { logPacketsStats(); });
    periodic_events_tp_.start();
  }
}

std::shared_ptr<TaraxaPeer> TaraxaCapability::getPeer(NodeID const &node_id) {
  boost::shared_lock<boost::shared_mutex> lock(peers_mutex_);
  auto itPeer = peers_.find(node_id);
  if (itPeer != peers_.end()) {
    return itPeer->second;
  }
  return nullptr;
}

unsigned int TaraxaCapability::getPeersCount() {
  boost::shared_lock<boost::shared_mutex> lock(peers_mutex_);
  return peers_.size();
}

void TaraxaCapability::erasePeer(NodeID const &node_id) {
  boost::unique_lock<boost::shared_mutex> lock(peers_mutex_);
  peers_.erase(node_id);
}

void TaraxaCapability::insertPeer(NodeID const &node_id, std::shared_ptr<TaraxaPeer> const &peer) {
  boost::unique_lock<boost::shared_mutex> lock(peers_mutex_);
  peers_.emplace(std::make_pair(node_id, std::make_shared<TaraxaPeer>(node_id)));
}

void TaraxaCapability::syncPeerPbft(NodeID const &_nodeID, unsigned long height_to_sync) {
  LOG(log_nf_pbft_sync_) << "Sync peer node " << _nodeID << " from pbft chain height " << height_to_sync;
  requestPbftBlocks(_nodeID, height_to_sync);
}

void TaraxaCapability::sealAndSend(NodeID const &nodeID, RLPStream &s, unsigned packet_type) {
  try {
    PacketStats packet_stats(nodeID, s.out().size());
    host_.capabilityHost()->sealAndSend(nodeID, s);
    packet_stats.stopTimer();

    sent_packets_stats_.addPacket(packetTypeToString(packet_type), packet_stats);

    if (packet_type == StatusPacket) {
        LOG(log_dg_net_per_) << "(\"" << host_.id() << "\") sent " << packetTypeToString(packet_type) << " packet to (\""
                             << nodeID << "\"). Stats: " << packet_stats << ", RLP: " << RLP(s.out(), false);
    } else {
        LOG(log_dg_net_per_) << "(\"" << host_.id() << "\") sent " << packetTypeToString(packet_type) << " packet to (\""
                             << nodeID << "\"). Stats: " << packet_stats;
    }
  } catch (const std::exception &e) {
    LOG(log_er_) << "Caught exception in sealAndSend: " << e.what();
    throw;
  } catch (...) {
    LOG(log_er_) << "Caught unknown exception in sealAndSend.";
    throw;
  }
}

std::pair<bool, blk_hash_t> TaraxaCapability::checkDagBlockValidation(DagBlock const &block) {
  if (dag_blk_mgr_->getDagBlock(block.getHash())) {
    // The DAG block exist
    return std::make_pair(true, blk_hash_t());
  }

  level_t expected_level = 0;
  for (auto const &tip : block.getTips()) {
    auto tip_block = dag_blk_mgr_->getDagBlock(tip);
    if (!tip_block) {
      LOG(log_nf_dag_sync_) << "Block " << block.getHash().toString() << " has a missing tip " << tip.toString();
      return std::make_pair(false, tip);
    }
    expected_level = std::max(tip_block->getLevel(), expected_level);
  }
  auto pivot = block.getPivot();
  auto pivot_block = dag_blk_mgr_->getDagBlock(pivot);
  if (!pivot_block) {
    LOG(log_nf_) << "Block " << block.getHash().toString() << " has a missing pivot " << pivot.toString();
    return std::make_pair(false, pivot);
  }
  expected_level = std::max(pivot_block->getLevel(), expected_level);
  expected_level++;
  if (expected_level != block.getLevel()) {
    throw InvalidDataException(std::string("Invalid block level ") + std::to_string(block.getLevel()) + " for block " +
                               block.getHash().toString() + ". Expected level " + std::to_string(expected_level));
  }

  return std::make_pair(true, blk_hash_t());
}

void TaraxaCapability::onConnect(NodeID const &_nodeID, u256 const &) {
  ba::post(io_service_, [=] {
    LOG(log_nf_) << "Node " << _nodeID << " connected";
    cnt_received_messages_[_nodeID] = 0;
    test_sums_[_nodeID] = 0;

    insertPeer(_nodeID, std::make_shared<TaraxaPeer>(_nodeID));
    sendStatus(_nodeID, true);
  });
}

uint64_t TaraxaCapability::getSimulatedNetworkDelay(const RLP &packet_rlp, const NodeID &nodeID) {
  // RLP contains memory it does not own so deep copy of bytes is needed
  dev::bytes rBytes = packet_rlp.data().toBytes();
  int messageSize = rBytes.size() * 8;
  unsigned int dist = *((int *)this->host_.id().data()) ^ *((int *)nodeID.data());
  unsigned int delay = dist % conf_.network_simulated_delay;

  auto bandwidth = conf_.network_bandwidth ? conf_.network_bandwidth : 40;
  unsigned int bandwidth_delay = messageSize / (bandwidth * 1000);  // in ms

  // Random component up to +-10%
  int random_component = random_dist_(delay_rng_);

  return (delay + bandwidth_delay) * random_component / 100;
}

void TaraxaCapability::interpretCapabilityPacket(NodeID const &_nodeID, unsigned _id, RLP const &_r) {
  // Delay is used only when we want to simulate some network delay
  uint64_t delay = conf_.network_simulated_delay ? getSimulatedNetworkDelay(_r, _nodeID) : 0;

  util::post(io_service_, delay, [=, bb = _r.data().toBytes()] {
    RLP r(bb);
    try {
      PacketStats packet_stats(_nodeID, r.actualSize());
      LOG(log_dg_net_per_) << "(\"" << host_.id() << "\") received " << packetTypeToString(_id) << " packet from (\""
                           << _nodeID << "\"). Stats: " << packet_stats;

      interpretCapabilityPacketImpl(_nodeID, _id, r, packet_stats);
      packet_stats.stopTimer();

      received_packets_stats_.addPacket(packetTypeToString(_id), packet_stats);
    } catch (...) {
      handle_read_exception(_nodeID, _id, r);
    }
  });
}

void TaraxaCapability::interpretCapabilityPacketImpl(NodeID const &_nodeID, unsigned _id, RLP const &_r,
                                                     PacketStats &packet_stats) {
  auto peer = getPeer(_nodeID);
  if (!peer) {
    return;
  }

  switch (_id) {
    case SyncedPacket: {
      LOG(log_dg_dag_sync_) << "Received synced message from " << _nodeID;
      peer->syncing_ = false;
      // peer->clearAllKnownBlocksAndTransactions();
      break;
    }
    case StatusPacket: {
      peer->statusReceived();
      bool initial_status = _r.itemCount() == 10;

      if (initial_status) {
        auto it = _r.begin();
        auto const peer_protocol_version = (*it++).toInt<unsigned>();
        auto const network_id = (*it++).toPositiveInt64();
        peer->dag_level_ = (*it++).toPositiveInt64();
        auto const genesis_hash = (*it++).toString();
        peer->pbft_chain_size_ = (*it++).toPositiveInt64();
        peer->syncing_ = (*it++).toInt();
        peer->pbft_round_ = (*it++).toPositiveInt64();
        peer->pbft_previous_round_next_votes_size_ = (*it++).toInt<unsigned>();
        auto node_major_version = (*it++).toInt();
        auto node_minor_version = (*it++).toInt();

        LOG(log_dg_) << "Received initial status message from " << _nodeID << ", peer protocol version "
                     << peer_protocol_version << ", network id " << network_id << ", peer DAG max level "
                     << peer->dag_level_ << ", genesis " << dag_mgr_->get_genesis() << ", peer pbft chain size "
                     << peer->pbft_chain_size_ << ", peer syncing " << std::boolalpha << peer->syncing_
                     << ", peer pbft round " << peer->pbft_round_ << ", peer pbft previous round next votes size "
                     << peer->pbft_previous_round_next_votes_size_ << ", node major version" << node_major_version
                     << ", node minor version" << node_minor_version;

        if (peer_protocol_version != FullNode::c_network_protocol_version) {
          LOG(log_er_) << "Incorrect protocol version " << peer_protocol_version << ", host " << _nodeID
                       << " will be disconnected";
          host_.capabilityHost()->disconnect(_nodeID, p2p::UserReason);
        }
        // We need logic when some different node versions might still be compatible
        if (node_major_version != FullNode::c_node_major_version ||
            node_minor_version != FullNode::c_node_minor_version) {
          LOG(log_er_) << "Incorrect node version: " << getFormattedVersion(node_major_version, node_minor_version)
                       << ", our node major version"
                       << getFormattedVersion(FullNode::c_node_major_version, FullNode::c_node_minor_version)
                       << ", host " << _nodeID << " will be disconnected";
          host_.capabilityHost()->disconnect(_nodeID, p2p::UserReason);
        }
        if (network_id != conf_.network_id) {
          LOG(log_er_) << "Incorrect network id " << network_id << ", host " << _nodeID << " will be disconnected";
          host_.capabilityHost()->disconnect(_nodeID, p2p::UserReason);
        }
        if (genesis_hash != dag_mgr_->get_genesis()) {
          LOG(log_er_) << "Incorrect genesis hash " << genesis_hash << ", host " << _nodeID << " will be disconnected";
          host_.capabilityHost()->disconnect(_nodeID, p2p::UserReason);
        }
      } else {
        auto it = _r.begin();
        peer->dag_level_ = (*it++).toPositiveInt64();
        peer->pbft_chain_size_ = (*it++).toPositiveInt64();
        peer->syncing_ = (*it++).toInt();
        peer->pbft_round_ = (*it++).toPositiveInt64();
        peer->pbft_previous_round_next_votes_size_ = (*it++).toInt<unsigned>();

        LOG(log_dg_) << "Received status message from " << _nodeID << ", peer DAG max level " << peer->dag_level_
                     << ", peer pbft chain size " << peer->pbft_chain_size_ << ", peer syncing " << std::boolalpha
                     << peer->syncing_ << ", peer pbft round " << peer->pbft_round_
                     << ", peer pbft previous round next votes size " << peer->pbft_previous_round_next_votes_size_;
      }

      LOG(log_dg_dag_sync_) << "Received status message from " << _nodeID << " peer DAG max level:" << peer->dag_level_;
      LOG(log_dg_pbft_sync_) << "Received status message from " << _nodeID << ", peer sycning: " << std::boolalpha
                             << peer->syncing_ << ", peer PBFT chain size:" << peer->pbft_chain_size_;
      LOG(log_dg_next_votes_sync_) << "Received status message from " << _nodeID << ", peer PBFT round "
                                   << peer->pbft_round_ << ", peer PBFT previous round next votes size "
                                   << peer->pbft_previous_round_next_votes_size_;

      auto pbft_synced_period = pbft_chain_->pbftSyncingPeriod();
      if (pbft_synced_period + 1 < peer->pbft_chain_size_) {
        LOG(log_nf_) << "Restart PBFT chain syncing. Own synced PBFT at period " << pbft_synced_period
                     << ", peer PBFT chain size " << peer->pbft_chain_size_;
        if (pbft_synced_period + 5 < peer->pbft_chain_size_) {
          restartSyncingPbft(true);
        } else {
          restartSyncingPbft(false);
        }
      }

      auto pbft_current_round = pbft_mgr_->getPbftRound();
      auto pbft_previous_round_next_votes_size = next_votes_mgr_->getNextVotesSize();
      if (pbft_current_round < peer->pbft_round_ ||
          (pbft_current_round == peer->pbft_round_ &&
           pbft_previous_round_next_votes_size < peer->pbft_previous_round_next_votes_size_)) {
        syncPbftNextVotes(pbft_current_round, pbft_previous_round_next_votes_size);
      }

      break;
    }
    // Means a new block is proposed, full block body and all transaction
    // are received.
    case NewBlockPacket: {
      DagBlock block(_r[0].data().toBytes());

      if (dag_blk_mgr_) {
        if (dag_blk_mgr_->isBlockKnown(block.getHash())) {
          LOG(log_dg_dag_prp_) << "Received NewBlock " << block.getHash().toString() << "that is already known";
          break;
        }
      }

      packet_stats.setUnique();

      auto transactionsCount = _r.itemCount() - 1;
      LOG(log_dg_dag_prp_) << "Received NewBlockPacket " << transactionsCount;

      std::vector<Transaction> newTransactions;
      for (auto iTransaction = 1; iTransaction < transactionsCount + 1; iTransaction++) {
        Transaction transaction(_r[iTransaction].data().toBytes());
        newTransactions.push_back(transaction);
        peer->markTransactionAsKnown(transaction.getHash());
      }

      peer->markBlockAsKnown(block.getHash());
      if (block.getLevel() > peer->dag_level_) peer->dag_level_ = block.getLevel();
      onNewBlockReceived(block, newTransactions);
      break;
    }

    case NewBlockHashPacket: {
      blk_hash_t hash(_r[0]);
      LOG(log_dg_dag_prp_) << "Received NewBlockHashPacket" << hash.toString();
      peer->markBlockAsKnown(hash);
      if (dag_blk_mgr_) {
        if (!dag_blk_mgr_->isBlockKnown(hash) && block_requestes_set_.count(hash) == 0) {
          packet_stats.setUnique();
          block_requestes_set_.insert(hash);
          requestBlock(_nodeID, hash);
        }
      } else if (test_blocks_.find(hash) == test_blocks_.end() && block_requestes_set_.count(hash) == 0) {
        block_requestes_set_.insert(hash);
        requestBlock(_nodeID, hash);
      }
      break;
    }
    case GetNewBlockPacket: {
      blk_hash_t hash(_r[0]);
      peer->markBlockAsKnown(hash);
      LOG(log_dg_dag_prp_) << "Received GetNewBlockPacket" << hash.toString();

      if (dag_blk_mgr_) {
        auto block = db_->getDagBlock(hash);
        if (block) {
          sendBlock(_nodeID, *block);
        } else
          LOG(log_nf_dag_prp_) << "NO NEW PACKET: " << hash.toString();
      } else if (test_blocks_.find(hash) != test_blocks_.end()) {
        sendBlock(_nodeID, test_blocks_[hash]);
      }
      break;
    }
    case GetBlocksPacket: {
      LOG(log_dg_dag_sync_) << "Received GetBlocksPacket";
      std::vector<std::shared_ptr<DagBlock>> dag_blocks;
      auto blocks = dag_mgr_->getNonFinalizedBlocks();
      for (auto &level_blocks : blocks) {
        for (auto &block : level_blocks.second) {
          dag_blocks.emplace_back(db_->getDagBlock(blk_hash_t(block)));
        }
      }
      sendBlocks(_nodeID, dag_blocks);
      break;
    }
    case BlocksPacket: {
      std::string received_dag_blocks_str;
      auto itemCount = _r.itemCount();
      int transactionCount = 0;
      requesting_pending_dag_blocks_ = false;
      for (auto iBlock = 0; iBlock < itemCount; iBlock++) {
        DagBlock block(_r[iBlock + transactionCount].data().toBytes());
        peer->markBlockAsKnown(block.getHash());

        std::vector<Transaction> newTransactions;
        for (int i = 0; i < block.getTrxs().size(); i++) {
          transactionCount++;
          Transaction transaction(_r[iBlock + transactionCount].data().toBytes());
          newTransactions.push_back(transaction);
          peer->markTransactionAsKnown(transaction.getHash());
        }

        received_dag_blocks_str += block.getHash().toString() + " ";

        auto status = checkDagBlockValidation(block);
        if (!status.first) {
          LOG(log_nf_dag_sync_) << "DagBlockValidation failed " << status.second;
          break;
        }

        LOG(log_nf_dag_sync_) << "Storing block " << block.getHash().toString() << " with " << newTransactions.size()
                              << " transactions";
        if (block.getLevel() > peer->dag_level_) peer->dag_level_ = block.getLevel();
        dag_blk_mgr_->insertBroadcastedBlockWithTransactions(block, newTransactions);

        if (iBlock + transactionCount + 1 >= itemCount) break;
      }

      LOG(log_nf_dag_sync_) << "Received Dag Blocks: " << received_dag_blocks_str;
      break;
    }
    case TransactionPacket: {
      TransactionPacketDebugInfo tx_packet_dbg_info;
      const auto begin = startTimer();

      std::string receivedTransactions;
      std::vector<taraxa::bytes> transactions;
      auto transactionCount = _r.itemCount();
      for (auto iTransaction = 0; iTransaction < transactionCount; iTransaction++) {
        Transaction transaction(_r[iTransaction].data().toBytes());
        receivedTransactions += transaction.getHash().toString() + " ";
        peer->markTransactionAsKnown(transaction.getHash());
        transactions.emplace_back(_r[iTransaction].data().toBytes());
      }

      tx_packet_dbg_info.txs_rlp_transform_duration = stopTimer(begin);

      if (transactionCount > 0) {
        LOG(log_dg_trx_prp_) << "Received TransactionPacket with " << _r.itemCount() << " transactions";
        LOG(log_tr_trx_prp_) << "Received TransactionPacket with " << _r.itemCount()
                             << " transactions:" << receivedTransactions.c_str();

        onNewTransactions(transactions, true, {tx_packet_dbg_info});
      }

      packet_stats.setDebugInfo(std::make_unique<TransactionPacketDebugInfo>(tx_packet_dbg_info));
      break;
    }
    case PbftVotePacket: {
      LOG(log_dg_vote_prp_) << "In PbftVotePacket";

      Vote vote(_r[0].toBytes());
      LOG(log_dg_vote_prp_) << "Received PBFT vote " << vote.getHash();
      peer->markVoteAsKnown(vote.getHash());

      if (vote_mgr_->addVote(vote)) {
        packet_stats.setUnique();
        onNewPbftVote(vote);
      }
      break;
    }
    case GetPbftNextVotes: {
      LOG(log_dg_next_votes_sync_) << "Received GetPbftNextVotes request";

      uint64_t peer_pbft_round = _r[0].toPositiveInt64();
      size_t peer_pbft_previous_round_next_votes_size = _r[1].toInt<unsigned>();
      uint64_t pbft_round = pbft_mgr_->getPbftRound();
      size_t pbft_previous_round_next_votes_size = next_votes_mgr_->getNextVotesSize();

      if (pbft_round > peer_pbft_round ||
          (pbft_round == peer_pbft_round &&
           pbft_previous_round_next_votes_size > peer_pbft_previous_round_next_votes_size)) {
        LOG(log_dg_next_votes_sync_) << "Current PBFT round is " << pbft_round << " previous round next votes size "
                                     << pbft_previous_round_next_votes_size << ", and peer PBFT round is "
                                     << peer_pbft_round << " previous round next votes size "
                                     << peer_pbft_previous_round_next_votes_size
                                     << ". Will send out bundle of next votes";
        sendPbftNextVotes(_nodeID);
      }

      break;
    }
    case PbftNextVotesPacket: {
      auto next_votes_count = _r.itemCount();
      if (next_votes_count == 0) {
        LOG(log_er_next_votes_sync_) << "Receive 0 next votes from peer " << _nodeID
                                     << ". The peer may be a malicous player, will be disconnected";
        host_.capabilityHost()->disconnect(_nodeID, p2p::UserReason);

        break;
      }
      LOG(log_nf_next_votes_sync_) << "Received " << next_votes_count << " next votes from peer " << _nodeID;

      std::vector<Vote> next_votes;
      for (auto i = 0; i < next_votes_count; i++) {
        Vote next_vote(_r[i].data().toBytes());
        LOG(log_nf_next_votes_sync_) << "Received PBFT next vote " << next_vote.getHash();

        next_votes.emplace_back(next_vote);
      }

      auto pbft_current_round = pbft_mgr_->getPbftRound();
      auto pbft_previous_round_next_votes_size = next_votes_mgr_->getNextVotesSize();
      auto peer_pbft_round = next_votes[0].getRound() + 1;

      if (pbft_current_round < peer_pbft_round) {
        // Add into votes unverified queue
        vote_mgr_->addVotes(next_votes);
      } else if (pbft_current_round == peer_pbft_round) {
        // Update previous round next votes
        auto pbft_2t_plus_1 = db_->getPbft2TPlus1(pbft_current_round - 1);
        if (pbft_2t_plus_1) {
          next_votes_mgr_->updateWithSyncedVotes(next_votes, pbft_2t_plus_1);
        } else {
          LOG(log_er_) << "Cannot get PBFT 2t+1 in PBFT round " << pbft_current_round - 1;
        }
      }

      break;
    }

    case GetPbftBlockPacket: {
      LOG(log_dg_pbft_sync_) << "Received GetPbftBlockPacket Block";

      size_t height_to_sync = _r[0].toInt();
      // Here need PBFT chain size, not synced period since synced blocks has not verified yet.
      size_t my_chain_size = pbft_chain_->getPbftChainSize();
      size_t blocks_to_transfer = 0;
      if (my_chain_size >= height_to_sync) {
        blocks_to_transfer =
            std::min((uint64_t)conf_.network_sync_level_size, (uint64_t)(my_chain_size - (height_to_sync - 1)));
      }

      LOG(log_dg_pbft_sync_) << "Will send " << blocks_to_transfer << " PBFT blocks to " << _nodeID;
      // If blocks_to_transfer is 0, send peer empty PBFT blocks for talking to peer syncing has completed
      sendPbftBlocks(_nodeID, height_to_sync, blocks_to_transfer);
      break;
    }

    // no cert vote needed (propose block)
    case NewPbftBlockPacket: {
      LOG(log_dg_pbft_prp_) << "In NewPbftBlockPacket";

      auto pbft_block = s_ptr(new PbftBlock(_r[0]));
      uint64_t peer_pbft_chain_size = _r[1].toInt();
      LOG(log_dg_pbft_prp_) << "Receive proposed PBFT Block " << pbft_block
                            << ", Peer PBFT Chain size: " << peer_pbft_chain_size;

      peer->markPbftBlockAsKnown(pbft_block->getBlockHash());
      if (peer_pbft_chain_size > peer->pbft_chain_size_) {
        peer->pbft_chain_size_ = peer_pbft_chain_size;
      }

      auto pbft_synced_period = pbft_chain_->pbftSyncingPeriod();
      if (pbft_synced_period >= pbft_block->getPeriod()) {
        LOG(log_dg_pbft_prp_) << "Drop it! Synced PBFT block at period " << pbft_block->getPeriod()
                              << ", own PBFT chain has synced at period " << pbft_synced_period;
        return;
      }

      if (pbft_chain_ && !pbft_chain_->findUnverifiedPbftBlock(pbft_block->getBlockHash())) {
        // TODO: need to check block validation, like proposed
        // vote(maybe
        //  come later), if get sortition etc
        packet_stats.setUnique();
        pbft_chain_->pushUnverifiedPbftBlock(pbft_block);
        onNewPbftBlock(*pbft_block);
      }

      break;
    }

    // need cert votes (syncing)
    case PbftBlockPacket: {
      auto pbft_blk_count = _r.itemCount();
      LOG(log_dg_pbft_sync_) << "In PbftBlockPacket received, num pbft blocks: " << pbft_blk_count;

      auto pbft_sync_period = pbft_chain_->pbftSyncingPeriod();
      for (auto const &pbft_blk_tuple : _r) {
        PbftBlockCert pbft_blk_and_votes(pbft_blk_tuple[0]);
        auto pbft_blk_hash = pbft_blk_and_votes.pbft_blk->getBlockHash();
        peer->markPbftBlockAsKnown(pbft_blk_hash);
        LOG(log_nf_pbft_sync_) << "Received pbft block: " << pbft_blk_and_votes.pbft_blk->getBlockHash();

        if (pbft_sync_period + 1 != pbft_blk_and_votes.pbft_blk->getPeriod()) {
          LOG(log_er_pbft_sync_) << "PBFT SYNC ERROR, UNEXPECTED PBFT BLOCK HEIGHT: "
                                 << pbft_blk_and_votes.pbft_blk->getPeriod()
                                 << ", has synced period: " << pbft_sync_period
                                 << ", PBFT chain size: " << pbft_chain_->getPbftChainSize()
                                 << ", synced queue size : " << pbft_chain_->pbftSyncedQueueSize();
          syncing_ = false;
          return;
        }

        if (peer->pbft_chain_size_ < pbft_blk_and_votes.pbft_blk->getPeriod()) {
          peer->pbft_chain_size_ = pbft_blk_and_votes.pbft_blk->getPeriod();
        }

        string received_dag_blocks_str;
        map<uint64_t, map<blk_hash_t, pair<DagBlock, vector<Transaction>>>> dag_blocks_per_level;
        for (auto const &dag_blk_struct : pbft_blk_tuple[1]) {
          DagBlock dag_blk(dag_blk_struct[0]);
          auto const &dag_blk_h = dag_blk.getHash();
          peer->markBlockAsKnown(dag_blk_h);
          vector<Transaction> newTransactions;
          for (auto const &trx_raw : dag_blk_struct[1]) {
            auto &trx = newTransactions.emplace_back(trx_raw);
            peer->markTransactionAsKnown(trx.getHash());
          }
          received_dag_blocks_str += dag_blk_h.toString() + " ";
          auto level = dag_blk.getLevel();
          dag_blocks_per_level[level][dag_blk_h] = {move(dag_blk), move(newTransactions)};
        }
        LOG(log_nf_dag_sync_) << "Received Dag Blocks: " << received_dag_blocks_str;
        for (auto const &block_level : dag_blocks_per_level) {
          for (auto const &block : block_level.second) {
            auto status = checkDagBlockValidation(block.second.first);
            if (!status.first) {
              LOG(log_er_pbft_sync_) << "PBFT SYNC ERROR, DAG missing a tip/pivot in period "
                                     << pbft_blk_and_votes.pbft_blk->getPeriod()
                                     << ", has synced period: " << pbft_sync_period
                                     << ", PBFT chain size: " << pbft_chain_->getPbftChainSize()
                                     << ", synced queue size: " << pbft_chain_->pbftSyncedQueueSize();
              syncing_ = false;
              return;
            }
            LOG(log_nf_dag_sync_) << "Storing DAG block " << block.second.first.getHash().toString() << " with "
                                  << block.second.second.size() << " transactions";
            if (block.second.first.getLevel() > peer->dag_level_) {
              peer->dag_level_ = block.second.first.getLevel();
            }
            dag_blk_mgr_->insertBroadcastedBlockWithTransactions(block.second.first, block.second.second);
          }
        }

        // Check the PBFT block whether in the chain or in the synced queue
        if (!pbft_chain_->isKnownPbftBlockForSyncing(pbft_blk_hash)) {
          // Check the PBFT block validation
          if (pbft_chain_->checkPbftBlockValidationFromSyncing(*pbft_blk_and_votes.pbft_blk)) {
            // Notice: cannot verify 2t+1 cert votes here. Since don't
            // have correct account status for nodes which after the
            // first synced one.
            pbft_chain_->setSyncedPbftBlockIntoQueue(pbft_blk_and_votes);
            pbft_sync_period = pbft_chain_->pbftSyncingPeriod();
            LOG(log_nf_pbft_sync_) << "Synced PBFT block hash " << pbft_blk_hash << " with "
                                   << pbft_blk_and_votes.cert_votes.size() << " cert votes";
            LOG(log_dg_pbft_sync_) << "Synced PBFT block " << pbft_blk_and_votes;
          } else {
            LOG(log_er_pbft_sync_) << "The PBFT block " << pbft_blk_hash << " failed validation. Drop it!";
          }
        }
      }

      if (pbft_blk_count > 0) {
        if (syncing_) {
          if (pbft_sync_period > pbft_chain_->getPbftChainSize() + (10 * conf_.network_sync_level_size)) {
            LOG(log_dg_pbft_sync_) << "Syncing pbft blocks too fast than processing. Has synced period "
                                   << pbft_sync_period << ", PBFT chain size " << pbft_chain_->getPbftChainSize();
            util::post(io_service_, 1000, [this, _nodeID] { delayedPbftSync(_nodeID, 1); });
          } else {
            syncPeerPbft(_nodeID, pbft_sync_period + 1);
          }
        }
      } else {
        LOG(log_dg_pbft_sync_) << "Syncing PBFT is completed";
        // We are pbft synced with the node we are connected to but
        // calling restartSyncingPbft will check if some nodes have
        // greater pbft chain size and we should continue syncing with
        // them. Or sync pending DAG blocks
        restartSyncingPbft(true);
        // We are pbft synced, send message to other node to start
        // gossiping new blocks
        if (!syncing_) {
          // TODO: Why need to clear all DAG blocks and transactions?
          // This is inside PbftBlockPacket. Why don't clear PBFT blocks and votes?
          sendSyncedMessage();
        }
      }

      break;
    }

    case TestPacket: {
      LOG(log_dg_) << "Received TestPacket";
      ++cnt_received_messages_[_nodeID];
      test_sums_[_nodeID] += _r[0].toInt();
      BOOST_ASSERT(_id == TestPacket);
      break;
    }
  };
}

void TaraxaCapability::handle_read_exception(NodeID const &_nodeID, unsigned _packetType, RLP const &_r) {
  try {
    throw;
  } catch (std::exception const &_e) {
    // TODO be more precise about the error handling
    LOG(log_er_) << "Read exception: " << _e.what() << ". PacketType: " << packetTypeToString(_packetType) << " ("
                 << _packetType << "). RLP: " << _r;
<<<<<<< HEAD

    // TODO: nodes crash on this call, commented out for test only
    //host_.capabilityHost()->disconnect(_nodeID, BadProtocol);
=======
    // TODO (oleh) uncomment when this line stops causing crash
//    host_.capabilityHost()->disconnect(_nodeID, BadProtocol);
>>>>>>> ac89fefe
  }
}

void TaraxaCapability::delayedPbftSync(NodeID _nodeID, int counter) {
  auto pbft_sync_period = pbft_chain_->pbftSyncingPeriod();
  if (counter > 60) {
    LOG(log_er_pbft_sync_) << "Pbft blocks stuck in queue, no new block processed "
                              "in 60 seconds "
                           << pbft_sync_period << " " << pbft_chain_->getPbftChainSize();
    syncing_ = false;
    LOG(log_dg_pbft_sync_) << "Syncing PBFT is stopping";
    return;
  }

  if (syncing_) {
    if (pbft_sync_period > pbft_chain_->getPbftChainSize() + (10 * conf_.network_sync_level_size)) {
      LOG(log_dg_pbft_sync_) << "Syncing pbft blocks faster than processing " << pbft_sync_period << " "
                             << pbft_chain_->getPbftChainSize();
      util::post(io_service_, 1000, [this, _nodeID, counter] { delayedPbftSync(_nodeID, counter + 1); });
    } else {
      syncPeerPbft(_nodeID, pbft_sync_period + 1);
    }
  }
}

void TaraxaCapability::restartSyncingPbft(bool force) {
  if (syncing_ && !force) {
    LOG(log_dg_pbft_sync_) << "restartSyncingPbft called but syncing_ already true";
    return;
  }

  NodeID max_pbft_chain_nodeID;
  uint64_t max_pbft_chain_size = 0;
  uint64_t max_node_dag_level = 0;
  {
    boost::shared_lock<boost::shared_mutex> lock(peers_mutex_);
    for (auto const peer : peers_) {
      if (peer.second->pbft_chain_size_ > max_pbft_chain_size) {
        max_pbft_chain_size = peer.second->pbft_chain_size_;
        max_pbft_chain_nodeID = peer.first;
        max_node_dag_level = peer.second->dag_level_;
      } else if (peer.second->pbft_chain_size_ == max_pbft_chain_size && peer.second->dag_level_ > max_node_dag_level) {
        max_pbft_chain_nodeID = peer.first;
        max_node_dag_level = peer.second->dag_level_;
      }
    }
  }

  auto pbft_sync_period = pbft_chain_->pbftSyncingPeriod();
  if (max_pbft_chain_size > pbft_sync_period) {
    LOG(log_si_pbft_sync_) << "Restarting syncing PBFT from peer " << max_pbft_chain_nodeID << ", peer PBFT chain size "
                           << max_pbft_chain_size << ", own PBFT chain synced at period " << pbft_sync_period;
    requesting_pending_dag_blocks_ = false;
    // TODO: When set sycning to false if never get peer response?
    syncing_ = true;
    peer_syncing_pbft_ = max_pbft_chain_nodeID;
    syncPeerPbft(peer_syncing_pbft_, pbft_sync_period + 1);
  } else {
    LOG(log_nf_pbft_sync_) << "Restarting syncing PBFT not needed since our pbft chain size: " << pbft_sync_period
                           << "(" << pbft_chain_->getPbftChainSize() << ")"
                           << " is greater or equal than max node pbft chain size:" << max_pbft_chain_size;
    syncing_ = false;
    if (force || (!requesting_pending_dag_blocks_ &&
                  max_node_dag_level > std::max(dag_mgr_->getMaxLevel(), dag_blk_mgr_->getMaxDagLevelInQueue()))) {
      LOG(log_nf_dag_sync_) << "Request pending " << max_node_dag_level << " "
                            << std::max(dag_mgr_->getMaxLevel(), dag_blk_mgr_->getMaxDagLevelInQueue()) << "("
                            << dag_mgr_->getMaxLevel() << ")";
      requesting_pending_dag_blocks_ = true;
      requesting_pending_dag_blocks_node_id_ = max_pbft_chain_nodeID;
      requestPendingDagBlocks(max_pbft_chain_nodeID);
    }
  }
}

void TaraxaCapability::onDisconnect(NodeID const &_nodeID) {
  ba::post(io_service_, [=] {
    LOG(log_nf_) << "Node " << _nodeID << " disconnected";
    cnt_received_messages_.erase(_nodeID);
    test_sums_.erase(_nodeID);
    erasePeer(_nodeID);
    if (syncing_ && peer_syncing_pbft_ == _nodeID && getPeersCount() > 0) {
      LOG(log_dg_pbft_sync_) << "Syncing PBFT is stopping";
      restartSyncingPbft(true);
    }
    if (requesting_pending_dag_blocks_ && requesting_pending_dag_blocks_node_id_ == _nodeID) {
      requesting_pending_dag_blocks_ = false;
      restartSyncingPbft(true);
    }
  });
}

void TaraxaCapability::sendTestMessage(NodeID const &_id, int _x) {
  RLPStream s;
  sealAndSend(_id, host_.capabilityHost()->prep(_id, name(), s, TestPacket, 1) << _x, TestPacket);
}

void TaraxaCapability::sendStatus(NodeID const &_id, bool _initial) {
  if (dag_mgr_) {
    if (_initial) {
      LOG(log_dg_) << "Sending initial status message to " << _id << ", protocol version "
                   << FullNode::c_network_protocol_version << ", network id " << conf_.network_id << ", genesis "
                   << dag_mgr_->get_genesis() << ", node major version " << FullNode::c_node_major_version
                   << ", node minor version " << FullNode::c_node_minor_version;
    }

    auto dag_max_level = dag_mgr_->getMaxLevel();
    auto pbft_chain_size = pbft_chain_->getPbftChainSize();
    auto pbft_round = pbft_mgr_->getPbftRound();
    auto pbft_previous_round_next_votes_size = next_votes_mgr_->getNextVotesSize();
    LOG(log_dg_dag_sync_) << "Sending status message to " << _id << " with dag level: " << dag_max_level;
    LOG(log_dg_pbft_sync_) << "Sending status message to " << _id << " with pbft chain size: " << pbft_chain_size
                           << ", syncing: " << std::boolalpha << syncing_;
    LOG(log_dg_next_votes_sync_) << "Sending status message to " << _id << " with PBFT round: " << pbft_round
                                 << ", previous round next votes size " << pbft_previous_round_next_votes_size;

    RLPStream s;
    if (_initial) {
      sealAndSend(_id,
                  host_.capabilityHost()->prep(_id, name(), s, StatusPacket, 10)
                      << FullNode::c_network_protocol_version << conf_.network_id << dag_max_level
                      << dag_mgr_->get_genesis() << pbft_chain_size << syncing_.load() << pbft_round
                      << pbft_previous_round_next_votes_size << FullNode::c_node_major_version
                      << FullNode::c_node_minor_version,
                  StatusPacket);
    } else {
      sealAndSend(_id,
                  host_.capabilityHost()->prep(_id, name(), s, StatusPacket, 5)
                      << dag_max_level << pbft_chain_size << syncing_.load() << pbft_round
                      << pbft_previous_round_next_votes_size,
                  StatusPacket);
    }
  }
}

vector<NodeID> TaraxaCapability::selectPeers(std::function<bool(TaraxaPeer const &)> const &_predicate) {
  vector<NodeID> allowed;
  boost::shared_lock<boost::shared_mutex> lock(peers_mutex_);
  for (auto const &peer : peers_) {
    if (_predicate(*peer.second)) allowed.push_back(peer.first);
  }
  return allowed;
}

vector<NodeID> TaraxaCapability::getAllPeers() const {
  vector<NodeID> peers;
  boost::shared_lock<boost::shared_mutex> lock(peers_mutex_);
  std::transform(
      peers_.begin(), peers_.end(), std::back_inserter(peers),
      [](std::pair<const dev::p2p::NodeID, std::shared_ptr<taraxa::TaraxaPeer>> const &peer) { return peer.first; });
  return peers;
}

std::pair<std::vector<NodeID>, std::vector<NodeID>> TaraxaCapability::randomPartitionPeers(
    std::vector<NodeID> const &_peers, std::size_t _number) {
  vector<NodeID> part1(_peers);
  vector<NodeID> part2;

  if (_number >= _peers.size()) return std::make_pair(part1, part2);

  std::shuffle(part1.begin(), part1.end(), urng_);

  // Remove elements from the end of the shuffled part1 vector and move
  // them to part2.
  std::move(part1.begin() + _number, part1.end(), std::back_inserter(part2));
  part1.erase(part1.begin() + _number, part1.end());
  return std::make_pair(move(part1), move(part2));
}

void TaraxaCapability::onNewTransactions(std::vector<taraxa::bytes> const &transactions, bool fromNetwork,
                                         std::optional<std::reference_wrapper<TransactionPacketDebugInfo>> debug_info) {
  if (fromNetwork) {
    if (dag_blk_mgr_) {
      LOG(log_nf_trx_prp_) << "Storing " << transactions.size() << " transactions";
      received_trx_count += transactions.size();
      unique_received_trx_count += trx_mgr_->insertBroadcastedTransactions(transactions, debug_info);
    } else {
      for (auto const &transaction : transactions) {
        Transaction trx(transaction);
        auto trx_hash = trx.getHash();
        if (test_transactions_.find(trx_hash) == test_transactions_.end()) {
          test_transactions_[trx_hash] = trx;
          LOG(log_dg_trx_prp_) << "Received New Transaction " << trx_hash;
        } else {
          LOG(log_dg_trx_prp_) << "Received New Transaction" << trx_hash << "that is already known";
        }
      }
    }
  }
  if (!fromNetwork || conf_.network_transaction_interval == 0) {
    std::map<NodeID, std::vector<taraxa::bytes>> transactionsToSend;
    std::map<NodeID, std::vector<trx_hash_t>> transactionsHashToSend;
    {
      boost::unique_lock<boost::shared_mutex> lock(peers_mutex_);
      for (auto &peer : peers_) {
        if (!peer.second->syncing_) {
          for (auto const &transaction : transactions) {
            Transaction trx(transaction);
            auto trx_hash = trx.getHash();
            if (!peer.second->isTransactionKnown(trx_hash)) {
              transactionsToSend[peer.first].push_back(transaction);
              transactionsHashToSend[peer.first].push_back(trx_hash);
            }
          }
        }
      }
    }
    for (auto &it : transactionsToSend) {
      sendTransactions(it.first, it.second);
    }
    boost::unique_lock<boost::shared_mutex> lock(peers_mutex_);
    for (auto &it : transactionsHashToSend) {
      for (auto &it2 : it.second) {
        peers_[it.first]->markTransactionAsKnown(it2);
      }
    }
  }
}

void TaraxaCapability::onNewBlockReceived(DagBlock block, std::vector<Transaction> transactions) {
  LOG(log_nf_dag_prp_) << "Receive DagBlock " << block.getHash() << " #Trx" << transactions.size() << std::endl;
  if (dag_blk_mgr_) {
    auto status = checkDagBlockValidation(block);
    if (!status.first) {
      if (!syncing_ && !requesting_pending_dag_blocks_) restartSyncingPbft();
      return;
    }
    LOG(log_nf_dag_prp_) << "Storing block " << block.getHash().toString() << " with " << transactions.size()
                         << " transactions";
    dag_blk_mgr_->insertBroadcastedBlockWithTransactions(block, transactions);

  } else if (test_blocks_.find(block.getHash()) == test_blocks_.end()) {
    test_blocks_[block.getHash()] = block;
    for (auto tr : transactions) {
      test_transactions_[tr.getHash()] = tr;
    }
    onNewBlockVerified(block);

  } else {
    LOG(log_dg_dag_prp_) << "Received NewBlock " << block.getHash().toString() << "that is already known";
    return;
  }
}

void TaraxaCapability::sendSyncedMessage() {
  LOG(log_dg_dag_sync_) << "sendSyncedMessage ";
  for (auto &peer : getAllPeers()) {
    RLPStream s;
    host_.capabilityHost()->prep(peer, name(), s, SyncedPacket, 0);
    sealAndSend(peer, s, SyncedPacket);
  }
}

void TaraxaCapability::onNewBlockVerified(DagBlock const &block) {
  LOG(log_dg_dag_prp_) << "Verified NewBlock " << block.getHash().toString();
  auto const peersWithoutBlock =
      selectPeers([&](TaraxaPeer const &_peer) { return !_peer.isBlockKnown(block.getHash()); });

  auto const peersToSendNumber =
      std::min<std::size_t>(std::max<std::size_t>(conf_.network_min_dag_block_broadcast, std::sqrt(getPeersCount())),
                            conf_.network_max_dag_block_broadcast);

  std::vector<NodeID> peersToSend;
  std::vector<NodeID> peersToAnnounce;
  std::tie(peersToSend, peersToAnnounce) = randomPartitionPeers(peersWithoutBlock, peersToSendNumber);

  for (NodeID const &peerID : peersToSend) {
    RLPStream ts;
    auto peer = getPeer(peerID);
    if (peer && !peer->syncing_) {
      sendBlock(peerID, block);
      peer->markBlockAsKnown(block.getHash());
    }
  }
  if (!peersToSend.empty()) LOG(log_dg_dag_prp_) << "Sent block to" << peersToSend.size() << " peers";

  for (NodeID const &peerID : peersToAnnounce) {
    RLPStream ts;
    auto peer = getPeer(peerID);
    if (peer && !peer->syncing_) {
      sendBlockHash(peerID, block);
      peer->markBlockAsKnown(block.getHash());
    }
  }
  if (!peersToAnnounce.empty()) LOG(log_dg_dag_prp_) << "Anounced block to " << peersToAnnounce.size() << " peers";
}

void TaraxaCapability::sendBlocks(NodeID const &_id, std::vector<std::shared_ptr<DagBlock>> blocks) {
  RLPStream s;
  std::map<blk_hash_t, std::vector<taraxa::bytes>> blockTransactions;
  int totalTransactionsCount = 0;
  for (auto &block : blocks) {
    std::vector<taraxa::bytes> transactions;
    for (auto trx : block->getTrxs()) {
      auto t = trx_mgr_->getTransaction(trx);
      if (!t) {
        LOG(log_er_dag_sync_) << "Transacation " << trx << " is not available. SendBlocks canceled";
        // TODO: This can happen on stopping the node because network
        // is not stopped since network does not support restart,
        // better solution needed
        return;
      }
      transactions.push_back(t->second);
      totalTransactionsCount++;
    }
    blockTransactions[block->getHash()] = transactions;
    LOG(log_nf_dag_sync_) << "Send DagBlock " << block->getHash() << "# Trx: " << transactions.size() << std::endl;
  }

  host_.capabilityHost()->prep(_id, name(), s, BlocksPacket, blocks.size() + totalTransactionsCount);
  for (auto &block : blocks) {
    s.appendRaw(block->rlp(true));
    taraxa::bytes trx_bytes;
    for (auto &trx : blockTransactions[block->getHash()]) {
      trx_bytes.insert(trx_bytes.end(), std::begin(trx), std::end(trx));
    }
    s.appendRaw(trx_bytes, blockTransactions[block->getHash()].size());
  }
  sealAndSend(_id, s, BlocksPacket);
}

void TaraxaCapability::sendTransactions(NodeID const &_id, std::vector<taraxa::bytes> const &transactions) {
  LOG(log_nf_trx_prp_) << "sendTransactions" << transactions.size() << " to " << _id;
  RLPStream s;
  host_.capabilityHost()->prep(_id, name(), s, TransactionPacket, transactions.size());
  taraxa::bytes trx_bytes;
  for (auto transaction : transactions) {
    trx_bytes.insert(trx_bytes.end(), std::begin(transaction), std::end(transaction));
  }
  s.appendRaw(trx_bytes, transactions.size());
  sealAndSend(_id, s, TransactionPacket);
}

void TaraxaCapability::sendBlock(NodeID const &_id, taraxa::DagBlock block) {
  RLPStream s;
  vec_trx_t transactionsToSend;
  for (auto trx : block.getTrxs()) {
    auto peer = getPeer(_id);
    if (peer && !peer->isTransactionKnown(trx)) transactionsToSend.push_back(trx);
  }
  host_.capabilityHost()->prep(_id, name(), s, NewBlockPacket, 1 + transactionsToSend.size());
  s.appendRaw(block.rlp(true));

  taraxa::bytes trx_bytes;
  for (auto trx : transactionsToSend) {
    std::shared_ptr<std::pair<Transaction, taraxa::bytes>> transaction;
    if (dag_blk_mgr_) {
      transaction = trx_mgr_->getTransaction(trx);
    } else {
      assert(test_transactions_.find(trx) != test_transactions_.end());
      transaction = std::make_shared<std::pair<Transaction, taraxa::bytes>>(test_transactions_[trx],
                                                                            *test_transactions_[trx].rlp());
    }
    assert(transaction != nullptr);  // We should never try to send a block for
                                     // which  we do not have all transactions
    trx_bytes.insert(trx_bytes.end(), std::begin(transaction->second), std::end(transaction->second));
  }
  s.appendRaw(trx_bytes, transactionsToSend.size());
  sealAndSend(_id, s, NewBlockPacket);
  LOG(log_dg_dag_prp_) << "Send DagBlock " << block.getHash() << " #Trx: " << transactionsToSend.size() << std::endl;
}

void TaraxaCapability::sendBlockHash(NodeID const &_id, taraxa::DagBlock block) {
  LOG(log_dg_dag_prp_) << "sendBlockHash " << block.getHash().toString();
  RLPStream s;
  host_.capabilityHost()->prep(_id, name(), s, NewBlockHashPacket, 1);
  s.append(block.getHash());
  sealAndSend(_id, s, NewBlockHashPacket);
}

void TaraxaCapability::requestBlock(NodeID const &_id, blk_hash_t hash) {
  LOG(log_dg_dag_prp_) << "requestBlock " << hash.toString();
  RLPStream s;
  host_.capabilityHost()->prep(_id, name(), s, GetNewBlockPacket, 1);
  s.append(hash);
  sealAndSend(_id, s, GetNewBlockPacket);
}

void TaraxaCapability::requestPbftBlocks(NodeID const &_id, size_t height_to_sync) {
  RLPStream s;
  host_.capabilityHost()->prep(_id, name(), s, GetPbftBlockPacket, 1);
  s << height_to_sync;
  LOG(log_dg_pbft_sync_) << "Sending GetPbftBlockPacket with height: " << height_to_sync;
  sealAndSend(_id, s, GetPbftBlockPacket);
}

void TaraxaCapability::requestPendingDagBlocks(NodeID const &_id) {
  RLPStream s;
  host_.capabilityHost()->prep(_id, name(), s, GetBlocksPacket, 0);
  LOG(log_nf_dag_sync_) << "Sending GetBlocksPacket";
  sealAndSend(_id, s, GetBlocksPacket);
}

std::pair<int, int> TaraxaCapability::retrieveTestData(NodeID const &_id) {
  int cnt = 0;
  int checksum = 0;
  for (auto i : cnt_received_messages_)
    if (_id == i.first) {
      cnt += i.second;
      checksum += test_sums_[_id];
    }

  return {cnt, checksum};
}

std::map<blk_hash_t, taraxa::DagBlock> TaraxaCapability::getBlocks() { return test_blocks_; }

std::map<trx_hash_t, taraxa::Transaction> TaraxaCapability::getTransactions() { return test_transactions_; }

void TaraxaCapability::sendTransactions() {
  if (trx_mgr_) {
    onNewTransactions(trx_mgr_->getNewVerifiedTrxSnapShotSerialized(), false);
    util::post(io_service_, conf_.network_transaction_interval, [this] { sendTransactions(); });
  }
}

void TaraxaCapability::doBackgroundWork() {
  for (auto const &peer : peers_) {
    // Disconnect any node that did not send any message for 3 status intervals
    if (!peer.second->checkStatus(5)) {
      LOG(log_nf_) << "Host disconnected, no status message in " << 5 * check_status_interval_ << " ms" << peer.first;
      host_.capabilityHost()->disconnect(peer.first, p2p::PingTimeout);
    }
    // Send status message
    else {
      sendStatus(peer.first, false);
    }
  }
  util::post(io_service_, check_status_interval_, [this] { doBackgroundWork(); });
}

void TaraxaCapability::logPacketsStats() {
  static PacketsStats previous_received_packets_stats = received_packets_stats_;
  static PacketsStats previous_sent_packets_stats = sent_packets_stats_;

  LOG(log_nf_net_per_) << "Received packets stats: " << received_packets_stats_ - previous_received_packets_stats;
  LOG(log_nf_net_per_) << "Sent packets stats: " << sent_packets_stats_ - previous_sent_packets_stats;

  previous_received_packets_stats = received_packets_stats_;
  previous_sent_packets_stats = sent_packets_stats_;

  util::post(io_service_, conf_.network_performance_log_interval, [this] { logPacketsStats(); });
}

void TaraxaCapability::onNewPbftVote(taraxa::Vote const &vote) {
  std::vector<NodeID> peers_to_send;
  {
    boost::shared_lock<boost::shared_mutex> lock(peers_mutex_);
    for (auto const &peer : peers_) {
      if (!peer.second->isVoteKnown(vote.getHash())) {
        peers_to_send.push_back(peer.first);
      }
    }
  }
  for (auto const &peer : peers_to_send) {
    sendPbftVote(peer, vote);
  }
}

void TaraxaCapability::sendPbftVote(NodeID const &_id, taraxa::Vote const &vote) {
  LOG(log_dg_vote_prp_) << "sendPbftVote " << vote.getHash() << " to " << _id;
  auto vote_rlp = vote.rlp();

  RLPStream s;
  host_.capabilityHost()->prep(_id, name(), s, PbftVotePacket, 1);
  s.append(vote_rlp);
  sealAndSend(_id, s, PbftVotePacket);
}

void TaraxaCapability::onNewPbftBlock(taraxa::PbftBlock const &pbft_block) {
  std::vector<NodeID> peers_to_send;
  auto my_chain_size = pbft_chain_->getPbftChainSize();
  {
    boost::shared_lock<boost::shared_mutex> lock(peers_mutex_);
    for (auto const &peer : peers_) {
      if (!peer.second->isPbftBlockKnown(pbft_block.getBlockHash())) {
        peers_to_send.push_back(peer.first);
      }
    }
  }
  for (auto const &peer : peers_to_send) {
    sendPbftBlock(peer, pbft_block, my_chain_size);
  }
}

// api for pbft syncing
void TaraxaCapability::sendPbftBlocks(NodeID const &_id, size_t height_to_sync, size_t blocks_to_transfer) {
  LOG(log_dg_pbft_sync_) << "In sendPbftBlocks, peer want to sync from pbft chain height " << height_to_sync
                         << ", will send at most " << blocks_to_transfer << " pbft blocks to " << _id;
  // If blocks_to_transfer is 0, will return empty PBFT blocks
  auto pbft_cert_blks = pbft_chain_->getPbftBlocks(height_to_sync, blocks_to_transfer);
  RLPStream s;
  host_.capabilityHost()->prep(_id, name(), s, PbftBlockPacket, pbft_cert_blks.size());
  if (pbft_cert_blks.empty()) {
    sealAndSend(_id, s, PbftBlockPacket);
    LOG(log_dg_pbft_sync_) << "In sendPbftBlocks, sent no pbft blocks to " << _id;

    return;
  }

  // Example actual structure:
  // pbft_blk_1 -> [dag_blk_1, dag_blk_2]
  // pbft_blk_2 -> [dag_blk_3]
  // dag_blk_1 -> [trx_1, trx_2, trx_3]
  // dag_blk_2 -> [trx_4, trx_5, trx_6]
  // dag_blk_3 -> [trx_7, trx_8]
  //
  // Represented in the following variables:
  // level_0 = [pbft_cert_blk_1, pbft_cert_blk_2]
  // level_0_extra = [pbft_blk_1_dag_blk_hashes, pbft_blk_2_dag_blk_hashes]
  // edges_0_to_1 = [0, 2, 3]
  // level_1 = [dag_blk_1, dag_blk_2, dag_blk_3]
  // edges_1_to_2 = [0, 3, 6, 8]
  // level_2 = [trx_1, trx_2, trx_3, trx_4, trx_5, trx_6, trx_7, trx_8]
  //
  // General idea:
  // level_`k`[i] is parent of level_`k+1` elements with ordinals in range from (inclusive) edges_`k`_to_`k+1`[i] to
  // (exclusive) edges_`k`_to_`k+1`[i+1]

  DbStorage::MultiGetQuery db_query(db_);
  auto const &level_0 = pbft_cert_blks;
  for (auto const &b : level_0) {
    db_query.append(DbStorage::Columns::dag_finalized_blocks, b.pbft_blk->getPivotDagBlockHash(), false);
  }
  auto level_0_extra = db_query.execute();
  vector<uint> edges_0_to_1;
  edges_0_to_1.reserve(1 + level_0.size());
  edges_0_to_1.push_back(0);
  for (uint i_0 = 0; i_0 < level_0.size(); ++i_0) {
    db_query.append(DbStorage::Columns::dag_blocks, RLP(level_0_extra[i_0]).toVector<h256>());
    edges_0_to_1.push_back(db_query.size());
  }
  auto level_1 = db_query.execute();
  vector<uint> edges_1_to_2;
  edges_1_to_2.reserve(1 + level_1.size());
  edges_1_to_2.push_back(0);
  for (auto const &dag_blk_raw : level_1) {
    db_query.append(DbStorage::Columns::transactions, DagBlock::extract_transactions_from_rlp(RLP(dag_blk_raw)));
    edges_1_to_2.push_back(db_query.size());
  }
  auto level_2 = db_query.execute();
  for (uint i_0 = 0; i_0 < level_0.size(); ++i_0) {
    s.appendList(2);
    s.appendRaw(level_0[i_0].rlp());
    auto start_1 = edges_0_to_1[i_0];
    auto end_1 = edges_0_to_1[i_0 + 1];
    s.appendList(end_1 - start_1);
    for (uint i_1 = start_1; i_1 < end_1; ++i_1) {
      s.appendList(2);
      s.appendRaw(level_1[i_1]);
      auto start_2 = edges_1_to_2[i_1];
      auto end_2 = edges_1_to_2[i_1 + 1];
      s.appendList(end_2 - start_2);
      for (uint i_2 = start_2; i_2 < end_2; ++i_2) {
        s.appendRaw(level_2[i_2]);
      }
    }
  }
  sealAndSend(_id, s, PbftBlockPacket);
  // Question: will send multiple times to a same receiver, why?

  LOG(log_dg_pbft_sync_) << "Sending PbftCertBlocks to " << _id;
}

void TaraxaCapability::sendPbftBlock(NodeID const &_id, taraxa::PbftBlock const &pbft_block,
                                     uint64_t const &pbft_chain_size) {
  LOG(log_dg_pbft_prp_) << "sendPbftBlock " << pbft_block.getBlockHash() << " to " << _id;

  RLPStream s;
  host_.capabilityHost()->prep(_id, name(), s, NewPbftBlockPacket, 2);
  pbft_block.streamRLP(s, true);
  s << pbft_chain_size;
  sealAndSend(_id, s, NewPbftBlockPacket);
}

void TaraxaCapability::syncPbftNextVotes(uint64_t const pbft_round, size_t const pbft_previous_round_next_votes_size) {
  NodeID peer_node_ID;
  uint64_t peer_max_pbft_round = 1;
  size_t peer_max_previous_round_next_votes_size = 0;
  {
    boost::shared_lock<boost::shared_mutex> lock(peers_mutex_);
    // Find max peer PBFT round
    for (auto const &peer : peers_) {
      if (peer.second->pbft_round_ > peer_max_pbft_round) {
        peer_max_pbft_round = peer.second->pbft_round_;
        peer_node_ID = peer.first;
      }
    }

    if (pbft_round == peer_max_pbft_round) {
      // No peers ahead, find peer PBFT previous round max next votes size
      for (auto const &peer : peers_) {
        if (peer.second->pbft_previous_round_next_votes_size_ > peer_max_previous_round_next_votes_size) {
          peer_max_previous_round_next_votes_size = peer.second->pbft_previous_round_next_votes_size_;
          peer_node_ID = peer.first;
        }
      }
    }
  }

  if (pbft_round < peer_max_pbft_round ||
      (pbft_round == peer_max_pbft_round &&
       pbft_previous_round_next_votes_size < peer_max_previous_round_next_votes_size)) {
    LOG(log_dg_next_votes_sync_) << "Syncing PBFT next votes. Current PBFT round " << pbft_round
                                 << ", previous round next votes size " << pbft_previous_round_next_votes_size
                                 << ". Peer " << peer_node_ID << " is in PBFT round " << peer_max_pbft_round
                                 << ", previous round next votes size " << peer_max_previous_round_next_votes_size;
    requestPbftNextVotes(peer_node_ID, pbft_round, pbft_previous_round_next_votes_size);
  }
}

void TaraxaCapability::requestPbftNextVotes(NodeID const &peerID, uint64_t const pbft_round,
                                            size_t const pbft_previous_round_next_votes_size) {
  RLPStream s;
  host_.capabilityHost()->prep(peerID, name(), s, GetPbftNextVotes, 2);
  s << pbft_round;
  s << pbft_previous_round_next_votes_size;
  LOG(log_dg_next_votes_sync_) << "Sending GetPbftNextVotes with round " << pbft_round
                               << " previous round next votes size " << pbft_previous_round_next_votes_size;
  sealAndSend(peerID, s, GetPbftNextVotes);
}

void TaraxaCapability::sendPbftNextVotes(NodeID const &peerID) {
  std::vector<Vote> next_votes_bundle = next_votes_mgr_->getNextVotes();
  if (next_votes_bundle.empty()) {
    LOG(log_er_next_votes_sync_) << "There are 0 next votes for previous PBFT round";
    return;
  }
  LOG(log_nf_next_votes_sync_) << "Send out size of " << next_votes_bundle.size() << " PBFT next votes to " << peerID;

  RLPStream s;
  host_.capabilityHost()->prep(peerID, name(), s, PbftNextVotesPacket, next_votes_bundle.size());
  for (auto const &next_vote : next_votes_bundle) {
    s.appendRaw(next_vote.rlp());
    LOG(log_nf_next_votes_sync_) << "Send out next vote " << next_vote.getHash() << " to peer " << peerID;
  }
  sealAndSend(peerID, s, PbftNextVotesPacket);
}

void TaraxaCapability::broadcastPreviousRoundNextVotesBundle() {
  std::vector<NodeID> peers_to_send;
  {
    boost::shared_lock<boost::shared_mutex> lock(peers_mutex_);
    for (auto const &peer : peers_) {
      peers_to_send.push_back(peer.first);
    }
  }
  for (auto const &peer : peers_to_send) {
    sendPbftNextVotes(peer);
  }
}

Json::Value TaraxaCapability::getStatus() const {
  Json::Value res;
  res["synced"] = Json::UInt64(!this->syncing_);
  res["peers"] = Json::Value(Json::arrayValue);
  boost::unique_lock<boost::shared_mutex> lock(peers_mutex_);
  for (auto &peer : peers_) {
    Json::Value peer_status;
    peer_status["node_id"] = peer.first.toString();
    peer_status["dag_level"] = Json::UInt64(peer.second->dag_level_);
    peer_status["pbft_size"] = Json::UInt64(peer.second->pbft_chain_size_);
    peer_status["dag_synced"] = !peer.second->syncing_;
    res["peers"].append(peer_status);
  }

  auto createPacketsStatsJson = [&](const PacketsStats &stats) -> Json::Value {
    Json::Value stats_json;
    for (uint8_t it = 0; it != PacketCount; it++) {
      Json::Value packet_stats_json;
      const auto packet_stats = stats.getPacketStats(packetTypeToString(it));
      if (packet_stats == std::nullopt) {
        continue;
      }

      auto total = packet_stats->total_count_;
      packet_stats_json["total"] = Json::UInt64(total);
      if (total > 0) {
        packet_stats_json["avg packet size"] = Json::UInt64(packet_stats->total_size_ / total);
        packet_stats_json["avg packet processing duration"] = Json::UInt64(packet_stats->total_duration_ / total);
        auto unique = packet_stats->total_unique_count_;
        if (unique > 0) {
          packet_stats_json["unique"] = Json::UInt64(unique);
          packet_stats_json["unique %"] = Json::UInt64(unique * 100 / total);
          packet_stats_json["unique avg packet size"] = Json::UInt64(packet_stats->total_unique_size_ / unique);
          packet_stats_json["unique avg packet processing duration"] =
              Json::UInt64(packet_stats->total_unique_duration_ / unique);
        }
        stats_json[packetTypeToString(it)] = packet_stats_json;
      }
    }

    return stats_json;
  };

  Json::Value received_packet_stats_json = createPacketsStatsJson(received_packets_stats_);

  received_packet_stats_json["transaction count"] = Json::UInt64(received_trx_count);
  received_packet_stats_json["unique transaction count"] = Json::UInt64(unique_received_trx_count);
  if (received_trx_count)
    received_packet_stats_json["unique transaction %"] =
        Json::UInt64(unique_received_trx_count * 100 / received_trx_count);
  res["received packets stats"] = received_packet_stats_json;

  Json::Value sent_packet_stats_json = createPacketsStatsJson(sent_packets_stats_);
  res["sent packets stats"] = sent_packet_stats_json;

  return res;
}

string TaraxaCapability::packetTypeToString(unsigned int packet) const {
  switch (packet) {
    case StatusPacket:
      return "StatusPacket";
    case NewBlockPacket:
      return "NewBlockPacket";
    case NewBlockHashPacket:
      return "NewBlockHashPacket";
    case GetNewBlockPacket:
      return "GetNewBlockPacket";
    case GetBlocksPacket:
      return "GetBlocksPacket";
    case BlocksPacket:
      return "BlocksPacket";
    case TransactionPacket:
      return "TransactionPacket";
    case TestPacket:
      return "TestPacket";
    case PbftVotePacket:
      return "PbftVotePacket";
    case GetPbftNextVotes:
      return "GetPbftNextVotes";
    case PbftNextVotesPacket:
      return "PbftNextVotesPacket";
    case NewPbftBlockPacket:
      return "NewPbftBlockPacket";
    case GetPbftBlockPacket:
      return "GetPbftBlockPacket";
    case PbftBlockPacket:
      return "PbftBlockPacket";
    case PacketCount:
      return "PacketCount";
    case SyncedPacket:
      return "SyncedPacket";
    case SyncedResponsePacket:
      return "SyncedResponsePacket";
  }
  return "unknown packet type: " + std::to_string(packet);
}

}  // namespace taraxa<|MERGE_RESOLUTION|>--- conflicted
+++ resolved
@@ -679,14 +679,8 @@
     // TODO be more precise about the error handling
     LOG(log_er_) << "Read exception: " << _e.what() << ". PacketType: " << packetTypeToString(_packetType) << " ("
                  << _packetType << "). RLP: " << _r;
-<<<<<<< HEAD
-
-    // TODO: nodes crash on this call, commented out for test only
-    //host_.capabilityHost()->disconnect(_nodeID, BadProtocol);
-=======
     // TODO (oleh) uncomment when this line stops causing crash
 //    host_.capabilityHost()->disconnect(_nodeID, BadProtocol);
->>>>>>> ac89fefe
   }
 }
 
