--- conflicted
+++ resolved
@@ -195,115 +195,6 @@
   });
 }
 
-<<<<<<< HEAD
-bool TaraxaCapability::interpretCapabilityPacketImpl(NodeID const &_nodeID, unsigned _id, RLP const &_r) {
-  try {
-    auto peer = getPeer(_nodeID);
-    if (peer) {
-      packet_size[_id] += _r.actualSize();
-      packet_count[_id]++;
-
-      switch (_id) {
-        case SyncedPacket: {
-          LOG(log_dg_dag_sync_) << "Received synced message from " << _nodeID;
-
-          peer->syncing_ = false;
-          peer->clearAllKnownBlocksAndTransactions();
-
-          break;
-        }
-        case StatusPacket: {
-          peer->statusReceived();
-          bool initial_status = _r.itemCount() == 10;
-          auto pbft_chain_size = pbft_chain_->getPbftChainSize();
-
-          if (initial_status) {
-            auto it = _r.begin();
-            auto const peer_protocol_version = (*it++).toInt<unsigned>();
-            auto const network_id = (*it++).toPositiveInt64();
-            peer->dag_level_ = (*it++).toPositiveInt64();
-            auto const genesis_hash = (*it++).toString();
-            peer->pbft_chain_size_ = (*it++).toPositiveInt64();
-            peer->syncing_ = (*it++).toInt();
-            peer->pbft_round_ = (*it++).toPositiveInt64();
-            peer->pbft_previous_round_next_votes_size_ = (*it++).toInt<unsigned>();
-            auto node_major_version = (*it++).toInt();
-            auto node_minor_version = (*it++).toInt();
-
-            LOG(log_dg_) << "Received initial status message from " << _nodeID << ", peer protocol version "
-                         << peer_protocol_version << ", network id " << network_id << ", peer DAG max level "
-                         << peer->dag_level_ << ", genesis " << genesis_ << ", peer pbft chain size "
-                         << peer->pbft_chain_size_ << ", peer syncing " << peer->syncing_ << ", peer pbft round "
-                         << peer->pbft_round_ << ", peer pbft previous round next votes size "
-                         << peer->pbft_previous_round_next_votes_size_ << ", node major version" << node_major_version
-                         << ", node minor version" << node_minor_version;
-
-            if (peer_protocol_version != FullNode::c_network_protocol_version) {
-              LOG(log_er_) << "Incorrect protocol version " << peer_protocol_version << ", host " << _nodeID
-                           << " will be disconnected";
-              host_.capabilityHost()->disconnect(_nodeID, p2p::UserReason);
-            }
-            // We need logic when some different node versions might still be compatible
-            if (node_major_version != FullNode::c_node_major_version ||
-                node_minor_version != FullNode::c_node_minor_version) {
-              LOG(log_er_) << "Incorrect node version: " << getFormattedVersion(node_major_version, node_minor_version)
-                           << ", our node major version"
-                           << getFormattedVersion(FullNode::c_node_major_version, FullNode::c_node_minor_version)
-                           << ", host " << _nodeID << " will be disconnected";
-              host_.capabilityHost()->disconnect(_nodeID, p2p::UserReason);
-            }
-            if (network_id != conf_.network_id) {
-              LOG(log_er_) << "Incorrect network id " << network_id << ", host " << _nodeID << " will be disconnected";
-              host_.capabilityHost()->disconnect(_nodeID, p2p::UserReason);
-            }
-            if (genesis_hash != genesis_) {
-              LOG(log_er_) << "Incorrect genesis hash " << genesis_hash << ", host " << _nodeID
-                           << " will be disconnected";
-              host_.capabilityHost()->disconnect(_nodeID, p2p::UserReason);
-            }
-            // Only on the initial status message the other node might not
-            // have still started syncing so double check with pbft chain size
-            peer->syncing_ |= peer->pbft_chain_size_ < pbft_chain_size;
-          } else {
-            auto it = _r.begin();
-            peer->dag_level_ = (*it++).toPositiveInt64();
-            peer->pbft_chain_size_ = (*it++).toPositiveInt64();
-            peer->syncing_ = (*it++).toInt();
-            peer->pbft_round_ = (*it++).toPositiveInt64();
-            peer->pbft_previous_round_next_votes_size_ = (*it++).toInt<unsigned>();
-
-            LOG(log_dg_) << "Received status message from " << _nodeID << ", peer DAG max level " << peer->dag_level_
-                         << ", peer pbft chain size " << peer->pbft_chain_size_ << ", peer syncing " << peer->syncing_
-                         << ", peer pbft round " << peer->pbft_round_ << ", peer pbft previous round next votes size "
-                         << peer->pbft_previous_round_next_votes_size_;
-          }
-
-          LOG(log_dg_dag_sync_) << "Received status message from " << _nodeID
-                                << " peer DAG max level:" << peer->dag_level_;
-          LOG(log_dg_pbft_sync_) << "Received status message from " << _nodeID << ", peer sycning: " << peer->syncing_
-                                 << ", PBFT chain size:" << peer->pbft_chain_size_;
-          LOG(log_dg_next_votes_sync_) << "Received status message from " << _nodeID << ", PBFT round "
-                                       << peer->pbft_round_ << ", peer PBFT previous round next votes size "
-                                       << peer->pbft_previous_round_next_votes_size_;
-
-          if (peer->syncing_) {
-            if (syncing_ && peer_syncing_pbft_ == _nodeID) {
-              // We are currently syncing to a node that just reported it is not synced, force a switch to a new node
-              LOG(log_nf_) << "Restart syncing, currently syncing from the node " << _nodeID
-                           << " that is itself syncing";
-              restartSyncingPbft(true);
-            }
-          }
-
-          auto pbft_current_round = pbft_mgr_->getPbftRound();
-          auto pbft_previous_round_next_votes_size = next_votes_mgr_->getNextVotesSize();
-          if (pbft_current_round < peer->pbft_round_ ||
-              (pbft_current_round == peer->pbft_round_ &&
-               pbft_previous_round_next_votes_size < peer->pbft_previous_round_next_votes_size_)) {
-            syncPbftNextVotes(pbft_current_round, pbft_previous_round_next_votes_size);
-          }
-
-=======
 void TaraxaCapability::interpretCapabilityPacketImpl(NodeID const &_nodeID, unsigned _id, RLP const &_r) {
   auto peer = getPeer(_nodeID);
   if (!peer) {
@@ -319,7 +210,7 @@
     } break;
     case StatusPacket: {
       peer->statusReceived();
-      bool initial_status = _r.itemCount() == 9;
+      bool initial_status = _r.itemCount() == 10;
       uint64_t peer_level;
       uint64_t peer_pbft_chain_size;
       auto pbft_chain_size = pbft_chain_->getPbftChainSize();
@@ -328,18 +219,20 @@
         auto it = _r.begin();
         auto const peer_protocol_version = (*it++).toInt<unsigned>();
         auto const network_id = (*it++).toPositiveInt64();
-        peer_level = (*it++).toPositiveInt64();
+        peer->dag_level_ = (*it++).toPositiveInt64();
         auto const genesis_hash = (*it++).toString();
         peer_pbft_chain_size = (*it++).toPositiveInt64();
         peer->syncing_ = (*it++).toInt();
-        peer_pbft_round = (*it++).toPositiveInt64();
+        peer->pbft_round_ = (*it++).toPositiveInt64();
         auto node_major_version = (*it++).toInt();
         auto node_minor_version = (*it++).toInt();
         LOG(log_dg_) << "Received initial status message from " << _nodeID << ", peer protocol version "
-                     << peer_protocol_version << ", network id " << network_id << ", peer level " << peer_level
-                     << ", genesis " << dag_mgr_->get_genesis() << ", peer pbft chain size " << peer_pbft_chain_size
-                     << ", peer syncing " << peer->syncing_ << ", peer pbft round " << peer_pbft_round
-                     << ", node major version" << node_major_version << ", node minor version" << node_minor_version;
+                     << peer_protocol_version << ", network id " << network_id << ", peer DAG max level "
+                     << peer->dag_level_ << ", genesis " << dag_mgr_->get_genesis() << ", peer pbft chain size "
+                     << peer->pbft_chain_size_ << ", peer syncing " << peer->syncing_ << ", peer pbft round "
+                     << peer->pbft_round_ << ", peer pbft previous round next votes size "
+                     << peer->pbft_previous_round_next_votes_size_  << ", node major version" << node_major_version 
+                     << ", node minor version" << node_minor_version;
 
         if (peer_protocol_version != FullNode::c_network_protocol_version) {
           LOG(log_er_) << "Incorrect protocol version " << peer_protocol_version << ", host " << _nodeID
@@ -368,13 +261,15 @@
         peer->syncing_ |= peer_pbft_chain_size < pbft_chain_size;
       } else {
         auto it = _r.begin();
-        peer_level = (*it++).toPositiveInt64();
-        peer_pbft_chain_size = (*it++).toPositiveInt64();
+        peer->dag_level_ = (*it++).toPositiveInt64();
+        peer->pbft_chain_size_ = (*it++).toPositiveInt64();
         peer->syncing_ = (*it++).toInt();
-        peer_pbft_round = (*it++).toPositiveInt64();
-        LOG(log_dg_) << "Received status message from " << _nodeID << ", peer level " << peer_level
-                     << ", peer pbft chain size " << peer_pbft_chain_size << ", peer syncing " << peer->syncing_
-                     << ", peer pbft round " << peer_pbft_round;
+        peer->pbft_round_ = (*it++).toPositiveInt64();
+        peer->pbft_previous_round_next_votes_size_ = (*it++).toInt<unsigned>();
+        LOG(log_dg_) << "Received status message from " << _nodeID << ", peer DAG max level " << peer->dag_level_
+                         << ", peer pbft chain size " << peer->pbft_chain_size_ << ", peer syncing " << peer->syncing_
+                         << ", peer pbft round " << peer->pbft_round_ << ", peer pbft previous round next votes size "
+                         << peer->pbft_previous_round_next_votes_size_;
       }
       LOG(log_dg_dag_sync_) << "Received status message from " << _nodeID << " DAG level:" << peer_level;
       LOG(log_dg_pbft_sync_) << "Received status message from " << _nodeID
@@ -396,6 +291,14 @@
         }
       }
 
+      auto pbft_current_round = pbft_mgr_->getPbftRound();
+      auto pbft_previous_round_next_votes_size = next_votes_mgr_->getNextVotesSize();
+      if (pbft_current_round < peer->pbft_round_ ||
+          (pbft_current_round == peer->pbft_round_ &&
+           pbft_previous_round_next_votes_size < peer->pbft_previous_round_next_votes_size_)) {
+        syncPbftNextVotes(pbft_current_round, pbft_previous_round_next_votes_size);
+      }
+
       break;
     }
     // Means a new block is proposed, full block body and all transaction
@@ -406,7 +309,6 @@
       if (dag_blk_mgr_) {
         if (dag_blk_mgr_->isBlockKnown(block.getHash())) {
           LOG(log_dg_dag_prp_) << "Received NewBlock " << block.getHash().toString() << "that is already known";
->>>>>>> c5bab14c
           break;
         }
       }
@@ -534,71 +436,6 @@
       LOG(log_dg_vote_prp_) << "Received PBFT vote " << vote.getHash();
       peer->markVoteAsKnown(vote.getHash());
 
-<<<<<<< HEAD
-          if (vote_mgr_->addVote(vote)) {
-            unique_packet_count[_id]++;
-            onNewPbftVote(vote);
-          }
-          break;
-        }
-        case GetPbftNextVotes: {
-          LOG(log_dg_next_votes_sync_) << "Received GetPbftNextVotes request";
-
-          uint64_t peer_pbft_round = _r[0].toPositiveInt64();
-          size_t peer_pbft_previous_round_next_votes_size = _r[1].toInt<unsigned>();
-          uint64_t pbft_round = pbft_mgr_->getPbftRound();
-          size_t pbft_previous_round_next_votes_size = next_votes_mgr_->getNextVotesSize();
-
-          if (pbft_round > peer_pbft_round ||
-              (pbft_round == peer_pbft_round &&
-               pbft_previous_round_next_votes_size > peer_pbft_previous_round_next_votes_size)) {
-            LOG(log_dg_next_votes_sync_) << "Current PBFT round is " << pbft_round << " previous round next votes size "
-                                         << pbft_previous_round_next_votes_size << ", and peer PBFT round is "
-                                         << peer_pbft_round << " previous round next votes size "
-                                         << peer_pbft_previous_round_next_votes_size
-                                         << ". Will send out bundle of next votes";
-            sendPbftNextVotes(_nodeID);
-          }
-
-          break;
-        }
-        case PbftNextVotesPacket: {
-          auto next_votes_count = _r.itemCount();
-          if (next_votes_count == 0) {
-            LOG(log_er_next_votes_sync_) << "Synced 0 next votes from peer " << _nodeID
-                                         << ". The peer may be a malicous player, will be disconnected";
-            host_.capabilityHost()->disconnect(_nodeID, p2p::UserReason);
-
-            break;
-          }
-          LOG(log_nf_next_votes_sync_) << "Received " << next_votes_count << " next votes from peer " << _nodeID;
-
-          std::vector<Vote> next_votes;
-          for (auto i = 0; i < next_votes_count; i++) {
-            Vote next_vote(_r[i].data().toBytes());
-            LOG(log_nf_next_votes_sync_) << "Received PBFT next vote " << next_vote.getHash();
-
-            next_votes.emplace_back(next_vote);
-          }
-
-          auto pbft_current_round = pbft_mgr_->getPbftRound();
-          auto pbft_previous_round_next_votes_size = next_votes_mgr_->getNextVotesSize();
-          auto peer_pbft_round = next_votes[0].getRound() + 1;
-
-          if (pbft_current_round < peer_pbft_round) {
-            // Add into votes unverified queue
-            vote_mgr_->addVotes(next_votes);
-          } else if (pbft_current_round == peer_pbft_round && pbft_previous_round_next_votes_size < next_votes_count) {
-            auto pbft_2t_plus_1 = db_->getPbft2TPlus1(pbft_current_round - 1);
-            if (pbft_2t_plus_1) {
-              next_votes_mgr_->updateWithSyncedVotes(next_votes, pbft_2t_plus_1);
-            } else {
-              LOG(log_er_) << "Cannot get PBFT 2t+1 in PBFT round " << pbft_current_round - 1;
-            }
-          }
-
-          break;
-=======
       if (vote_mgr_->addVote(vote)) {
         unique_packet_count[_id]++;
         onNewPbftVote(vote);
@@ -608,22 +445,55 @@
     case GetPbftNextVotes: {
       LOG(log_dg_next_votes_sync_) << "Received GetPbftNextVotes request";
       uint64_t peer_pbft_round = _r[0].toPositiveInt64();
+      size_t peer_pbft_previous_round_next_votes_size = _r[1].toInt<unsigned>();
       uint64_t pbft_round = pbft_mgr_->getPbftRound();
-      if (pbft_round > peer_pbft_round) {
-        LOG(log_dg_next_votes_sync_) << "Current PBFT round is " << pbft_round << ", and peer PBFT round is "
-                                     << peer_pbft_round << ". Will send bundle of next votes";
+      if (pbft_round > peer_pbft_round ||
+          (pbft_round == peer_pbft_round &&
+           pbft_previous_round_next_votes_size > peer_pbft_previous_round_next_votes_size)) {
+        LOG(log_dg_next_votes_sync_) << "Current PBFT round is " << pbft_round << " previous round next votes size "
+                                     << pbft_previous_round_next_votes_size << ", and peer PBFT round is "
+                                     << peer_pbft_round << " previous round next votes size "
+                                     << peer_pbft_previous_round_next_votes_size
+                                     << ". Will send out bundle of next votes";
         sendPbftNextVotes(_nodeID);
       }
       break;
     }
     case PbftNextVotesPacket: {
       auto next_votes_count = _r.itemCount();
-      LOG(log_dg_next_votes_sync_) << "In PbftNextVotesPacket received " << next_votes_count << " next votes";
+      if (next_votes_count == 0) {
+        LOG(log_er_next_votes_sync_) << "Synced 0 next votes from peer " << _nodeID
+                                     << ". The peer may be a malicous player, will be disconnected";
+        host_.capabilityHost()->disconnect(_nodeID, p2p::UserReason);
+
+        break;
+      }
+      LOG(log_nf_next_votes_sync_) << "Received " << next_votes_count << " next votes from peer " << _nodeID;
+
+      std::vector<Vote> next_votes;
       for (auto i = 0; i < next_votes_count; i++) {
         Vote next_vote(_r[i].data().toBytes());
-        LOG(log_dg_next_votes_sync_) << "Received PBFT next vote " << next_vote.getHash();
-        vote_mgr_->addVote(next_vote);
-      }
+        LOG(log_nf_next_votes_sync_) << "Received PBFT next vote " << next_vote.getHash();
+
+        next_votes.emplace_back(next_vote);
+      }
+
+      auto pbft_current_round = pbft_mgr_->getPbftRound();
+      auto pbft_previous_round_next_votes_size = next_votes_mgr_->getNextVotesSize();
+      auto peer_pbft_round = next_votes[0].getRound() + 1;
+
+      if (pbft_current_round < peer_pbft_round) {
+        // Add into votes unverified queue
+        vote_mgr_->addVotes(next_votes);
+      } else if (pbft_current_round == peer_pbft_round && pbft_previous_round_next_votes_size < next_votes_count) {
+        auto pbft_2t_plus_1 = db_->getPbft2TPlus1(pbft_current_round - 1);
+        if (pbft_2t_plus_1) {
+          next_votes_mgr_->updateWithSyncedVotes(next_votes, pbft_2t_plus_1);
+        } else {
+          LOG(log_er_) << "Cannot get PBFT 2t+1 in PBFT round " << pbft_current_round - 1;
+        }
+      }
+
       break;
     }
     case GetPbftBlockPacket: {
@@ -674,7 +544,6 @@
                                  << " queue: " << pbft_chain_->pbftSyncedQueueSize();
           restartSyncingPbft(true);
           return;
->>>>>>> c5bab14c
         }
         if (peer->pbft_chain_size_ < pbft_blk_and_votes.pbft_blk->getPeriod()) {
           peer->pbft_chain_size_ = pbft_blk_and_votes.pbft_blk->getPeriod();
@@ -731,21 +600,6 @@
           } else {
             LOG(log_wr_pbft_sync_) << "The PBFT block " << pbft_blk_hash << " failed validation. Drop it!";
           }
-<<<<<<< HEAD
-          if (pbft_blk_count > 0) {
-            if (syncing_ && peer_syncing_pbft_ == _nodeID) {
-              if (pbft_sync_period_ > pbft_chain_->getPbftChainSize() + (10 * conf_.network_sync_level_size)) {
-                LOG(log_dg_pbft_sync_) << "Syncing pbft blocks faster than processing " << pbft_sync_period_ << " "
-                                       << pbft_chain_->getPbftChainSize();
-                host_.scheduleExecution(1000, [this, _nodeID]() { delayedPbftSync(_nodeID, 1); });
-              } else {
-                syncPeerPbft(_nodeID, pbft_sync_period_ + 1);
-              }
-            } else {
-              LOG(log_dg_pbft_sync_) << "Received PbftBlockPacket from node " << _nodeID
-                                     << " but currently syncing with peer " << peer_syncing_pbft_;
-            }
-=======
         }
       }
       if (pbft_blk_count > 0) {
@@ -754,7 +608,6 @@
             LOG(log_dg_pbft_sync_) << "Syncing pbft blocks faster than processing " << pbft_sync_period_ << " "
                                    << pbft_chain_->getPbftChainSize();
             util::post(io_service_, 1000, [this, _nodeID] { delayedPbftSync(_nodeID, 1); });
->>>>>>> c5bab14c
           } else {
             syncPeerPbft(_nodeID, pbft_sync_period_ + 1);
           }
@@ -798,25 +651,6 @@
 }
 
 void TaraxaCapability::delayedPbftSync(NodeID _nodeID, int counter) {
-<<<<<<< HEAD
-  if (!stopped_) {
-    if (counter > 60) {
-      LOG(log_er_pbft_sync_) << "Pbft blocks stuck in queue, no new block processed "
-                                "in 60 seconds "
-                             << pbft_sync_period_ << " " << pbft_chain_->getPbftChainSize();
-      syncing_ = false;
-      LOG(log_dg_pbft_sync_) << "Syncing PBFT is stopping";
-      return;
-    }
-    if (syncing_ && peer_syncing_pbft_ == _nodeID) {
-      if (pbft_sync_period_ > pbft_chain_->getPbftChainSize() + (10 * conf_.network_sync_level_size)) {
-        LOG(log_dg_pbft_sync_) << "Syncing pbft blocks faster than processing " << pbft_sync_period_ << " "
-                               << pbft_chain_->getPbftChainSize();
-        host_.scheduleExecution(1000, [this, _nodeID, counter]() { delayedPbftSync(_nodeID, counter + 1); });
-      } else {
-        syncPeerPbft(_nodeID, pbft_sync_period_ + 1);
-      }
-=======
   if (counter > 60) {
     LOG(log_er_pbft_sync_) << "Pbft blocks stuck in queue, no new block processed "
                               "in 60 seconds "
@@ -832,7 +666,6 @@
       util::post(io_service_, 1000, [this, _nodeID, counter] { delayedPbftSync(_nodeID, counter + 1); });
     } else {
       syncPeerPbft(_nodeID, pbft_sync_period_ + 1);
->>>>>>> c5bab14c
     }
   }
 }
@@ -862,22 +695,12 @@
   pbft_sync_period_ = pbft_chain_->pbftSyncingPeriod();
 
   if (max_pbft_chain_size > pbft_sync_period_) {
-<<<<<<< HEAD
-    if (!stopped_) {
-      LOG(log_si_pbft_sync_) << "Restarting syncing PBFT" << max_pbft_chain_size << " " << pbft_sync_period_;
-      requesting_pending_dag_blocks_ = false;
-      syncing_ = true;
-      peer_syncing_pbft_ = max_pbft_chain_nodeID;
-      syncPeerPbft(peer_syncing_pbft_, pbft_sync_period_ + 1);
-    }
-=======
     LOG(log_si_pbft_sync_) << "Restarting syncing PBFT" << max_pbft_chain_size << " " << pbft_sync_period_;
     requesting_pending_dag_blocks_ = false;
     syncing_ = true;
     peer_syncing_pbft = max_pbft_chain_nodeID;
     peer_syncing_pbft_chain_size_ = max_pbft_chain_size;
     syncPeerPbft(peer_syncing_pbft, pbft_sync_period_ + 1);
->>>>>>> c5bab14c
   } else {
     LOG(log_nf_pbft_sync_) << "Restarting syncing PBFT not needed since our pbft chain "
                               "size: "
@@ -897,20 +720,6 @@
 }
 
 void TaraxaCapability::onDisconnect(NodeID const &_nodeID) {
-<<<<<<< HEAD
-  LOG(log_nf_) << "Node " << _nodeID << " disconnected";
-  cnt_received_messages_.erase(_nodeID);
-  test_sums_.erase(_nodeID);
-  erasePeer(_nodeID);
-  if (syncing_ && peer_syncing_pbft_ == _nodeID && getPeersCount() > 0) {
-    LOG(log_dg_pbft_sync_) << "Syncing PBFT is stopping";
-    restartSyncingPbft(true);
-  }
-  if (requesting_pending_dag_blocks_ && requesting_pending_dag_blocks_node_id_ == _nodeID) {
-    requesting_pending_dag_blocks_ = false;
-    restartSyncingPbft(true);
-  }
-=======
   ba::post(io_service_, [=] {
     LOG(log_nf_) << "Node " << _nodeID << " disconnected";
     cnt_received_messages_.erase(_nodeID);
@@ -925,7 +734,6 @@
       restartSyncingPbft(true);
     }
   });
->>>>>>> c5bab14c
 }
 
 void TaraxaCapability::sendTestMessage(NodeID const &_id, int _x) {
@@ -955,15 +763,9 @@
     if (_initial) {
       host_.capabilityHost()->sealAndSend(_id, host_.capabilityHost()->prep(_id, name(), s, StatusPacket, 10)
                                                    << FullNode::c_network_protocol_version << conf_.network_id
-<<<<<<< HEAD
-                                                   << dag_max_level << genesis_ << pbft_chain_size << syncing_
-                                                   << pbft_round << pbft_previous_round_next_votes_size
+                                                   << dag_max_level << dag_mgr_->get_genesis() << pbft_chain_size
+                                                   << syncing_ << pbft_round << pbft_previous_round_next_votes_size 
                                                    << FullNode::c_node_major_version << FullNode::c_node_minor_version);
-=======
-                                                   << dag_max_level << dag_mgr_->get_genesis() << pbft_chain_size
-                                                   << syncing_ << pbft_round << FullNode::c_node_major_version
-                                                   << FullNode::c_node_minor_version);
->>>>>>> c5bab14c
     } else {
       host_.capabilityHost()->sealAndSend(_id, host_.capabilityHost()->prep(_id, name(), s, StatusPacket, 5)
                                                    << dag_max_level << pbft_chain_size << syncing_ << pbft_round
@@ -1395,17 +1197,8 @@
   host_.capabilityHost()->sealAndSend(_id, s);
 }
 
-<<<<<<< HEAD
 void TaraxaCapability::syncPbftNextVotes(uint64_t const pbft_round, size_t const pbft_previous_round_next_votes_size) {
-  if (stopped_) {
-    return;
-  }
-
   NodeID peer_node_ID;
-=======
-void TaraxaCapability::syncPbftNextVotes(uint64_t const pbft_round) {
-  NodeID max_pbft_round_peerID;
->>>>>>> c5bab14c
   uint64_t peer_max_pbft_round = 1;
   size_t peer_max_previous_round_next_votes_size = 0;
   {
@@ -1429,21 +1222,14 @@
     }
   }
 
-<<<<<<< HEAD
-  if (!stopped_ && (pbft_round < peer_max_pbft_round ||
-                    (pbft_round == peer_max_pbft_round &&
-                     pbft_previous_round_next_votes_size < peer_max_previous_round_next_votes_size))) {
+  if ((pbft_round < peer_max_pbft_round ||
+       (pbft_round == peer_max_pbft_round &&
+        pbft_previous_round_next_votes_size < peer_max_previous_round_next_votes_size))) {
     LOG(log_dg_next_votes_sync_) << "Syncing PBFT next votes. Current PBFT round " << pbft_round
                                  << ", previous round next votes size " << pbft_previous_round_next_votes_size
                                  << ". Peer " << peer_node_ID << " is in PBFT round " << peer_max_pbft_round
                                  << ", previous round next votes size " << peer_max_previous_round_next_votes_size;
     requestPbftNextVotes(peer_node_ID, pbft_round, pbft_previous_round_next_votes_size);
-=======
-  if (pbft_round < peer_max_pbft_round) {
-    LOG(log_dg_next_votes_sync_) << "Syncing PBFT next votes. Current PBFT round " << pbft_round << ", peer "
-                                 << max_pbft_round_peerID << " is in PBFT round " << peer_max_pbft_round;
-    requestPbftNextVotes(max_pbft_round_peerID, pbft_round);
->>>>>>> c5bab14c
   }
 }
 
