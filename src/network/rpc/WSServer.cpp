#include "WSServer.h"

<<<<<<< HEAD
#include <json/reader.h>
=======
>>>>>>> 14b5f829
#include <json/value.h>
#include <json/writer.h>
#include <libdevcore/CommonJS.h>

#include "config/config.hpp"
<<<<<<< HEAD
#include "network/rpc/eth/Eth.h"
=======
#include "util/jsoncpp.hpp"
>>>>>>> 14b5f829
#include "util/util.hpp"

namespace taraxa::net {

void WSSession::run() {
  // Set suggested timeout settings for the websocket
  ws_.set_option(websocket::stream_base::timeout::suggested(beast::role_type::server));

  // Set a decorator to change the Server of the handshake
  ws_.set_option(websocket::stream_base::decorator([](websocket::response_type &res) {
    res.set(http::field::server, std::string(BOOST_BEAST_VERSION_STRING) + " websocket-server-async");
  }));

  // Accept the websocket handshake
  ws_.async_accept(beast::bind_front_handler(&WSSession::on_accept, shared_from_this()));
}

void WSSession::on_accept(beast::error_code ec) {
  if (ec) {
    if (!closed_) LOG(log_er_) << ec << " accept";
    return;
  }

  // Read a message
  do_read();
}

void WSSession::do_read() {
  // Read a message into our buffer
  ws_.async_read(buffer_, beast::bind_front_handler(&WSSession::on_read, shared_from_this()));
}

void WSSession::on_read(beast::error_code ec, std::size_t bytes_transferred) {
  boost::ignore_unused(bytes_transferred);
  if (closed_) return;

  // For any error close the connection
  if (ec) {
    LOG(log_tr_) << "WS closed in on_read " << ec;
    closed_ = true;
    return;
  }

  LOG(log_tr_) << "WS READ " << ((char *)buffer_.data().data());

  Json::Value json;
  try {
    json = util::parse_json({(char *)buffer_.data().data(), buffer_.data().size()});
  } catch (Json::Exception const &e) {
    LOG(log_er_) << "Failed to parse" << e.what();
    closed_ = true;
    return;
  }

  auto id = json.get("id", 0);
  Json::Value json_response;
  auto method = json.get("method", "");
  std::string response;
  if (method == "eth_subscribe") {
    auto params = json.get("params", Json::Value(Json::Value(Json::arrayValue)));
    json_response["id"] = id;
    json_response["jsonrpc"] = "2.0";
    subscription_id_++;
    if (params.size() > 0) {
      if (params[0].asString() == "newHeads") {
        new_heads_subscription_ = subscription_id_;
      } else if (params[0].asString() == "newPendingTransactions") {
        new_transactions_subscription_ = subscription_id_;
      } else if (params[0].asString() == "newDagBlocks") {
        new_dag_blocks_subscription_ = subscription_id_;
      } else if (params[0].asString() == "newDagBlocksFinalized") {
        new_dag_block_finalized_subscription_ = subscription_id_;
      } else if (params[0].asString() == "newPbftBlocks") {
        new_pbft_block_executed_subscription_ = subscription_id_;
      }
    }
    json_response["result"] = dev::toJS(subscription_id_);
    response = util::to_string(json_response);
    ws_.text(ws_.got_text());
    LOG(log_tr_) << "WS WRITE " << response.c_str();
  } else {
    auto ws_server = ws_server_.lock();
    if (ws_server) {
      auto handler = ws_server->GetHandler();
      if (handler != NULL) {
        LOG(log_tr_) << "WS Read: " << (char *)buffer_.data().data();
        handler->HandleRequest((char *)buffer_.data().data(), response);
      }
      LOG(log_tr_) << "WS Write: " << response;
    }
  }
  auto executor = ws_.get_executor();
  if (!executor) {
    LOG(log_tr_) << "Executor missing - WS closed";
    closed_ = true;
    return;
  }
  executor.post(boost::bind(&WSSession::writeImpl, this, response), std::allocator<void>());
  // Clear the buffer
  buffer_.consume(buffer_.size());

  // Do another read
  do_read();
}

void WSSession::on_write_no_read(beast::error_code ec, std::size_t bytes_transferred) {
  LOG(log_tr_) << "WS ASYNC WRITE COMPLETE"
               << " " << &ws_;
  if (closed_) return;

  // For any error close the connection
  if (ec) {
    LOG(log_tr_) << "WS closed in on_write " << ec;
    closed_ = true;
    return;
  }

  boost::ignore_unused(bytes_transferred);

  queue_messages_.pop_front();
  if (ec) {
    if (!closed_) LOG(log_er_) << ec << " write";
    return;
  }
  // Clear the buffer
  buffer_.consume(buffer_.size());

  if (queue_messages_.size() > 0) {
    std::string message = queue_messages_.front();
    write(message);
  }
}

void WSSession::newEthBlock(::taraxa::final_chain::BlockHeader const &payload) {
  if (new_heads_subscription_ != 0) {
    Json::Value res, params;
    res["jsonrpc"] = "2.0";
    res["method"] = "eth_subscription";
    params["result"] = rpc::eth::toJson(payload);
    params["subscription"] = dev::toJS(new_heads_subscription_);
    res["params"] = params;
    auto response = util::to_string(res);
    ws_.text(ws_.got_text());
    LOG(log_tr_) << "WS WRITE " << response.c_str();
    auto executor = ws_.get_executor();
    if (!executor) {
      LOG(log_tr_) << "Executor missing - WS closed";
      closed_ = true;
      return;
    }
    executor.post(boost::bind(&WSSession::writeImpl, this, response), std::allocator<void>());
  }
}

void WSSession::write(const std::string &message) {
  write_buffer_ = message;
  ws_.text(ws_.got_text());
  LOG(log_tr_) << "WS ASYNC WRITE " << message.c_str() << " " << &ws_;
  ws_.async_write(boost::asio::buffer(write_buffer_),
                  beast::bind_front_handler(&WSSession::on_write_no_read, shared_from_this()));
}

void WSSession::writeImpl(const std::string &message) {
  queue_messages_.push_back(message);
  if (queue_messages_.size() > 1) {
    // outstanding async_write
    return;
  }

  write(message);
}

void WSSession::newDagBlock(DagBlock const &blk) {
  if (new_dag_blocks_subscription_) {
    Json::Value res, params;
    res["jsonrpc"] = "2.0";
    res["method"] = "eth_subscription";
    params["result"] = blk.getJson();
    params["subscription"] = dev::toJS(new_dag_blocks_subscription_);
    res["params"] = params;
    auto response = util::to_string(res);
    auto executor = ws_.get_executor();
    if (!executor) {
      LOG(log_tr_) << "Executor missing - WS closed";
      closed_ = true;
      return;
    }
    executor.post(boost::bind(&WSSession::writeImpl, this, response), std::allocator<void>());
  }
}

void WSSession::newDagBlockFinalized(blk_hash_t const &blk, uint64_t period) {
  if (new_dag_block_finalized_subscription_) {
    Json::Value res, params, result;
    res["jsonrpc"] = "2.0";
    res["method"] = "eth_subscription";
    result["block"] = dev::toJS(blk);
    result["period"] = dev::toJS(period);
    params["result"] = result;
    params["subscription"] = dev::toJS(new_dag_block_finalized_subscription_);
    res["params"] = params;
    auto response = util::to_string(res);
    auto executor = ws_.get_executor();
    if (!executor) {
      LOG(log_tr_) << "Executor missing - WS closed";
      closed_ = true;
      return;
    }
    executor.post(boost::bind(&WSSession::writeImpl, this, response), std::allocator<void>());
  }
}

void WSSession::newPbftBlockExecuted(Json::Value const &payload) {
  if (new_pbft_block_executed_subscription_) {
    Json::Value res, params, result;
    res["jsonrpc"] = "2.0";
    res["method"] = "eth_subscription";
    result["pbft_block"] = payload;
    params["result"] = result;
    params["subscription"] = dev::toJS(new_pbft_block_executed_subscription_);
    res["params"] = params;
    auto response = util::to_string(res);
    auto executor = ws_.get_executor();
    if (!executor) {
      LOG(log_tr_) << "Executor missing - WS closed";
      closed_ = true;
      return;
    }
    executor.post(boost::bind(&WSSession::writeImpl, this, response), std::allocator<void>());
  }
}

void WSSession::newPendingTransaction(trx_hash_t const &trx_hash) {
  if (new_transactions_subscription_) {
    Json::Value res, params;
    res["jsonrpc"] = "2.0";
    res["method"] = "eth_subscription";
    params["result"] = dev::toJS(trx_hash);
    params["subscription"] = dev::toJS(new_transactions_subscription_);
    res["params"] = params;
    auto response = util::to_string(res);
    auto executor = ws_.get_executor();
    if (!executor) {
      LOG(log_tr_) << "Executor missing - WS closed";
      closed_ = true;
      return;
    }
    executor.post(boost::bind(&WSSession::writeImpl, this, response), std::allocator<void>());
  }
}

void WSSession::close() {
  closed_ = true;
  ws_.close("close");
}

WSServer::WSServer(boost::asio::io_context &ioc, tcp::endpoint endpoint, addr_t node_addr)
    : ioc_(ioc), acceptor_(ioc), node_addr_(node_addr) {
  LOG_OBJECTS_CREATE("RPC");
  beast::error_code ec;

  // Open the acceptor
  acceptor_.open(endpoint.protocol(), ec);
  if (ec) {
    if (!stopped_) LOG(log_er_) << ec << " open";
    return;
  }

  // Allow address reuse
  acceptor_.set_option(boost::asio::socket_base::reuse_address(true), ec);
  if (ec) {
    if (!stopped_) LOG(log_er_) << ec << " set_option";
    return;
  }

  // Bind to the server address
  acceptor_.bind(endpoint, ec);
  if (ec) {
    if (!stopped_) LOG(log_er_) << ec << " bind";
    return;
  }

  // Start listening for connections
  acceptor_.listen(boost::asio::socket_base::max_listen_connections, ec);
  if (ec) {
    if (!stopped_) LOG(log_er_) << ec << " listen";
    return;
  }
  LOG(log_si_) << "Taraxa WS started at port: " << endpoint;
}

// Start accepting incoming connections
void WSServer::run() { do_accept(); }

WSServer::~WSServer() {
  stopped_ = true;
  acceptor_.close();
  boost::unique_lock<boost::shared_mutex> lock(sessions_mtx_);
  for (auto const &session : sessions) {
    if (!session->is_closed()) session->close();
  }
  sessions.clear();
}

void WSServer::do_accept() {
  // The new connection gets its own strand
  acceptor_.async_accept(boost::asio::make_strand(ioc_),
                         beast::bind_front_handler(&WSServer::on_accept, shared_from_this()));
}

void WSServer::on_accept(beast::error_code ec, tcp::socket socket) {
  if (ec) {
    if (!stopped_) {
      LOG(log_er_) << ec << " Error on server accept, WS server down, check port";
      return;
    }
  } else {
    boost::unique_lock<boost::shared_mutex> lock(sessions_mtx_);
    // Remove any close sessions
    auto session = sessions.begin();
    while (session != sessions.end()) {
      if ((*session)->is_closed()) {
        sessions.erase(session++);
      } else {
        session++;
      }
    }
    // Create the session and run it
    sessions.push_back(std::make_shared<WSSession>(std::move(socket), node_addr_, shared_from_this()));
    sessions.back()->run();
  }

  // Accept another connection
  if (!stopped_) do_accept();
}

void WSServer::newDagBlock(DagBlock const &blk) {
  boost::shared_lock<boost::shared_mutex> lock(sessions_mtx_);
  for (auto const &session : sessions) {
    if (!session->is_closed()) session->newDagBlock(blk);
  }
}

void WSServer::newDagBlockFinalized(blk_hash_t const &blk, uint64_t period) {
  boost::shared_lock<boost::shared_mutex> lock(sessions_mtx_);
  for (auto const &session : sessions) {
    if (!session->is_closed()) session->newDagBlockFinalized(blk, period);
  }
}

void WSServer::newPbftBlockExecuted(PbftBlock const &pbft_blk,
                                    std::vector<blk_hash_t> const &finalized_dag_blk_hashes) {
  auto payload = PbftBlock::toJson(pbft_blk, finalized_dag_blk_hashes);
  boost::shared_lock<boost::shared_mutex> lock(sessions_mtx_);
  for (auto const &session : sessions) {
    if (!session->is_closed()) session->newPbftBlockExecuted(payload);
  }
}

void WSServer::newEthBlock(::taraxa::final_chain::BlockHeader const &payload) {
  boost::shared_lock<boost::shared_mutex> lock(sessions_mtx_);
  for (auto const &session : sessions) {
    if (!session->is_closed()) session->newEthBlock(payload);
  }
}

void WSServer::newPendingTransaction(trx_hash_t const &trx_hash) {
  boost::shared_lock<boost::shared_mutex> lock(sessions_mtx_);
  for (auto const &session : sessions) {
    if (!session->is_closed()) session->newPendingTransaction(trx_hash);
  }
}

}  // namespace taraxa::net<|MERGE_RESOLUTION|>--- conflicted
+++ resolved
@@ -1,19 +1,12 @@
 #include "WSServer.h"
 
-<<<<<<< HEAD
-#include <json/reader.h>
-=======
->>>>>>> 14b5f829
 #include <json/value.h>
 #include <json/writer.h>
 #include <libdevcore/CommonJS.h>
+#include <libweb3jsonrpc/JsonHelper.h>
 
 #include "config/config.hpp"
-<<<<<<< HEAD
-#include "network/rpc/eth/Eth.h"
-=======
 #include "util/jsoncpp.hpp"
->>>>>>> 14b5f829
 #include "util/util.hpp"
 
 namespace taraxa::net {
@@ -147,12 +140,12 @@
   }
 }
 
-void WSSession::newEthBlock(::taraxa::final_chain::BlockHeader const &payload) {
+void WSSession::newEthBlock(dev::eth::BlockHeader const &payload) {
   if (new_heads_subscription_ != 0) {
     Json::Value res, params;
     res["jsonrpc"] = "2.0";
     res["method"] = "eth_subscription";
-    params["result"] = rpc::eth::toJson(payload);
+    params["result"] = dev::eth::toJson(payload);
     params["subscription"] = dev::toJS(new_heads_subscription_);
     res["params"] = params;
     auto response = util::to_string(res);
@@ -373,7 +366,7 @@
   }
 }
 
-void WSServer::newEthBlock(::taraxa::final_chain::BlockHeader const &payload) {
+void WSServer::newEthBlock(dev::eth::BlockHeader const &payload) {
   boost::shared_lock<boost::shared_mutex> lock(sessions_mtx_);
   for (auto const &session : sessions) {
     if (!session->is_closed()) session->newEthBlock(payload);
