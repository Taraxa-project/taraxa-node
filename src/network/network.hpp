--- conflicted
+++ resolved
@@ -15,7 +15,7 @@
 #include <string>
 
 #include "config/config.hpp"
-#include "consensus/vote_manager.hpp"
+#include "consensus/vote.hpp"
 #include "dag/dag_block_manager.hpp"
 #include "taraxa_capability.hpp"
 #include "transaction_manager/transaction.hpp"
@@ -27,19 +27,6 @@
 // TODO merge with TaraxaCapability, and then split the result in reasonable components
 class Network {
  public:
-<<<<<<< HEAD
-  Network(NetworkConfig const &config, std::string const &genesis, addr_t node_addr);
-  Network(NetworkConfig const &config, std::string const &networkFile, std::string const &genesis, addr_t node_addr,
-          std::shared_ptr<DB> db, std::shared_ptr<PbftManager> pbft_mgr, std::shared_ptr<PbftChain> pbft_chain,
-          std::shared_ptr<VoteManager> vote_mgr, std::shared_ptr<DagManager> dag_mgr,
-          std::shared_ptr<DagBlockManager> dag_blk_mgr, std::shared_ptr<TransactionManager> trx_mgr, public_t node_pk,
-          uint32_t lambda_ms_min);
-  Network(NetworkConfig const &config, std::string const &networkFile, secret_t const &sk, std::string const &genesis,
-          addr_t node_addr, std::shared_ptr<DB> db, std::shared_ptr<PbftManager> pbft_mgr,
-          std::shared_ptr<PbftChain> pbft_chain, std::shared_ptr<VoteManager> vote_mgr,
-          std::shared_ptr<DagManager> dag_mgr, std::shared_ptr<DagBlockManager> dag_blk_mgr,
-          std::shared_ptr<TransactionManager> trx_mgr, public_t node_pk, uint32_t lambda_ms_min);
-=======
   Network(NetworkConfig const &config, std::filesystem::path const &network_file_path = {},
           dev::KeyPair const &key = dev::KeyPair::create(), std::shared_ptr<DbStorage> db = {},
           std::shared_ptr<PbftManager> pbft_mgr = {}, std::shared_ptr<PbftChain> pbft_chain = {},
@@ -47,7 +34,6 @@
           std::shared_ptr<DagManager> dag_mgr = {}, std::shared_ptr<DagBlockManager> dag_blk_mgr = {},
           std::shared_ptr<TransactionManager> trx_mgr = {});
 
->>>>>>> 14b5f829
   ~Network();
 
   static std::pair<bool, bi::tcp::endpoint> resolveHost(string const &addr, uint16_t port);
@@ -89,23 +75,7 @@
   std::map<Public, NodeIPEndpoint> boot_nodes_;
   util::ThreadPool diagnostic_thread_{1, false};
 
-<<<<<<< HEAD
-  NetworkConfig conf_;
-  std::atomic<bool> stopped_ = true;
-  std::string network_file_;
-
-  std::shared_ptr<DB> db_;
-  std::shared_ptr<PbftManager> pbft_mgr_;
-  std::shared_ptr<PbftChain> pbft_chain_;
-  std::shared_ptr<VoteManager> vote_mgr_;
-  std::shared_ptr<DagManager> dag_mgr_;
-  std::shared_ptr<DagBlockManager> dag_blk_mgr_;
-  std::shared_ptr<TransactionManager> trx_mgr_;
-  public_t node_pk_;
-  LOG_OBJECTS_DEFINE;
-=======
   LOG_OBJECTS_DEFINE
->>>>>>> 14b5f829
 };
 
 }  // namespace taraxa