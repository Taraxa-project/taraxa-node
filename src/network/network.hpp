--- conflicted
+++ resolved
@@ -27,26 +27,12 @@
 
 class Network {
  public:
-<<<<<<< HEAD
   Network(NetworkConfig const &config, std::filesystem::path const &network_file_path = {},
           dev::KeyPair const &key = dev::KeyPair::create(), std::shared_ptr<DbStorage> db = {},
           std::shared_ptr<PbftManager> pbft_mgr = {}, std::shared_ptr<PbftChain> pbft_chain = {},
-          std::shared_ptr<VoteManager> vote_mgr = {}, std::shared_ptr<DagManager> dag_mgr = {},
+          std::shared_ptr<VoteManager> vote_mgr = {}, std::shared_ptr<NextVotesForPreviousRound> next_votes_mgr = {},
+          std::shared_ptr<DagManager> dag_mgr = {},
           std::shared_ptr<DagBlockManager> dag_blk_mgr = {}, std::shared_ptr<TransactionManager> trx_mgr = {});
-=======
-  Network(NetworkConfig const &config, std::string const &genesis, addr_t node_addr);
-  Network(NetworkConfig const &config, std::string const &networkFile, std::string const &genesis, addr_t node_addr,
-          std::shared_ptr<DbStorage> db, std::shared_ptr<PbftManager> pbft_mgr, std::shared_ptr<PbftChain> pbft_chain,
-          std::shared_ptr<VoteManager> vote_mgr, std::shared_ptr<NextVotesForPreviousRound> next_votes_mgr,
-          std::shared_ptr<DagManager> dag_mgr, std::shared_ptr<DagBlockManager> dag_blk_mgr,
-          std::shared_ptr<TransactionManager> trx_mgr, public_t node_pk, uint32_t lambda_ms_min);
-  Network(NetworkConfig const &config, std::string const &networkFile, secret_t const &sk, std::string const &genesis,
-          addr_t node_addr, std::shared_ptr<DbStorage> db, std::shared_ptr<PbftManager> pbft_mgr,
-          std::shared_ptr<PbftChain> pbft_chain, std::shared_ptr<VoteManager> vote_mgr,
-          std::shared_ptr<NextVotesForPreviousRound> next_votes_mgr, std::shared_ptr<DagManager> dag_mgr,
-          std::shared_ptr<DagBlockManager> dag_blk_mgr, std::shared_ptr<TransactionManager> trx_mgr, public_t node_pk,
-          uint32_t lambda_ms_min);
->>>>>>> dcd6febe
   ~Network();
 
   static std::pair<dev::Secret, dev::p2p::ENR> makeENR(dev::KeyPair const &key,
@@ -86,18 +72,7 @@
   std::map<Public, NodeIPEndpoint> boot_nodes_;
   std::atomic<bool> stopped_ = true;
 
-<<<<<<< HEAD
-=======
-  std::shared_ptr<DbStorage> db_;
-  std::shared_ptr<PbftManager> pbft_mgr_;
-  std::shared_ptr<PbftChain> pbft_chain_;
-  std::shared_ptr<VoteManager> vote_mgr_;
-  std::shared_ptr<NextVotesForPreviousRound> next_votes_mgr_;
-  std::shared_ptr<DagManager> dag_mgr_;
-  std::shared_ptr<DagBlockManager> dag_blk_mgr_;
-  std::shared_ptr<TransactionManager> trx_mgr_;
-  public_t node_pk_;
->>>>>>> dcd6febe
+
   LOG_OBJECTS_DEFINE;
 };
 
