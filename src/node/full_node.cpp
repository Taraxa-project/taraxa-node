#include "full_node.hpp"

#include <boost/algorithm/string/split.hpp>
#include <boost/filesystem.hpp>
#include <chrono>
#include <stdexcept>

<<<<<<< HEAD
=======
#include "aleth/dummy_eth_apis.hpp"
#include "aleth/node_api.hpp"
#include "aleth/state_api.hpp"
>>>>>>> 14b5f829
#include "consensus/block_proposer.hpp"
#include "network/rpc/Net.h"
#include "network/rpc/Taraxa.h"
#include "network/rpc/Test.h"
<<<<<<< HEAD
#include "network/rpc/eth/Eth.h"
=======
#include "network/rpc/rpc_error_handler.hpp"
>>>>>>> 14b5f829
#include "transaction_manager/transaction_manager.hpp"

namespace taraxa {

using std::string;
using std::to_string;

FullNode::FullNode(FullNodeConfig const &conf)
    : post_destruction_ctx_(make_shared<PostDestructionContext>()),
      conf_(conf),
      kp_(conf_.node_secret.empty()
              ? dev::KeyPair::create()
              : dev::KeyPair(dev::Secret(conf_.node_secret, dev::Secret::ConstructFromStringType::FromHex))) {}

void FullNode::init() {
  fs::create_directories(conf_.db_path);
  fs::create_directories(conf_.log_path);
  // Initialize logging
  auto const &node_addr = kp_.address();

  for (auto &logging : conf_.log_configs) {
    logging.InitLogging(node_addr);
  }

  LOG_OBJECTS_CREATE("FULLND");
  log_time_ = logger::createLogger(logger::Verbosity::Info, "TMSTM", node_addr);

  LOG(log_si_) << "Node public key: " << EthGreen << kp_.pub().toString() << std::endl
               << "Node address: " << EthRed << node_addr.toString() << std::endl
               << "Node VRF public key: " << EthGreen << vrf_wrapper::getVrfPublicKey(conf_.vrf_secret).toString();

  if (!conf_.chain.dag_genesis_block.verifySig()) {
    LOG(log_er_) << "Genesis block is invalid";
    assert(false);
  }
  if (conf_.test_params.rebuild_db) {
    old_db_ = DB::make(conf_.db_path, conf_.test_params.db_snapshot_each_n_pbft_block,
                       conf_.test_params.db_max_snapshots, conf_.test_params.db_revert_to_period, node_addr, true);
  }

  db_ = DB::make(conf_.db_path, conf_.test_params.db_snapshot_each_n_pbft_block, conf_.test_params.db_max_snapshots,
                 conf_.test_params.db_revert_to_period, node_addr);

  if (db_->hasMinorVersionChanged()) {
    LOG(log_si_) << "Minor DB version has changed. Rebuilding Db";
    conf_.test_params.rebuild_db = true;
    db_ = nullptr;
    old_db_ = DB::make(conf_.db_path, conf_.test_params.db_snapshot_each_n_pbft_block,
                       conf_.test_params.db_max_snapshots, conf_.test_params.db_revert_to_period, node_addr, true);
    db_ = DB::make(conf_.db_path, conf_.test_params.db_snapshot_each_n_pbft_block, conf_.test_params.db_max_snapshots,
                   conf_.test_params.db_revert_to_period, node_addr);
  }
  register_s_ptr(db_);
  LOG(log_nf_) << "DB initialized ...";

<<<<<<< HEAD
  final_chain_ = NewFinalChain(db_, conf_.chain.final_chain, conf_.opts_final_chain, node_addr);
  register_s_ptr(final_chain_);
  emplace(trx_mgr_, conf_, node_addr, db_, log_time_);
=======
  final_chain_ = NewFinalChain(db_, conf_.chain.final_chain, conf_.opts_final_chain);

  emplace(trx_mgr_, conf_, node_addr, db_, log_time_);

>>>>>>> 14b5f829
  auto genesis_hash = conf_.chain.dag_genesis_block.getHash().toString();
  auto dag_genesis_hash_from_db = db_->getBlocksByLevel(0);
  if (genesis_hash != dag_genesis_hash_from_db) {
    LOG(log_er_) << "The DAG genesis block hash " << genesis_hash << " in config is different with "
                 << dag_genesis_hash_from_db << " in DB";
    assert(false);
  }

  emplace(pbft_chain_, genesis_hash, node_addr, db_);
<<<<<<< HEAD
  emplace(dag_mgr_, conf_.chain.dag_genesis_block, db_, pbft_chain_, node_addr);
  emplace(dag_blk_mgr_, node_addr, conf_.chain.vdf, conf_.chain.final_chain.state.dpos, 1024 /*capacity*/,
          4 /* verifer thread*/, db_, trx_mgr_, final_chain_, pbft_chain_, log_time_,
          conf_.test_params.max_block_queue_warn);
  emplace(vote_mgr_, node_addr, final_chain_, pbft_chain_);
  emplace(trx_order_mgr_, node_addr, db_);
  emplace(pbft_mgr_, conf_.chain.pbft, genesis_hash, node_addr, db_, pbft_chain_, vote_mgr_, dag_mgr_, dag_blk_mgr_,
          final_chain_, kp_.secret(), conf_.vrf_secret);
=======
  emplace(next_votes_mgr_, node_addr, db_);
  emplace(dag_mgr_, genesis_hash, node_addr, trx_mgr_, pbft_chain_, db_);
  emplace(dag_blk_mgr_, node_addr, conf_.chain.vdf, conf_.chain.final_chain.state.dpos, 4 /* verifer thread*/, db_,
          trx_mgr_, final_chain_, pbft_chain_, log_time_, conf_.test_params.max_block_queue_warn);
  emplace(vote_mgr_, node_addr, db_, final_chain_, pbft_chain_);
  emplace(trx_order_mgr_, node_addr, db_);
  emplace(executor_, node_addr, db_, dag_mgr_, trx_mgr_, dag_blk_mgr_, final_chain_, pbft_chain_,
          conf_.test_params.block_proposer.transaction_limit);
  emplace(pbft_mgr_, conf_.chain.pbft, genesis_hash, node_addr, db_, pbft_chain_, vote_mgr_, next_votes_mgr_, dag_mgr_,
          dag_blk_mgr_, final_chain_, executor_, kp_.secret(), conf_.vrf_secret);
>>>>>>> 14b5f829
  emplace(blk_proposer_, conf_.test_params.block_proposer, conf_.chain.vdf, dag_mgr_, trx_mgr_, dag_blk_mgr_,
          final_chain_, node_addr, getSecretKey(), getVrfSecretKey(), log_time_);
  emplace(network_, conf_.network, conf_.net_file_path().string(), kp_, db_, pbft_mgr_, pbft_chain_, vote_mgr_,
          next_votes_mgr_, dag_mgr_, dag_blk_mgr_, trx_mgr_);

<<<<<<< HEAD
  LOG(log_time_) << "Start taraxa efficiency evaluation logging:" << std::endl;
}
=======
  // Inits rpc related members
  if (conf_.rpc) {
    jsonrpc_io_ctx_ = make_unique<boost::asio::io_context>();

    emplace(jsonrpc_api_, new net::Test(getShared()), new net::Taraxa(getShared()), new net::Net(getShared()),
            new dev::rpc::Eth(aleth::NewNodeAPI(conf_.chain.chain_id, kp_.secret(),
                                                [this](auto const &trx) {
                                                  auto [ok, err_msg] = trx_mgr_->insertTransaction(trx);
                                                  if (!ok) {
                                                    BOOST_THROW_EXCEPTION(
                                                        runtime_error(fmt("Transaction is rejected.\n"
                                                                          "RLP: %s\n"
                                                                          "Reason: %s",
                                                                          dev::toJS(*trx.rlp()), err_msg)));
                                                  }
                                                }),
                              std::make_shared<aleth::DummyFilterAPI>(), aleth::NewStateAPI(final_chain_),
                              std::make_shared<aleth::DummyPendingBlock>(), final_chain_, [] { return 0; }));
>>>>>>> 14b5f829

void FullNode::start() {
  if (bool b = true; !stopped_.compare_exchange_strong(b, !b)) {
    return;
  }

  if (conf_.rpc) {
    emplace(rpc_thread_pool_, conf_.rpc->threads_num);
    net::rpc::eth::EthParams eth_rpc_params;
    eth_rpc_params.address = getAddress();
    eth_rpc_params.secret = kp_.secret();
    eth_rpc_params.chain_id = conf_.chain.chain_id;
    eth_rpc_params.final_chain = final_chain_;
    eth_rpc_params.get_trx = [db = db_](auto const &trx_hash) { return db->getTransaction(trx_hash); };
    eth_rpc_params.send_trx = [trx_manager = trx_mgr_](auto const &trx) {
      auto [ok, err_msg] = trx_manager->insertTransaction(trx, true);
      if (!ok) {
        BOOST_THROW_EXCEPTION(
            runtime_error(util::fmt("Transaction is rejected.\n"
                                    "RLP: %s\n"
                                    "Reason: %s",
                                    dev::toJS(*trx.rlp()), err_msg)));
      }
    };
    auto eth_json_rpc = net::rpc::eth::NewEth(move(eth_rpc_params));
    emplace(jsonrpc_api_,
            make_shared<net::Test>(shared_from_this()),    // TODO Because this object refers to FullNode, the
                                                           // lifecycle/dependency management is more complicated
            make_shared<net::Taraxa>(shared_from_this()),  // TODO Because this object refers to FullNode, the
                                                           // lifecycle/dependency management is more complicated
            make_shared<net::Net>(shared_from_this()),     // TODO Because this object refers to FullNode, the
                                                           // lifecycle/dependency management is more complicated
            eth_json_rpc);
    if (conf_.rpc->http_port) {
<<<<<<< HEAD
      emplace(jsonrpc_http_, rpc_thread_pool_->unsafe_get_io_context(),
              boost::asio::ip::tcp::endpoint{conf_.rpc->address, *conf_.rpc->http_port}, getAddress());
=======
      jsonrpc_http_ = make_shared<net::RpcServer>(
          *jsonrpc_io_ctx_, boost::asio::ip::tcp::endpoint{conf_.rpc->address, *conf_.rpc->http_port}, node_addr,
          net::handle_rpc_error);
>>>>>>> 14b5f829
      jsonrpc_api_->addConnector(jsonrpc_http_);
      jsonrpc_http_->StartListening();
    }
    if (conf_.rpc->ws_port) {
      emplace(jsonrpc_ws_, rpc_thread_pool_->unsafe_get_io_context(),
              boost::asio::ip::tcp::endpoint{conf_.rpc->address, *conf_.rpc->ws_port}, getAddress());
      jsonrpc_api_->addConnector(jsonrpc_ws_);
      jsonrpc_ws_->run();
    }
    final_chain_->block_finalized.subscribe(
        [eth_json_rpc = weak_ptr(eth_json_rpc), ws = weak_ptr(jsonrpc_ws_)](auto const &obj) {
          if (auto p = eth_json_rpc.lock(); p) {
            p->note_block_executed(*obj->final_chain_blk, obj->trxs, obj->trx_receipts);
          }
          if (auto p = ws.lock(); p) {
            p->newDagBlockFinalized(obj->pbft_blk->getPivotDagBlockHash(), obj->pbft_blk->getPeriod());
            p->newPbftBlockExecuted(*obj->pbft_blk, obj->finalized_dag_blk_hashes);
            p->newEthBlock(*obj->final_chain_blk);
          }
        },
        *rpc_thread_pool_);
    trx_mgr_->transaction_accepted.subscribe(
        [eth_json_rpc = weak_ptr(eth_json_rpc), ws = weak_ptr(jsonrpc_ws_)](auto const &trx_hash) {
          if (auto p = eth_json_rpc.lock(); p) {
            p->note_pending_transaction(trx_hash);
          }
          if (auto p = ws.lock(); p) {
            p->newPendingTransaction(trx_hash);
          }
        },
        *rpc_thread_pool_);
  }

  if (conf_.network.network_is_boot_node) {
    LOG(log_nf_) << "Starting a boot node ..." << std::endl;
  }
  if (!conf_.test_params.rebuild_db) {
    network_->start();
  }
  trx_mgr_->setNetwork(network_);
  trx_mgr_->start();
  if (!conf_.test_params.rebuild_db) {
    blk_proposer_->setNetwork(network_);
    blk_proposer_->start();
  }
  pbft_mgr_->setNetwork(network_);
  pbft_mgr_->start();
  dag_blk_mgr_->start();
  block_workers_.emplace_back([this]() {
    while (!stopped_) {
      // will block if no verified block available
      auto blk_ptr = std::make_shared<DagBlock>(dag_blk_mgr_->popVerifiedBlock());
      auto const &blk = *blk_ptr;

      if (!stopped_) {
        received_blocks_++;
      }

      if (dag_mgr_->pivotAndTipsAvailable(blk)) {
        dag_mgr_->addDagBlock(blk);
        if (jsonrpc_ws_) {
          jsonrpc_ws_->newDagBlock(blk);
        }
        network_->onNewBlockVerified(blk_ptr);
        LOG(log_time_) << "Broadcast block " << blk.getHash() << " at: " << getCurrentTimeMilliSeconds();
      } else {
        // Networking makes sure that dag block that reaches queue already had
        // its pivot and tips processed This should happen in a very rare case
        // where in some race condition older block is verfified faster then
        // new block but should resolve quickly, return block to queue
        if (!stopped_) {
          if (dag_blk_mgr_->pivotAndTipsValid(blk)) {
            LOG(log_dg_) << "Block could not be added to DAG " << blk.getHash().toString();
            received_blocks_--;
            dag_blk_mgr_->pushVerifiedBlock(blk);
          }
        }
      }
    }
  });

  if (conf_.test_params.rebuild_db) {
    rebuildDb();
    LOG(log_si_) << "Rebuild db completed successfully. Restart node without db_rebuild option";
    started_ = false;
    return;
  }
  started_ = true;
  LOG(log_nf_) << "Node started ... ";
}

void FullNode::close() {
  if (bool b = false; !stopped_.compare_exchange_strong(b, !b)) {
    return;
  }
  jsonrpc_api_ = nullptr;  // TODO Because it indirectly refers to FullNode
  blk_proposer_->stop();
  pbft_mgr_->stop();
<<<<<<< HEAD
  pbft_mgr_->setNetwork(nullptr);
=======
  executor_->stop();
>>>>>>> 14b5f829
  trx_mgr_->stop();
  dag_blk_mgr_->stop();
  for (auto &t : block_workers_) {
    t.join();
  }
  LOG(log_nf_) << "Node stopped ... ";
}

void FullNode::rebuildDb() {
  // Read pbft blocks one by one
  uint64_t period = 1;

  while (true) {
    std::map<uint64_t, std::map<blk_hash_t, std::pair<DagBlock, std::vector<Transaction>>>> dag_blocks_per_level;
    auto pbft_blk_hash = old_db_->getPeriodPbftBlock(period);
    if (pbft_blk_hash == nullptr) {
      break;
    }
    auto pbft_block = old_db_->getPbftBlock(*pbft_blk_hash);
    auto pivot_dag_hash = pbft_block->getPivotDagBlockHash();
    std::set<blk_hash_t> pbft_dag_blocks;
    std::vector<blk_hash_t> dag_blocks;
    pbft_dag_blocks.emplace(pivot_dag_hash);
    dag_blocks.push_back(pivot_dag_hash);

    // Read all the dag blocks from the pbft period
    while (!dag_blocks.empty()) {
      std::vector<blk_hash_t> new_dag_blocks;
      for (auto &dag_block_hash : dag_blocks) {
        auto dag_block = old_db_->getDagBlock(dag_block_hash);
        auto pivot_hash = dag_block->getPivot();
        auto tips = dag_block->getTips();
        if (pbft_dag_blocks.count(pivot_hash) == 0 && !(dag_blk_mgr_->isBlockKnown(pivot_hash))) {
          pbft_dag_blocks.emplace(pivot_hash);
          new_dag_blocks.push_back(pivot_hash);
        }
        for (auto &tip : tips) {
          if (pbft_dag_blocks.count(tip) == 0 && !(dag_blk_mgr_->isBlockKnown(tip))) {
            pbft_dag_blocks.emplace(tip);
            new_dag_blocks.push_back(tip);
          }
        }
      }
      dag_blocks = new_dag_blocks;
    }

    // Read the transactions for dag blocks
    for (auto &dag_block_hash : pbft_dag_blocks) {
      std::vector<Transaction> transactions;
      auto dag_block = old_db_->getDagBlock(dag_block_hash);

      DB::MultiGetQuery db_query(old_db_);
      db_query.append(DB::Columns::transactions, dag_block->getTrxs());
      auto db_response = db_query.execute();
      for (auto &db_trx : db_response) {
        transactions.push_back(Transaction(asBytes(db_trx)));
      }
      dag_blocks_per_level[dag_block->getLevel()][dag_block_hash] = std::make_pair(*dag_block, transactions);
    }

    // Add pbft blocks with certified votes in queue
    auto cert_votes = old_db_->getCertVotes(*pbft_blk_hash);
    if (cert_votes.empty()) {
      LOG(log_er_) << "Cannot find any cert votes for PBFT block " << pbft_block;
      assert(false);
    }
    PbftBlockCert pbft_blk_and_votes(*pbft_block, cert_votes);
    LOG(log_nf_) << "Adding pbft block into queue " << pbft_block->getBlockHash().toString();
    pbft_chain_->setSyncedPbftBlockIntoQueue(pbft_blk_and_votes);

    // Add dag blocks and transactions from above to the queue
    for (auto const &block_level : dag_blocks_per_level) {
      for (auto const &block : block_level.second) {
        LOG(log_nf_) << "Storing block " << block.second.first.getHash().toString() << " with "
                     << block.second.second.size() << " transactions";
        dag_blk_mgr_->insertBroadcastedBlockWithTransactions(block.second.first, block.second.second);
      }
    }

    // Wait if more than 10 pbft blocks in queue to be processed
    while (pbft_chain_->pbftSyncedQueueSize() > 10) {
      thisThreadSleepForMilliSeconds(10);
    }
    period++;

    if (period - 1 == conf_.test_params.rebuild_db_period) {
      break;
    }
  }
  while (pbft_chain_->pbftSyncedQueueSize() > 0 || final_chain_->last_block_number() != period - 1) {
    thisThreadSleepForMilliSeconds(1000);
    LOG(log_nf_) << "Waiting on PBFT blocks to be processed. Queue size: " << pbft_chain_->pbftSyncedQueueSize()
                 << " Chain size: " << final_chain_->last_block_number();
  }
}

uint64_t FullNode::getNumProposedBlocks() const { return BlockProposer::getNumProposedBlocks(); }

FullNode::Handle::Handle(FullNodeConfig const &conf, bool start) : shared_ptr_t(new FullNode(conf)) {
  get()->init();
  if (start) {
    get()->start();
  }
}

FullNode::Handle::~Handle() {
  auto node = get();
  if (!node) {
    return;
  }
  node->close();
  shared_ptr_t::weak_type node_weak = *this;
  reset();
  assert(node_weak.use_count() == 0);
}

}  // namespace taraxa<|MERGE_RESOLUTION|>--- conflicted
+++ resolved
@@ -1,26 +1,27 @@
 #include "full_node.hpp"
 
+#include <libweb3jsonrpc/Eth.h>
+#include <libweb3jsonrpc/JsonHelper.h>
+
+#include <boost/algorithm/string.hpp>
 #include <boost/algorithm/string/split.hpp>
 #include <boost/filesystem.hpp>
 #include <chrono>
 #include <stdexcept>
 
-<<<<<<< HEAD
-=======
 #include "aleth/dummy_eth_apis.hpp"
 #include "aleth/node_api.hpp"
 #include "aleth/state_api.hpp"
->>>>>>> 14b5f829
 #include "consensus/block_proposer.hpp"
+#include "consensus/pbft_manager.hpp"
+#include "dag/dag.hpp"
+#include "dag/dag_block.hpp"
 #include "network/rpc/Net.h"
 #include "network/rpc/Taraxa.h"
 #include "network/rpc/Test.h"
-<<<<<<< HEAD
-#include "network/rpc/eth/Eth.h"
-=======
 #include "network/rpc/rpc_error_handler.hpp"
->>>>>>> 14b5f829
 #include "transaction_manager/transaction_manager.hpp"
+#include "transaction_manager/transaction_status.hpp"
 
 namespace taraxa {
 
@@ -55,36 +56,35 @@
     LOG(log_er_) << "Genesis block is invalid";
     assert(false);
   }
-  if (conf_.test_params.rebuild_db) {
-    old_db_ = DB::make(conf_.db_path, conf_.test_params.db_snapshot_each_n_pbft_block,
-                       conf_.test_params.db_max_snapshots, conf_.test_params.db_revert_to_period, node_addr, true);
-  }
-
-  db_ = DB::make(conf_.db_path, conf_.test_params.db_snapshot_each_n_pbft_block, conf_.test_params.db_max_snapshots,
-                 conf_.test_params.db_revert_to_period, node_addr);
-
-  if (db_->hasMinorVersionChanged()) {
-    LOG(log_si_) << "Minor DB version has changed. Rebuilding Db";
-    conf_.test_params.rebuild_db = true;
-    db_ = nullptr;
-    old_db_ = DB::make(conf_.db_path, conf_.test_params.db_snapshot_each_n_pbft_block,
-                       conf_.test_params.db_max_snapshots, conf_.test_params.db_revert_to_period, node_addr, true);
-    db_ = DB::make(conf_.db_path, conf_.test_params.db_snapshot_each_n_pbft_block, conf_.test_params.db_max_snapshots,
-                   conf_.test_params.db_revert_to_period, node_addr);
-  }
-  register_s_ptr(db_);
+  {
+    if (conf_.test_params.rebuild_db) {
+      emplace(old_db_, conf_.db_path, conf_.test_params.db_snapshot_each_n_pbft_block,
+              conf_.test_params.db_max_snapshots, conf_.test_params.db_revert_to_period, node_addr, true);
+    }
+
+    emplace(db_, conf_.db_path, conf_.test_params.db_snapshot_each_n_pbft_block, conf_.test_params.db_max_snapshots,
+            conf_.test_params.db_revert_to_period, node_addr);
+
+    if (db_->hasMinorVersionChanged()) {
+      LOG(log_si_) << "Minor DB version has changed. Rebuilding Db";
+      conf_.test_params.rebuild_db = true;
+      db_ = nullptr;
+      emplace(old_db_, conf_.db_path, conf_.test_params.db_snapshot_each_n_pbft_block,
+              conf_.test_params.db_max_snapshots, conf_.test_params.db_revert_to_period, node_addr, true);
+      emplace(db_, conf_.db_path, conf_.test_params.db_snapshot_each_n_pbft_block, conf_.test_params.db_max_snapshots,
+              conf_.test_params.db_revert_to_period, node_addr);
+    }
+
+    if (db_->getNumDagBlocks() == 0) {
+      db_->saveDagBlock(conf_.chain.dag_genesis_block);
+    }
+  }
   LOG(log_nf_) << "DB initialized ...";
 
-<<<<<<< HEAD
-  final_chain_ = NewFinalChain(db_, conf_.chain.final_chain, conf_.opts_final_chain, node_addr);
-  register_s_ptr(final_chain_);
+  final_chain_ = NewFinalChain(db_, conf_.chain.final_chain, conf_.opts_final_chain);
+
   emplace(trx_mgr_, conf_, node_addr, db_, log_time_);
-=======
-  final_chain_ = NewFinalChain(db_, conf_.chain.final_chain, conf_.opts_final_chain);
-
-  emplace(trx_mgr_, conf_, node_addr, db_, log_time_);
-
->>>>>>> 14b5f829
+
   auto genesis_hash = conf_.chain.dag_genesis_block.getHash().toString();
   auto dag_genesis_hash_from_db = db_->getBlocksByLevel(0);
   if (genesis_hash != dag_genesis_hash_from_db) {
@@ -94,16 +94,6 @@
   }
 
   emplace(pbft_chain_, genesis_hash, node_addr, db_);
-<<<<<<< HEAD
-  emplace(dag_mgr_, conf_.chain.dag_genesis_block, db_, pbft_chain_, node_addr);
-  emplace(dag_blk_mgr_, node_addr, conf_.chain.vdf, conf_.chain.final_chain.state.dpos, 1024 /*capacity*/,
-          4 /* verifer thread*/, db_, trx_mgr_, final_chain_, pbft_chain_, log_time_,
-          conf_.test_params.max_block_queue_warn);
-  emplace(vote_mgr_, node_addr, final_chain_, pbft_chain_);
-  emplace(trx_order_mgr_, node_addr, db_);
-  emplace(pbft_mgr_, conf_.chain.pbft, genesis_hash, node_addr, db_, pbft_chain_, vote_mgr_, dag_mgr_, dag_blk_mgr_,
-          final_chain_, kp_.secret(), conf_.vrf_secret);
-=======
   emplace(next_votes_mgr_, node_addr, db_);
   emplace(dag_mgr_, genesis_hash, node_addr, trx_mgr_, pbft_chain_, db_);
   emplace(dag_blk_mgr_, node_addr, conf_.chain.vdf, conf_.chain.final_chain.state.dpos, 4 /* verifer thread*/, db_,
@@ -114,16 +104,11 @@
           conf_.test_params.block_proposer.transaction_limit);
   emplace(pbft_mgr_, conf_.chain.pbft, genesis_hash, node_addr, db_, pbft_chain_, vote_mgr_, next_votes_mgr_, dag_mgr_,
           dag_blk_mgr_, final_chain_, executor_, kp_.secret(), conf_.vrf_secret);
->>>>>>> 14b5f829
   emplace(blk_proposer_, conf_.test_params.block_proposer, conf_.chain.vdf, dag_mgr_, trx_mgr_, dag_blk_mgr_,
           final_chain_, node_addr, getSecretKey(), getVrfSecretKey(), log_time_);
   emplace(network_, conf_.network, conf_.net_file_path().string(), kp_, db_, pbft_mgr_, pbft_chain_, vote_mgr_,
           next_votes_mgr_, dag_mgr_, dag_blk_mgr_, trx_mgr_);
 
-<<<<<<< HEAD
-  LOG(log_time_) << "Start taraxa efficiency evaluation logging:" << std::endl;
-}
-=======
   // Inits rpc related members
   if (conf_.rpc) {
     jsonrpc_io_ctx_ = make_unique<boost::asio::io_context>();
@@ -142,82 +127,28 @@
                                                 }),
                               std::make_shared<aleth::DummyFilterAPI>(), aleth::NewStateAPI(final_chain_),
                               std::make_shared<aleth::DummyPendingBlock>(), final_chain_, [] { return 0; }));
->>>>>>> 14b5f829
+
+    if (conf_.rpc->http_port) {
+      jsonrpc_http_ = make_shared<net::RpcServer>(
+          *jsonrpc_io_ctx_, boost::asio::ip::tcp::endpoint{conf_.rpc->address, *conf_.rpc->http_port}, node_addr,
+          net::handle_rpc_error);
+      jsonrpc_api_->addConnector(jsonrpc_http_);
+    }
+
+    if (conf_.rpc->ws_port) {
+      jsonrpc_ws_ = make_shared<net::WSServer>(
+          *jsonrpc_io_ctx_, boost::asio::ip::tcp::endpoint{conf_.rpc->address, *conf_.rpc->ws_port}, node_addr);
+      jsonrpc_api_->addConnector(jsonrpc_ws_);
+    }
+  }
+
+  LOG(log_time_) << "Start taraxa efficiency evaluation logging:" << std::endl;
+}
 
 void FullNode::start() {
   if (bool b = true; !stopped_.compare_exchange_strong(b, !b)) {
     return;
   }
-
-  if (conf_.rpc) {
-    emplace(rpc_thread_pool_, conf_.rpc->threads_num);
-    net::rpc::eth::EthParams eth_rpc_params;
-    eth_rpc_params.address = getAddress();
-    eth_rpc_params.secret = kp_.secret();
-    eth_rpc_params.chain_id = conf_.chain.chain_id;
-    eth_rpc_params.final_chain = final_chain_;
-    eth_rpc_params.get_trx = [db = db_](auto const &trx_hash) { return db->getTransaction(trx_hash); };
-    eth_rpc_params.send_trx = [trx_manager = trx_mgr_](auto const &trx) {
-      auto [ok, err_msg] = trx_manager->insertTransaction(trx, true);
-      if (!ok) {
-        BOOST_THROW_EXCEPTION(
-            runtime_error(util::fmt("Transaction is rejected.\n"
-                                    "RLP: %s\n"
-                                    "Reason: %s",
-                                    dev::toJS(*trx.rlp()), err_msg)));
-      }
-    };
-    auto eth_json_rpc = net::rpc::eth::NewEth(move(eth_rpc_params));
-    emplace(jsonrpc_api_,
-            make_shared<net::Test>(shared_from_this()),    // TODO Because this object refers to FullNode, the
-                                                           // lifecycle/dependency management is more complicated
-            make_shared<net::Taraxa>(shared_from_this()),  // TODO Because this object refers to FullNode, the
-                                                           // lifecycle/dependency management is more complicated
-            make_shared<net::Net>(shared_from_this()),     // TODO Because this object refers to FullNode, the
-                                                           // lifecycle/dependency management is more complicated
-            eth_json_rpc);
-    if (conf_.rpc->http_port) {
-<<<<<<< HEAD
-      emplace(jsonrpc_http_, rpc_thread_pool_->unsafe_get_io_context(),
-              boost::asio::ip::tcp::endpoint{conf_.rpc->address, *conf_.rpc->http_port}, getAddress());
-=======
-      jsonrpc_http_ = make_shared<net::RpcServer>(
-          *jsonrpc_io_ctx_, boost::asio::ip::tcp::endpoint{conf_.rpc->address, *conf_.rpc->http_port}, node_addr,
-          net::handle_rpc_error);
->>>>>>> 14b5f829
-      jsonrpc_api_->addConnector(jsonrpc_http_);
-      jsonrpc_http_->StartListening();
-    }
-    if (conf_.rpc->ws_port) {
-      emplace(jsonrpc_ws_, rpc_thread_pool_->unsafe_get_io_context(),
-              boost::asio::ip::tcp::endpoint{conf_.rpc->address, *conf_.rpc->ws_port}, getAddress());
-      jsonrpc_api_->addConnector(jsonrpc_ws_);
-      jsonrpc_ws_->run();
-    }
-    final_chain_->block_finalized.subscribe(
-        [eth_json_rpc = weak_ptr(eth_json_rpc), ws = weak_ptr(jsonrpc_ws_)](auto const &obj) {
-          if (auto p = eth_json_rpc.lock(); p) {
-            p->note_block_executed(*obj->final_chain_blk, obj->trxs, obj->trx_receipts);
-          }
-          if (auto p = ws.lock(); p) {
-            p->newDagBlockFinalized(obj->pbft_blk->getPivotDagBlockHash(), obj->pbft_blk->getPeriod());
-            p->newPbftBlockExecuted(*obj->pbft_blk, obj->finalized_dag_blk_hashes);
-            p->newEthBlock(*obj->final_chain_blk);
-          }
-        },
-        *rpc_thread_pool_);
-    trx_mgr_->transaction_accepted.subscribe(
-        [eth_json_rpc = weak_ptr(eth_json_rpc), ws = weak_ptr(jsonrpc_ws_)](auto const &trx_hash) {
-          if (auto p = eth_json_rpc.lock(); p) {
-            p->note_pending_transaction(trx_hash);
-          }
-          if (auto p = ws.lock(); p) {
-            p->newPendingTransaction(trx_hash);
-          }
-        },
-        *rpc_thread_pool_);
-  }
-
   if (conf_.network.network_is_boot_node) {
     LOG(log_nf_) << "Starting a boot node ..." << std::endl;
   }
@@ -230,6 +161,7 @@
     blk_proposer_->setNetwork(network_);
     blk_proposer_->start();
   }
+  executor_->start();
   pbft_mgr_->setNetwork(network_);
   pbft_mgr_->start();
   dag_blk_mgr_->start();
@@ -272,27 +204,53 @@
     started_ = false;
     return;
   }
+  if (jsonrpc_io_ctx_) {
+    if (jsonrpc_http_) {
+      jsonrpc_http_->StartListening();
+    }
+    if (jsonrpc_ws_) {
+      jsonrpc_ws_->run();
+      trx_mgr_->setWsServer(jsonrpc_ws_);
+      executor_->setWSServer(jsonrpc_ws_);
+    }
+
+    for (size_t i = 0; i < conf_.rpc->threads_num; ++i) {
+      jsonrpc_threads_.emplace_back([this] { jsonrpc_io_ctx_->run(); });
+    }
+  }
   started_ = true;
   LOG(log_nf_) << "Node started ... ";
-}
+}  // namespace taraxa
 
 void FullNode::close() {
+  util::ExitStack finally;
+  // because `this` shared ptr is given to it
+  finally += [this] { jsonrpc_api_.reset(); };
   if (bool b = false; !stopped_.compare_exchange_strong(b, !b)) {
     return;
   }
-  jsonrpc_api_ = nullptr;  // TODO Because it indirectly refers to FullNode
   blk_proposer_->stop();
   pbft_mgr_->stop();
-<<<<<<< HEAD
-  pbft_mgr_->setNetwork(nullptr);
-=======
   executor_->stop();
->>>>>>> 14b5f829
   trx_mgr_->stop();
   dag_blk_mgr_->stop();
   for (auto &t : block_workers_) {
     t.join();
   }
+
+  if (jsonrpc_io_ctx_) {
+    if (jsonrpc_ws_) {
+      trx_mgr_->setWsServer(nullptr);
+      executor_->setWSServer(nullptr);
+    }
+
+    jsonrpc_io_ctx_->stop();
+
+    for (size_t i = 0; i < jsonrpc_threads_.size(); ++i) {
+      jsonrpc_threads_[i].join();
+    }
+  }
+
   LOG(log_nf_) << "Node stopped ... ";
 }
 
@@ -339,8 +297,8 @@
       std::vector<Transaction> transactions;
       auto dag_block = old_db_->getDagBlock(dag_block_hash);
 
-      DB::MultiGetQuery db_query(old_db_);
-      db_query.append(DB::Columns::transactions, dag_block->getTrxs());
+      DbStorage::MultiGetQuery db_query(old_db_);
+      db_query.append(DbStorage::Columns::transactions, dag_block->getTrxs());
       auto db_response = db_query.execute();
       for (auto &db_trx : db_response) {
         transactions.push_back(Transaction(asBytes(db_trx)));
@@ -384,6 +342,8 @@
   }
 }
 
+dev::Signature FullNode::signMessage(std::string const &message) { return dev::sign(kp_.secret(), dev::sha3(message)); }
+
 uint64_t FullNode::getNumProposedBlocks() const { return BlockProposer::getNumProposedBlocks(); }
 
 FullNode::Handle::Handle(FullNodeConfig const &conf, bool start) : shared_ptr_t(new FullNode(conf)) {
