--- conflicted
+++ resolved
@@ -109,14 +109,8 @@
           dag_blk_mgr_, final_chain_, executor_, kp_.secret(), conf_.vrf_secret);
   emplace(blk_proposer_, conf_.test_params.block_proposer, conf_.chain.vdf, dag_mgr_, trx_mgr_, dag_blk_mgr_,
           final_chain_, node_addr, getSecretKey(), getVrfSecretKey(), log_time_);
-<<<<<<< HEAD
   emplace(network_, conf_.network, conf_.net_file_path().string(), kp_, db_, pbft_mgr_, pbft_chain_, vote_mgr_,
-          dag_mgr_, dag_blk_mgr_, trx_mgr_);
-=======
-  emplace(network_, conf_.network, conf_.net_file_path().string(), kp_.secret(), genesis_hash, node_addr, db_,
-          pbft_mgr_, pbft_chain_, vote_mgr_, next_votes_mgr_, dag_mgr_, dag_blk_mgr_, trx_mgr_, kp_.pub(),
-          conf_.chain.pbft.lambda_ms_min);
->>>>>>> dcd6febe
+          next_votes_mgr_, dag_mgr_, dag_blk_mgr_, trx_mgr_);
 
   // Inits rpc related members
   if (conf_.rpc) {
