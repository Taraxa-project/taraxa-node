--- conflicted
+++ resolved
@@ -2,6 +2,7 @@
 
 #include <libdevcore/SHA3.h>
 #include <libdevcrypto/Common.h>
+#include <libweb3jsonrpc/EthFace.h>
 
 #include <atomic>
 #include <boost/asio.hpp>
@@ -13,19 +14,19 @@
 #include <vector>
 
 #include "config/config.hpp"
-#include "consensus/pbft_manager.hpp"
+#include "consensus/pbft_chain.hpp"
+#include "consensus/vote.hpp"
 #include "consensus/vrf_wrapper.hpp"
 #include "dag/dag_block_manager.hpp"
-#include "network/rpc/EthFace.h"
+#include "executor.hpp"
 #include "network/rpc/NetFace.h"
 #include "network/rpc/RpcServer.h"
 #include "network/rpc/TaraxaFace.h"
 #include "network/rpc/TestFace.h"
 #include "network/rpc/WSServer.h"
-#include "storage/db.hpp"
+#include "storage/db_storage.hpp"
 #include "transaction_manager/transaction.hpp"
 #include "transaction_manager/transaction_order_manager.hpp"
-#include "util/thread_pool.hpp"
 #include "util/util.hpp"
 
 namespace taraxa {
@@ -34,25 +35,18 @@
 class BlockProposer;
 class DagManager;
 class DagBlock;
-<<<<<<< HEAD
-class Transaction;
-=======
 class BlockManager;
 struct Transaction;
->>>>>>> 14b5f829
 class TransactionManager;
 class PbftManager;
 struct NetworkConfig;
 
 class FullNode : public std::enable_shared_from_this<FullNode> {
   using shared_ptr_t = std::shared_ptr<FullNode>;
+  using vrf_pk_t = vrf_wrapper::vrf_pk_t;
+  using vrf_sk_t = vrf_wrapper::vrf_sk_t;
+  using vrf_proof_t = vrf_wrapper::vrf_proof_t;
 
-<<<<<<< HEAD
-  // thread pools should be destroyed last, since components may depend on them
-  std::unique_ptr<util::ThreadPool> rpc_thread_pool_;
-  // Has to go before shared pointers
-  util::ExitStack shared_pointer_checks_;
-=======
   struct PostDestructionContext {
     uint num_shared_pointers_to_check = 0;
     bool have_leaked_shared_pointers = false;
@@ -60,7 +54,6 @@
   std::shared_ptr<PostDestructionContext> post_destruction_ctx_;
   // Has to be destroyed last, hence on top
   util::ExitStack post_destruction_;
->>>>>>> 14b5f829
 
   std::atomic<bool> stopped_ = true;
   // configuration
@@ -68,8 +61,8 @@
   // Ethereum key pair
   dev::KeyPair kp_;
   // components
-  std::shared_ptr<DB> db_;
-  std::shared_ptr<DB> old_db_;
+  std::shared_ptr<DbStorage> db_;
+  std::shared_ptr<DbStorage> old_db_;
   std::shared_ptr<DagManager> dag_mgr_;
   std::shared_ptr<DagBlockManager> dag_blk_mgr_;
   std::shared_ptr<TransactionManager> trx_mgr_;
@@ -81,11 +74,13 @@
   std::shared_ptr<NextVotesForPreviousRound> next_votes_mgr_;
   std::shared_ptr<PbftManager> pbft_mgr_;
   std::shared_ptr<PbftChain> pbft_chain_;
+  std::shared_ptr<Executor> executor_;
   std::shared_ptr<FinalChain> final_chain_;
-  // network API
+  std::unique_ptr<boost::asio::io_context> jsonrpc_io_ctx_;
   std::shared_ptr<net::RpcServer> jsonrpc_http_;
   std::shared_ptr<net::WSServer> jsonrpc_ws_;
-  std::unique_ptr<ModularServer<net::TestFace, net::TaraxaFace, net::NetFace, net::EthFace>> jsonrpc_api_;
+  std::unique_ptr<ModularServer<net::TestFace, net::TaraxaFace, net::NetFace, dev::rpc::EthFace>> jsonrpc_api_;
+  std::vector<std::thread> jsonrpc_threads_;
   // debug
   std::atomic_uint64_t received_blocks_ = 0;
   // logging
@@ -99,22 +94,9 @@
   void init();
   void close();
 
-  template <typename T>
-  auto const &register_s_ptr(std::shared_ptr<T> const &ptr) {
-    shared_pointer_checks_ += [w_ptr = std::weak_ptr<T>(ptr)] {
-      // Example of debugging:
-      //      std::cout << "checking " << typeid(T).name() << std::endl;
-      assert(w_ptr.use_count() == 0);
-    };
-    return ptr;
-  }
-
   template <typename T, typename... ConstructorParams>
   auto &emplace(std::shared_ptr<T> &ptr, ConstructorParams &&... ctor_params) {
     ptr = std::make_shared<T>(std::forward<ConstructorParams>(ctor_params)...);
-<<<<<<< HEAD
-    register_s_ptr(ptr);
-=======
     ++post_destruction_ctx_->num_shared_pointers_to_check;
     post_destruction_ += [w_ptr = std::weak_ptr<T>(ptr), ctx = post_destruction_ctx_] {
       if (w_ptr.use_count() != 0) {
@@ -127,7 +109,6 @@
         exit(1);
       }
     };
->>>>>>> 14b5f829
     return ptr;
   }
 
@@ -139,6 +120,7 @@
  public:
   void start();
   bool isStarted() const { return started_; }
+  shared_ptr_t getShared() { return shared_from_this(); }
   auto const &getConfig() const { return conf_; }
   auto const &getNetwork() const { return network_; }
   auto const &getTransactionManager() const { return trx_mgr_; }
@@ -149,9 +131,12 @@
   auto const &getVoteManager() const { return vote_mgr_; }
   auto const &getNextVotesManager() const { return next_votes_mgr_; }
   auto const &getPbftChain() const { return pbft_chain_; }
+  auto const &getExecutor() const { return executor_; }
   auto const &getFinalChain() const { return final_chain_; }
+  auto const &getTrxOrderMgr() const { return trx_order_mgr_; }
 
   auto const &getAddress() const { return kp_.address(); }
+  auto const &getPublicKey() const { return kp_.pub(); }
   auto const &getSecretKey() const { return kp_.secret(); }
   auto const &getVrfSecretKey() const { return conf_.vrf_secret; }
 
@@ -159,6 +144,9 @@
   auto &getTimeLogger() { return log_time_; }
   auto getNumReceivedBlocks() const { return received_blocks_.load(); }
   uint64_t getNumProposedBlocks() const;
+
+  // PBFT
+  dev::Signature signMessage(std::string const &message);
 
   struct Handle : shared_ptr_t {
     Handle(Handle const &) = delete;
@@ -171,8 +159,6 @@
   };
 
   void rebuildDb();
-<<<<<<< HEAD
-=======
 
   static constexpr uint16_t c_node_major_version = 1;
   static constexpr uint16_t c_node_minor_version = 7;
@@ -186,7 +172,6 @@
   // Minor version should be modified when changes to the database are made in the tables that can be rebuilt from the
   // basic tables
   static constexpr uint16_t c_database_minor_version = 2;
->>>>>>> 14b5f829
 };
 
 }  // namespace taraxa