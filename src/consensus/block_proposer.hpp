#pragma once

#include <atomic>
#include <random>
#include <thread>
#include <vector>

#include "boost/thread.hpp"
#include "config/config.hpp"
#include "dag/dag_block_manager.hpp"
#include "dag/vdf_sortition.hpp"
#include "logger/log.hpp"
#include "network/network.hpp"

namespace taraxa {

class DagManager;
class TransactionManager;
class FullNode;
class BlockProposer;
class DagBlock;

using vrf_sk_t = vrf_wrapper::vrf_sk_t;

class ProposeModelFace {
 public:
  virtual ~ProposeModelFace() {}
  virtual bool propose() = 0;
  void setProposer(std::shared_ptr<BlockProposer> proposer, addr_t node_addr, secret_t const& sk,
                   vrf_sk_t const& vrf_sk) {
    proposer_ = proposer;
    node_addr_ = node_addr;
    sk_ = sk;
    vrf_sk_ = vrf_sk;
  }

 protected:
  std::weak_ptr<BlockProposer> proposer_;
  addr_t node_addr_;
  secret_t sk_;
  vrf_sk_t vrf_sk_;
};

class SortitionPropose : public ProposeModelFace {
 public:
  SortitionPropose(vdf_sortition::VdfConfig const& vdf_config, addr_t node_addr, std::shared_ptr<DagManager> dag_mgr,
                   std::shared_ptr<TransactionManager> trx_mgr)
      : vdf_config_(vdf_config), dag_mgr_(dag_mgr), trx_mgr_(trx_mgr) {
    LOG_OBJECTS_CREATE("PR_MDL");
    LOG(log_nf_) << "Set sorition DAG block proposal" << vdf_config_;
  }
  ~SortitionPropose() {}
  bool propose() override;

 private:
  vdf_sortition::VdfConfig vdf_config_;
  int num_tries_ = 0;
  const int max_num_tries_ = 20;  // Wait 2000(ms)
  level_t last_propose_level_ = 0;
  std::shared_ptr<DagManager> dag_mgr_;
  std::shared_ptr<TransactionManager> trx_mgr_;

  LOG_OBJECTS_DEFINE;
};

/**
 * Single thread
 * Block proproser request for unpacked transaction
 */
class BlockProposer : public std::enable_shared_from_this<BlockProposer> {
 public:
  BlockProposer(BlockProposerConfig const& bp_config, vdf_sortition::VdfConfig const& vdf_config,
                std::shared_ptr<DagManager> dag_mgr, std::shared_ptr<TransactionManager> trx_mgr,
                std::shared_ptr<DagBlockManager> dag_blk_mgr, std::shared_ptr<FinalChain> final_chain, addr_t node_addr,
                secret_t node_sk, vrf_sk_t vrf_sk, logger::Logger log_time)
      : dag_mgr_(dag_mgr),
        trx_mgr_(trx_mgr),
        dag_blk_mgr_(dag_blk_mgr),
        final_chain_(final_chain),
        bp_config_(bp_config),
        log_time_(log_time),
        node_addr_(node_addr),
        node_sk_(node_sk),
        vrf_sk_(vrf_sk) {
    LOG_OBJECTS_CREATE("PR_MDL");
    propose_model_ = std::make_unique<SortitionPropose>(vdf_config, node_addr, dag_mgr, trx_mgr);
    total_trx_shards_ = std::max((unsigned int)bp_config_.shard, 1u);
    auto addr = std::stoull(node_addr.toString().substr(0, 6).c_str(), NULL, 16);
    my_trx_shard_ = addr % bp_config_.shard;
    LOG(log_nf_) << "Block proposer in " << my_trx_shard_ << " shard ...";
  }

  ~BlockProposer() { stop(); }

  void start();
  void stop();
  std::shared_ptr<BlockProposer> getShared();
  void setNetwork(std::weak_ptr<Network> network) { network_ = move(network); }
<<<<<<< HEAD
  void proposeBlock(DagBlock& blk);
=======
  void proposeBlock(blk_hash_t const& pivot, level_t level, vec_blk_t tips, vec_trx_t trxs, VdfSortition const& vdf);
>>>>>>> ba999dc9
  bool getShardedTrxs(vec_trx_t& sharded_trx) { return getShardedTrxs(total_trx_shards_, my_trx_shard_, sharded_trx); }
  bool getLatestPivotAndTips(blk_hash_t& pivot, vec_blk_t& tips);
  level_t getProposeLevel(blk_hash_t const& pivot, vec_blk_t const& tips);
  blk_hash_t getProposeAnchor() const;
  bool validDposProposer(level_t const propose_level);
  // debug
  static uint64_t getNumProposedBlocks() { return BlockProposer::num_proposed_blocks; }
  friend ProposeModelFace;

 private:
  bool getShardedTrxs(uint total_shard, uint my_shard, vec_trx_t& sharded_trx);
  addr_t getFullNodeAddress() const;

  inline static const uint16_t min_proposal_delay = 100;
  static std::atomic<uint64_t> num_proposed_blocks;
  std::atomic<bool> stopped_ = true;
  BlockProposerConfig bp_config_;
  uint16_t total_trx_shards_;
  uint16_t my_trx_shard_;
  std::shared_ptr<DagManager> dag_mgr_;
  std::shared_ptr<TransactionManager> trx_mgr_;
  std::shared_ptr<DagBlockManager> dag_blk_mgr_;
  std::shared_ptr<FinalChain> final_chain_;
  std::shared_ptr<std::thread> proposer_worker_;
  std::unique_ptr<ProposeModelFace> propose_model_;
  std::weak_ptr<Network> network_;
  logger::Logger log_time_;
  addr_t node_addr_;
  secret_t node_sk_;
  vrf_sk_t vrf_sk_;
  LOG_OBJECTS_DEFINE;
};

}  // namespace taraxa<|MERGE_RESOLUTION|>--- conflicted
+++ resolved
@@ -96,11 +96,7 @@
   void stop();
   std::shared_ptr<BlockProposer> getShared();
   void setNetwork(std::weak_ptr<Network> network) { network_ = move(network); }
-<<<<<<< HEAD
-  void proposeBlock(DagBlock& blk);
-=======
   void proposeBlock(blk_hash_t const& pivot, level_t level, vec_blk_t tips, vec_trx_t trxs, VdfSortition const& vdf);
->>>>>>> ba999dc9
   bool getShardedTrxs(vec_trx_t& sharded_trx) { return getShardedTrxs(total_trx_shards_, my_trx_shard_, sharded_trx); }
   bool getLatestPivotAndTips(blk_hash_t& pivot, vec_blk_t& tips);
   level_t getProposeLevel(blk_hash_t const& pivot, vec_blk_t const& tips);
