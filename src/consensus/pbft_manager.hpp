--- conflicted
+++ resolved
@@ -129,23 +129,13 @@
   // Using to check if PBFT block has been proposed already in one period
   std::pair<blk_hash_t, bool> proposed_block_hash_ = std::make_pair(NULL_BLOCK_HASH, false);
 
-<<<<<<< HEAD
-  std::shared_ptr<DbStorage> db_ = nullptr;
-  std::unique_ptr<std::thread> daemon_ = nullptr;
-  std::shared_ptr<VoteManager> vote_mgr_ = nullptr;
-  std::shared_ptr<PbftChain> pbft_chain_ = nullptr;
-  std::shared_ptr<DagManager> dag_mgr_ = nullptr;
-  util::WeakRef<Network> network_;
-=======
   std::unique_ptr<std::thread> daemon_;
   std::shared_ptr<DbStorage> db_;
   std::shared_ptr<VoteManager> vote_mgr_;
   std::shared_ptr<NextVotesForPreviousRound> previous_round_next_votes_;
   std::shared_ptr<PbftChain> pbft_chain_;
   std::shared_ptr<DagManager> dag_mgr_;
-  std::shared_ptr<Network> network_;
-  std::shared_ptr<TaraxaCapability> capability_;
->>>>>>> dcd6febe
+  util::WeakRef<Network> network_;
   std::shared_ptr<DagBlockManager> dag_blk_mgr_;
   std::shared_ptr<FinalChain> final_chain_;
   std::shared_ptr<Executor> executor_;
