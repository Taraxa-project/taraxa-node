#pragma once

#include <libdevcore/Common.h>
#include <libdevcore/RLP.h>
#include <libdevcore/SHA3.h>
#include <libdevcrypto/Common.h>

#include <boost/thread/shared_mutex.hpp>
#include <iostream>
#include <string>
#include <vector>

#include "common/types.hpp"
#include "logger/log.hpp"
#include "pbft_config.hpp"

/**
 * In pbft_chain, two kinds of blocks:
 * 1. PivotBlock: determine DAG block in pivot chain
 * 2. ScheduleBlock: determine sequential/concurrent set
 */
namespace taraxa {

class DbStorage;
class FullNode;
class Vote;
class DagBlock;
struct Transaction;

enum PbftVoteTypes : uint8_t { propose_vote_type = 0, soft_vote_type, cert_vote_type, next_vote_type };

class PbftBlock {
  blk_hash_t block_hash_;
  blk_hash_t prev_block_hash_;
  blk_hash_t dag_block_hash_as_pivot_;
  blk_hash_t order_hash_;
  uint64_t period_;  // Block index, PBFT head block is period 0, first PBFT block is period 1
  uint64_t timestamp_;
  addr_t beneficiary_;
  sig_t signature_;

 public:
  PbftBlock(blk_hash_t const& prev_blk_hash, blk_hash_t const& dag_blk_hash_as_pivot, blk_hash_t const& order_hash,
            uint64_t period, addr_t const& beneficiary, secret_t const& sk);
  explicit PbftBlock(dev::RLP const& r);
  explicit PbftBlock(bytes const& RLP);
  explicit PbftBlock(std::string const& JSON);

  blk_hash_t sha3(bool include_sig) const;
  std::string getJsonStr() const;
  Json::Value getJson() const;
  void streamRLP(dev::RLPStream& strm, bool include_sig) const;
  bytes rlp(bool include_sig) const;

  static Json::Value toJson(PbftBlock const& b, std::vector<blk_hash_t> const& dag_blks);

  auto const& getBlockHash() const { return block_hash_; }
  auto const& getPrevBlockHash() const { return prev_block_hash_; }
  auto const& getPivotDagBlockHash() const { return dag_block_hash_as_pivot_; }
  auto const& getOrderHash() const { return order_hash_; }
  auto getPeriod() const { return period_; }
  auto getTimestamp() const { return timestamp_; }
  auto const& getBeneficiary() const { return beneficiary_; }

 private:
  void calculateHash_();
};
std::ostream& operator<<(std::ostream& strm, PbftBlock const& pbft_blk);

class PbftChain {
 public:
  explicit PbftChain(blk_hash_t const& dag_genesis_hash, addr_t node_addr, std::shared_ptr<DbStorage> db);

  blk_hash_t getHeadHash() const;
  uint64_t getPbftChainSize() const;
  blk_hash_t getLastPbftBlockHash() const;

  PbftBlock getPbftBlockInChain(blk_hash_t const& pbft_block_hash);
  std::shared_ptr<PbftBlock> getUnverifiedPbftBlock(blk_hash_t const& pbft_block_hash);
  std::vector<std::string> getPbftBlocksStr(size_t period, size_t count, bool hash) const;  // Remove
  std::string getJsonStr() const;
  std::string getJsonStrForBlock(blk_hash_t const& block_hash) const;

  bool findPbftBlockInChain(blk_hash_t const& pbft_block_hash);
  bool findUnverifiedPbftBlock(blk_hash_t const& pbft_block_hash) const;
  bool findPbftBlockInSyncedSet(blk_hash_t const& pbft_block_hash) const;

  void cleanupUnverifiedPbftBlocks(taraxa::PbftBlock const& pbft_block);
  bool pushUnverifiedPbftBlock(std::shared_ptr<PbftBlock> const& pbft_block);

  void updatePbftChain(blk_hash_t const& pbft_block_hash);

  bool checkPbftBlockValidation(taraxa::PbftBlock const& pbft_block) const;

 private:
<<<<<<< HEAD
  void pbftSyncedSetInsert_(blk_hash_t const& pbft_block_hash);
  void pbftSyncedSetErase_();
=======
  void insertUnverifiedPbftBlockIntoParentMap_(blk_hash_t const& prev_block_hash, blk_hash_t const& block_hash);
>>>>>>> ee05ca40

  using uniqueLock_ = boost::unique_lock<boost::shared_mutex>;
  using sharedLock_ = boost::shared_lock<boost::shared_mutex>;
  using upgradableLock_ = boost::upgrade_lock<boost::shared_mutex>;
  using upgradeLock_ = boost::upgrade_to_unique_lock<boost::shared_mutex>;

  mutable boost::shared_mutex unverified_access_;
  mutable boost::shared_mutex chain_head_access_;

  blk_hash_t head_hash_;             // PBFT head hash
  blk_hash_t dag_genesis_hash_;      // DAG genesis at height 1
  uint64_t size_;                    // PBFT chain size, includes both executed and unexecuted PBFT blocks
  blk_hash_t last_pbft_block_hash_;  // last PBFT block hash in PBFT chain, may not execute yet

  std::shared_ptr<DbStorage> db_ = nullptr;

  // <prev block hash, vector<PBFT proposed blocks waiting for vote>>
  std::unordered_map<blk_hash_t, std::vector<blk_hash_t>> unverified_blocks_map_;
  std::unordered_map<blk_hash_t, std::shared_ptr<PbftBlock>> unverified_blocks_;

  LOG_OBJECTS_DEFINE
};
std::ostream& operator<<(std::ostream& strm, PbftChain const& pbft_chain);

}  // namespace taraxa<|MERGE_RESOLUTION|>--- conflicted
+++ resolved
@@ -93,12 +93,7 @@
   bool checkPbftBlockValidation(taraxa::PbftBlock const& pbft_block) const;
 
  private:
-<<<<<<< HEAD
-  void pbftSyncedSetInsert_(blk_hash_t const& pbft_block_hash);
-  void pbftSyncedSetErase_();
-=======
   void insertUnverifiedPbftBlockIntoParentMap_(blk_hash_t const& prev_block_hash, blk_hash_t const& block_hash);
->>>>>>> ee05ca40
 
   using uniqueLock_ = boost::unique_lock<boost::shared_mutex>;
   using sharedLock_ = boost::shared_lock<boost::shared_mutex>;
