#include "pbft_chain.hpp"

#include <libdevcore/CommonJS.h>

<<<<<<< HEAD
=======
#include "pbft_manager.hpp"
#include "util/jsoncpp.hpp"

using namespace std;

>>>>>>> 14b5f829
namespace taraxa {
using namespace std;
using namespace dev;

<<<<<<< HEAD
PbftChain::PbftChain(std::string const& dag_genesis_hash, addr_t node_addr, std::shared_ptr<DB> db)
=======
PbftBlock::PbftBlock(bytes const& b) : PbftBlock(dev::RLP(b)) {}

PbftBlock::PbftBlock(dev::RLP const& r) {
  dev::RLP const rlp(r);
  if (!rlp.isList()) throw std::invalid_argument("PBFT RLP must be a list");
  prev_block_hash_ = rlp[0].toHash<blk_hash_t>();
  dag_block_hash_as_pivot_ = rlp[1].toHash<blk_hash_t>();
  period_ = rlp[2].toInt<uint64_t>();
  timestamp_ = rlp[3].toInt<uint64_t>();
  signature_ = rlp[4].toHash<sig_t>();
  calculateHash_();
}

PbftBlock::PbftBlock(blk_hash_t const& prev_blk_hash, blk_hash_t const& dag_blk_hash_as_pivot, uint64_t period,
                     addr_t const& beneficiary, secret_t const& sk)
    : prev_block_hash_(prev_blk_hash),
      dag_block_hash_as_pivot_(dag_blk_hash_as_pivot),
      period_(period),
      beneficiary_(beneficiary) {
  timestamp_ = dev::utcTime();
  signature_ = dev::sign(sk, sha3(false));
  calculateHash_();
}

PbftBlock::PbftBlock(std::string const& str) {
  auto doc = util::parse_json(str);
  block_hash_ = blk_hash_t(doc["block_hash"].asString());
  prev_block_hash_ = blk_hash_t(doc["prev_block_hash"].asString());
  dag_block_hash_as_pivot_ = blk_hash_t(doc["dag_block_hash_as_pivot"].asString());
  period_ = doc["period"].asUInt64();
  timestamp_ = doc["timestamp"].asUInt64();
  signature_ = sig_t(doc["signature"].asString());
  beneficiary_ = addr_t(doc["beneficiary"].asString());
}

Json::Value PbftBlock::toJson(PbftBlock const& b, std::vector<blk_hash_t> const& dag_blks) {
  auto ret = b.getJson();
  // Legacy schema
  auto& schedule_json = ret["schedule"] = Json::Value(Json::objectValue);
  auto& dag_blks_json = schedule_json["dag_blocks_order"] = Json::Value(Json::arrayValue);
  for (auto const& h : dag_blks) {
    dag_blks_json.append(dev::toJS(h));
  }
  return ret;
}

void PbftBlock::calculateHash_() {
  if (!block_hash_) {
    block_hash_ = dev::sha3(rlp(true));
  } else {
    // Hash sould only be calculated once
    assert(false);
  }
  auto p = dev::recover(signature_, sha3(false));
  assert(p);
  beneficiary_ = dev::right160(dev::sha3(dev::bytesConstRef(p.data(), sizeof(p))));
}

blk_hash_t PbftBlock::sha3(bool include_sig) const { return dev::sha3(rlp(include_sig)); }

std::string PbftBlock::getJsonStr() const { return getJson().toStyledString(); }

Json::Value PbftBlock::getJson() const {
  Json::Value json;
  json["prev_block_hash"] = prev_block_hash_.toString();
  json["dag_block_hash_as_pivot"] = dag_block_hash_as_pivot_.toString();
  json["period"] = (Json::Value::UInt64)period_;
  json["timestamp"] = (Json::Value::UInt64)timestamp_;
  json["block_hash"] = block_hash_.toString();
  json["signature"] = signature_.toString();
  json["beneficiary"] = beneficiary_.toString();
  return json;
}

// Using to setup PBFT block hash
void PbftBlock::streamRLP(dev::RLPStream& strm, bool include_sig) const {
  strm.appendList(include_sig ? 5 : 4);
  strm << prev_block_hash_;
  strm << dag_block_hash_as_pivot_;
  strm << period_;
  strm << timestamp_;
  if (include_sig) {
    strm << signature_;
  }
}

bytes PbftBlock::rlp(bool include_sig) const {
  RLPStream strm;
  streamRLP(strm, include_sig);
  return strm.out();
}

std::ostream& operator<<(std::ostream& strm, PbftBlock const& pbft_blk) {
  strm << pbft_blk.getJsonStr();
  return strm;
}

PbftBlockCert::PbftBlockCert(PbftBlock const& pbft_blk, std::vector<Vote> const& cert_votes)
    : pbft_blk(new PbftBlock(pbft_blk)), cert_votes(cert_votes) {}

PbftBlockCert::PbftBlockCert(dev::RLP const& rlp) {
  pbft_blk.reset(new PbftBlock(rlp[0]));
  for (auto const el : rlp[1]) {
    cert_votes.emplace_back(el);
  }
}

PbftBlockCert::PbftBlockCert(bytes const& all_rlp) : PbftBlockCert(dev::RLP(all_rlp)) {}

bytes PbftBlockCert::rlp() const {
  RLPStream s(2);
  s.appendRaw(pbft_blk->rlp(true));
  s.appendList(cert_votes.size());
  for (auto const& v : cert_votes) {
    s.appendRaw(v.rlp(true));
  }
  return s.out();
}

void PbftBlockCert::encode_raw(RLPStream& rlp, PbftBlock const& pbft_blk, dev::bytesConstRef votes_raw) {
  rlp.appendList(2).appendRaw(pbft_blk.rlp(true)).appendRaw(votes_raw);
}

std::ostream& operator<<(std::ostream& strm, PbftBlockCert const& b) {
  strm << "[PbftBlockCert] : " << b.pbft_blk << " , num of votes " << b.cert_votes.size() << std::endl;
  return strm;
}

PbftChain::PbftChain(std::string const& dag_genesis_hash, addr_t node_addr, std::shared_ptr<DbStorage> db)
>>>>>>> 14b5f829
    : head_hash_(blk_hash_t(0)),
      dag_genesis_hash_(blk_hash_t(dag_genesis_hash)),
      size_(0),
      last_pbft_block_hash_(blk_hash_t(0)),
      db_(move(db)) {
  LOG_OBJECTS_CREATE("PBFT_CHAIN");
  // Get PBFT head from DB
  auto pbft_head_str = db_->getPbftHead(head_hash_);
  if (pbft_head_str.empty()) {
    // Store PBFT HEAD to db
    auto head_json_str = getJsonStr();
    auto b = db_->createWriteBatch();
    b.addPbftHead(head_hash_, head_json_str);
    b.commit();
    LOG(log_nf_) << "Initialize PBFT chain head " << head_json_str;
    return;
  }
  Json::Value doc;
  istringstream(pbft_head_str) >> doc;
  head_hash_ = blk_hash_t(doc["head_hash"].asString());
  size_ = doc["size"].asUInt64();
  last_pbft_block_hash_ = blk_hash_t(doc["last_pbft_block_hash"].asString());
  auto dag_genesis_hash_db = blk_hash_t(doc["dag_genesis_hash"].asString());
  assert(dag_genesis_hash_ == dag_genesis_hash_db);
  LOG(log_nf_) << "Retrieve from DB, PBFT chain head " << getJsonStr();
}

blk_hash_t PbftChain::getHeadHash() const {
  sharedLock_ lock(chain_head_access_);
  return head_hash_;
}

uint64_t PbftChain::getPbftChainSize() const {
  sharedLock_ lock(chain_head_access_);
  return size_;
}

blk_hash_t PbftChain::getLastPbftBlockHash() const {
  sharedLock_ lock(chain_head_access_);
  return last_pbft_block_hash_;
}

bool PbftChain::findPbftBlockInChain(taraxa::blk_hash_t const& pbft_block_hash) {
  return db_->pbftBlockInDb(pbft_block_hash);
}

bool PbftChain::findUnverifiedPbftBlock(taraxa::blk_hash_t const& pbft_block_hash) const {
  sharedLock_ lock(unverified_access_);
  return unverified_blocks_.find(pbft_block_hash) != unverified_blocks_.end();
}

bool PbftChain::findPbftBlockInSyncedSet(taraxa::blk_hash_t const& pbft_block_hash) const {
  return pbft_synced_set_.find(pbft_block_hash) != pbft_synced_set_.end();
}

PbftBlock PbftChain::getPbftBlockInChain(const taraxa::blk_hash_t& pbft_block_hash) {
  auto pbft_block = db_->getPbftBlock(pbft_block_hash);
  if (pbft_block == nullptr) {
    LOG(log_er_) << "Cannot find PBFT block hash " << pbft_block_hash << " in DB";
    assert(false);
  }
  return *pbft_block;
}

std::shared_ptr<PbftBlock> PbftChain::getUnverifiedPbftBlock(const taraxa::blk_hash_t& pbft_block_hash) {
  if (findUnverifiedPbftBlock(pbft_block_hash)) {
    sharedLock_ lock(unverified_access_);
    return unverified_blocks_[pbft_block_hash];
  }
  return nullptr;
}

std::vector<PbftBlockCert> PbftChain::getPbftBlocks(size_t period, size_t count) {
  std::vector<PbftBlockCert> result;
  for (auto i = period; i < period + count; i++) {
    // Get PBFT block hash by period
    auto pbft_block_hash = db_->getPeriodPbftBlock(i);
    if (!pbft_block_hash) {
      LOG(log_er_) << "PBFT block period " << i << " is not exist in DB period_pbft_block.";
      break;
    }
    // Get PBFT block in DB
    auto pbft_block = db_->getPbftBlock(*pbft_block_hash);
    if (!pbft_block) {
      LOG(log_er_) << "DB corrupted - Cannot find PBFT block hash " << pbft_block_hash
                   << " in PBFT chain DB pbft_blocks.";
      assert(false);
    }
    if (pbft_block->getPeriod() != i) {
      LOG(log_er_) << "DB corrupted - PBFT block hash " << pbft_block_hash << "has different period "
                   << pbft_block->getPeriod() << "in block data then in block order db: " << i;
      assert(false);
    }
    // Get PBFT cert votes in DB
    auto cert_votes = db_->getCertVotes(*pbft_block_hash);
    if (cert_votes.empty()) {
      LOG(log_er_) << "Cannot find any cert votes for PBFT block " << pbft_block;
      assert(false);
    }
    PbftBlockCert pbft_block_cert_votes(*pbft_block, cert_votes);
    result.push_back(pbft_block_cert_votes);
  }
  return result;
}

// TODO: should remove, need check
std::vector<std::string> PbftChain::getPbftBlocksStr(size_t period, size_t count, bool hash) const {
  std::vector<std::string> result;
  for (auto i = period; i < period + count; i++) {
    auto pbft_block_hash = db_->getPeriodPbftBlock(i);
    if (pbft_block_hash == nullptr) {
      LOG(log_er_) << "PBFT block period " << i << " is not exist in blocks order DB.";
      break;
    }
    auto pbft_block = db_->getPbftBlock(*pbft_block_hash);
    if (pbft_block == nullptr) {
      LOG(log_er_) << "Cannot find PBFT block hash " << pbft_block_hash->toString() << " in PBFT chain DB.";
      break;
    }
    if (hash)
      result.push_back(pbft_block_hash->toString());
    else
      result.push_back(pbft_block->getJsonStr());
  }
  return result;
}

void PbftChain::updatePbftChain(blk_hash_t const& pbft_block_hash) {
  pbftSyncedSetInsert_(pbft_block_hash);
  uniqueLock_ lock(chain_head_access_);
  size_++;
  last_pbft_block_hash_ = pbft_block_hash;
}

bool PbftChain::checkPbftBlockValidationFromSyncing(taraxa::PbftBlock const& pbft_block) const {
  if (pbftSyncedQueueEmpty()) {
    // The last PBFT block in the chain
    return checkPbftBlockValidation(pbft_block);
  } else {
    // The last PBFT block in the synced queue
    auto last_pbft_block = pbftSyncedQueueBack().pbft_blk;
    if (pbft_block.getPrevBlockHash() != last_pbft_block->getBlockHash()) {
      LOG(log_er_) << "Last PBFT block hash in synced queue " << last_pbft_block->getBlockHash()
                   << " Invalid PBFT prev block hash " << pbft_block.getPrevBlockHash() << " in block "
                   << pbft_block.getBlockHash();
      return false;
    }
    // TODO: Need to verify block signature
    return true;
  }
}

bool PbftChain::checkPbftBlockValidation(taraxa::PbftBlock const& pbft_block) const {
  auto last_pbft_block_hash = getLastPbftBlockHash();
  if (pbft_block.getPrevBlockHash() != last_pbft_block_hash) {
    LOG(log_er_) << "PBFT chain last block hash " << last_pbft_block_hash << " Invalid PBFT prev block hash "
                 << pbft_block.getPrevBlockHash() << " in block " << pbft_block.getBlockHash();
    return false;
  }
  // TODO: Need to verify block signature
  return true;
}

void PbftChain::cleanupUnverifiedPbftBlocks(taraxa::PbftBlock const& pbft_block) {
  blk_hash_t prev_block_hash = pbft_block.getPrevBlockHash();
  upgradableLock_ lock(unverified_access_);
  if (unverified_blocks_map_.find(prev_block_hash) == unverified_blocks_map_.end()) {
    LOG(log_er_) << "Cannot find the prev PBFT block hash " << prev_block_hash;
    assert(false);
  }
  // cleanup PBFT blocks in unverified_blocks_ table
  upgradeLock_ locked(lock);
  for (blk_hash_t const& block_hash : unverified_blocks_map_[prev_block_hash]) {
    unverified_blocks_.erase(block_hash);
  }
  // cleanup PBFT blocks hash in unverified_blocks_map_ table
  unverified_blocks_map_.erase(prev_block_hash);
}

void PbftChain::pushUnverifiedPbftBlock(std::shared_ptr<PbftBlock> const& pbft_block) {
  blk_hash_t block_hash = pbft_block->getBlockHash();
  blk_hash_t prev_block_hash = pbft_block->getPrevBlockHash();
  if (prev_block_hash != getLastPbftBlockHash()) {
    if (findPbftBlockInChain(block_hash)) {
      // The block comes from slow node, drop
      return;
    } else {
      // TODO: The block comes from fast node that should insert.
      //  Or comes from malicious node, need check
    }
  }
  // Store in unverified_blocks_map_ for cleaning later
  insertUnverifiedPbftBlockIntoParentMap_(prev_block_hash, block_hash);
  // Store in unverified_blocks_ table
  uniqueLock_ lock(unverified_access_);
  unverified_blocks_[pbft_block->getBlockHash()] = pbft_block;
  LOG(log_dg_) << "Push unverified block " << block_hash
               << ". Pbft unverified blocks size: " << unverified_blocks_.size();
}

std::string PbftChain::getJsonStr() const {
  Json::Value json;
  sharedLock_ lock(chain_head_access_);
  json["head_hash"] = head_hash_.toString();
  json["dag_genesis_hash"] = dag_genesis_hash_.toString();
  json["size"] = (Json::Value::UInt64)size_;
  json["last_pbft_block_hash"] = last_pbft_block_hash_.toString();
  return json.toStyledString();
}

std::ostream& operator<<(std::ostream& strm, PbftChain const& pbft_chain) {
  strm << pbft_chain.getJsonStr();
  return strm;
}

bool PbftChain::isKnownPbftBlockForSyncing(taraxa::blk_hash_t const& pbft_block_hash) {
  return findPbftBlockInSyncedSet(pbft_block_hash) || findPbftBlockInChain(pbft_block_hash);
}

uint64_t PbftChain::pbftSyncingPeriod() const {
  if (pbftSyncedQueueEmpty()) {
    return getPbftChainSize();
  } else {
    auto last_synced_votes_block = pbftSyncedQueueBack();
    return last_synced_votes_block.pbft_blk->getPeriod();
  }
}

size_t PbftChain::pbftSyncedQueueSize() const {
  sharedLock_ lock(sync_access_);
  return pbft_synced_queue_.size();
}

bool PbftChain::pbftSyncedQueueEmpty() const {
  sharedLock_ lock(sync_access_);
  return pbft_synced_queue_.empty();
}

PbftBlockCert PbftChain::pbftSyncedQueueFront() const {
  sharedLock_ lock(sync_access_);
  return pbft_synced_queue_.front();
}

PbftBlockCert PbftChain::pbftSyncedQueueBack() const {
  sharedLock_ lock(sync_access_);
  return pbft_synced_queue_.back();
}

void PbftChain::pbftSyncedQueuePopFront() {
  pbftSyncedSetErase_();
  uniqueLock_ lock(sync_access_);
  pbft_synced_queue_.pop_front();
}

void PbftChain::setSyncedPbftBlockIntoQueue(PbftBlockCert const& pbft_block_and_votes) {
  LOG(log_nf_) << "Receive pbft block " << pbft_block_and_votes.pbft_blk->getBlockHash()
               << " from peer and push into synced queue";
  // NOTE: We have already checked that block is being added in order, in taraxa capability
  uniqueLock_ lock(sync_access_);
  pbft_synced_queue_.emplace_back(pbft_block_and_votes);
  pbft_synced_set_.insert(pbft_block_and_votes.pbft_blk->getBlockHash());
}

void PbftChain::clearSyncedPbftBlocks() {
  uniqueLock_ lock(sync_access_);
  pbft_synced_queue_.clear();
  pbft_synced_set_.clear();
}

void PbftChain::pbftSyncedSetInsert_(blk_hash_t const& pbft_block_hash) {
  uniqueLock_ lock(sync_access_);
  pbft_synced_set_.insert(pbft_block_hash);
}

void PbftChain::pbftSyncedSetErase_() {
  auto pbft_block = pbftSyncedQueueFront().pbft_blk;
  uniqueLock_ lock(sync_access_);
  pbft_synced_set_.erase(pbft_block->getBlockHash());
}

void PbftChain::insertUnverifiedPbftBlockIntoParentMap_(blk_hash_t const& prev_block_hash,
                                                        blk_hash_t const& block_hash) {
  upgradableLock_ lock(unverified_access_);
  if (unverified_blocks_map_.find(prev_block_hash) == unverified_blocks_map_.end()) {
    upgradeLock_ locked(lock);
    unverified_blocks_map_[prev_block_hash] = {block_hash};
  } else {
    upgradeLock_ locked(lock);
    unverified_blocks_map_[prev_block_hash].emplace_back(block_hash);
  }
}

}  // namespace taraxa<|MERGE_RESOLUTION|>--- conflicted
+++ resolved
@@ -2,21 +2,13 @@
 
 #include <libdevcore/CommonJS.h>
 
-<<<<<<< HEAD
-=======
 #include "pbft_manager.hpp"
 #include "util/jsoncpp.hpp"
 
 using namespace std;
 
->>>>>>> 14b5f829
 namespace taraxa {
-using namespace std;
-using namespace dev;
-
-<<<<<<< HEAD
-PbftChain::PbftChain(std::string const& dag_genesis_hash, addr_t node_addr, std::shared_ptr<DB> db)
-=======
+
 PbftBlock::PbftBlock(bytes const& b) : PbftBlock(dev::RLP(b)) {}
 
 PbftBlock::PbftBlock(dev::RLP const& r) {
@@ -146,7 +138,6 @@
 }
 
 PbftChain::PbftChain(std::string const& dag_genesis_hash, addr_t node_addr, std::shared_ptr<DbStorage> db)
->>>>>>> 14b5f829
     : head_hash_(blk_hash_t(0)),
       dag_genesis_hash_(blk_hash_t(dag_genesis_hash)),
       size_(0),
@@ -158,9 +149,7 @@
   if (pbft_head_str.empty()) {
     // Store PBFT HEAD to db
     auto head_json_str = getJsonStr();
-    auto b = db_->createWriteBatch();
-    b.addPbftHead(head_hash_, head_json_str);
-    b.commit();
+    db_->savePbftHead(head_hash_, head_json_str);
     LOG(log_nf_) << "Initialize PBFT chain head " << head_json_str;
     return;
   }
