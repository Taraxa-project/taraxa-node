--- conflicted
+++ resolved
@@ -755,12 +755,7 @@
     }
   } else {
     if (own_starting_value_for_round_ == NULL_BLOCK_HASH) {
-<<<<<<< HEAD
-      auto voted_value = previous_round_next_votes_->getVotedValue();
       if (voted_value != NULL_BLOCK_HASH && !reset_own_value_to_null_block_hash_in_this_round_) {
-=======
-      if (voted_value != NULL_BLOCK_HASH) {
->>>>>>> 5a4b3af6
         db_->savePbftMgrVotedValue(PbftMgrVotedValue::own_starting_value_in_round, voted_value);
         own_starting_value_for_round_ = voted_value;
         LOG(log_dg_) << "Updating own starting to previous round next voted value of " << voted_value;
