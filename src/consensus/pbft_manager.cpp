--- conflicted
+++ resolved
@@ -1132,16 +1132,9 @@
 
   if (!capability_->syncing_ && !syncRequestedAlreadyThisStep_()) {
     auto round = getPbftRound();
-<<<<<<< HEAD
-    LOG(log_nf_) << "Restarting pbft sync."
-                 << " In round " << round << ", in step " << step_
-                 << " Send request to ask missing pbft blocks in chain";
-    capability_->restartSyncingPbft(false);
-=======
     LOG(log_nf_) << "Restarting pbft sync. In round " << round << ", in step " << step_ << ", forced " << force
                  << ", Send request to ask missing blocks";
     capability_->restartSyncingPbft(force);
->>>>>>> 723dfcb4
     pbft_round_last_requested_sync_ = round;
     pbft_step_last_requested_sync_ = step_;
   }
