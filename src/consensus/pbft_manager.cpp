/*
 * @Copyright: Taraxa.io
 * @Author: Qi Gao
 * @Date: 2019-04-10
 * @Last Modified by: Qi Gao
 * @Last Modified time: 2019-08-15
 */

#include "pbft_manager.hpp"

#include <libdevcore/SHA3.h>

#include <chrono>
#include <string>

#include "chain/final_chain.hpp"
#include "dag/dag.hpp"

namespace taraxa {
using vrf_output_t = vrf_wrapper::vrf_output_t;

PbftManager::PbftManager(PbftConfig const &conf, std::string const &genesis, addr_t node_addr,
                         std::shared_ptr<DbStorage> db, std::shared_ptr<PbftChain> pbft_chain,
                         std::shared_ptr<VoteManager> vote_mgr,
                         std::shared_ptr<NextVotesForPreviousRound> next_votes_mgr, std::shared_ptr<DagManager> dag_mgr,
                         std::shared_ptr<DagBlockManager> dag_blk_mgr, std::shared_ptr<FinalChain> final_chain,
                         std::shared_ptr<Executor> executor, secret_t node_sk, vrf_sk_t vrf_sk)
    : LAMBDA_ms_MIN(conf.lambda_ms_min),
      COMMITTEE_SIZE(conf.committee_size),
      DAG_BLOCKS_SIZE(conf.dag_blocks_size),
      GHOST_PATH_MOVE_BACK(conf.ghost_path_move_back),
      RUN_COUNT_VOTES(conf.run_count_votes),
      dag_genesis_(genesis),
      node_addr_(node_addr),
      db_(db),
      pbft_chain_(pbft_chain),
      vote_mgr_(vote_mgr),
      previous_round_next_votes_(next_votes_mgr),
      dag_mgr_(dag_mgr),
      dag_blk_mgr_(dag_blk_mgr),
      final_chain_(final_chain),
      executor_(executor),
      node_sk_(node_sk),
      vrf_sk_(vrf_sk) {
  LOG_OBJECTS_CREATE("PBFT_MGR");
  update_dpos_state_();
}

PbftManager::~PbftManager() { stop(); }

void PbftManager::setNetwork(std::shared_ptr<Network> network) { network_.reset(network); }

void PbftManager::start() {
  if (bool b = true; !stopped_.compare_exchange_strong(b, !b)) {
    return;
  }
  std::vector<std::string> ghost;
  dag_mgr_->getGhostPath(dag_genesis_, ghost);
  while (ghost.empty()) {
    LOG(log_dg_) << "GHOST is empty. DAG initialization has not done. Sleep 100ms";
    thisThreadSleepForMilliSeconds(100);
  }
  LOG(log_dg_) << "PBFT start at GHOST size " << ghost.size() << ", the last of DAG blocks is " << ghost.back();
  daemon_ = std::make_unique<std::thread>([this]() { run(); });
  LOG(log_dg_) << "PBFT daemon initiated ...";
  if (RUN_COUNT_VOTES) {
    monitor_stop_ = false;
    monitor_votes_ = std::make_shared<std::thread>([this]() { countVotes_(); });
    LOG(log_nf_test_) << "PBFT monitor vote logs initiated";
  }
}

void PbftManager::stop() {
  if (bool b = false; !stopped_.compare_exchange_strong(b, !b)) {
    return;
  }

  if (RUN_COUNT_VOTES) {
    monitor_stop_ = true;
    monitor_votes_->join();
    LOG(log_nf_test_) << "PBFT monitor vote logs terminated";
  }
  {
    std::unique_lock<std::mutex> lock(stop_mtx_);
    stop_cv_.notify_all();
  }
  daemon_->join();

  LOG(log_dg_) << "PBFT daemon terminated ...";
}

/* When a node starts up it has to sync to the current phase (type of block
 * being generated) and step (within the block generation round)
 * Five step loop for block generation over three phases of blocks
 * User's credential, sigma_i_p for a round p is sig_i(R, p)
 * Leader l_i_p = min ( H(sig_j(R,p) ) over set of j in S_i where S_i is set of
 * users from which have received valid round p credentials
 */
void PbftManager::run() {
  LOG(log_nf_) << "PBFT running ...";

  // Initialize PBFT status
  initialState_();

  while (!stopped_) {
    if (stateOperations_()) {
      continue;
    }
    // PBFT states
    switch (state_) {
      case value_proposal_state:
        proposeBlock_();
        setNextState_();
        break;
      case filter_state:
        identifyBlock_();
        setNextState_();
        break;
      case certify_state:
        certifyBlock_();
        setNextState_();
        break;
      case finish_state:
        firstFinish_();
        setNextState_();
        break;
      case finish_polling_state:
        secondFinish_();
        setNextState_();
        if (continue_finish_polling_state_) {
          continue;
        }
        break;
      default:
        LOG(log_er_) << "Unknown PBFT state " << state_;
        assert(false);
    }
    sleep_();
  }
}

std::pair<bool, uint64_t> PbftManager::getDagBlockPeriod(blk_hash_t const &hash) {
  std::pair<bool, uint64_t> res;
  auto value = db_->getDagBlockPeriod(hash);
  if (value == nullptr) {
    res.first = false;
  } else {
    res.first = true;
    res.second = *value;
  }
  return res;
}

uint64_t PbftManager::getPbftRound() const {
  sharedLock_ lock(round_access_);
  return round_;
}

void PbftManager::setPbftRound(uint64_t const round) {
  uniqueLock_ lock(round_access_);
  db_->savePbftMgrField(PbftMgrRoundStep::PbftRound, round);
  round_ = round;
}

size_t PbftManager::getSortitionThreshold() const { return sortition_threshold_; }

size_t PbftManager::getTwoTPlusOne() const { return TWO_T_PLUS_ONE; }

void PbftManager::setTwoTPlusOne(size_t const two_t_plus_one) { TWO_T_PLUS_ONE = two_t_plus_one; }

// Notice: Test purpose
void PbftManager::setSortitionThreshold(size_t const sortition_threshold) {
  sortition_threshold_ = sortition_threshold;
}

void PbftManager::update_dpos_state_() {
  dpos_period_ = pbft_chain_->getPbftChainSize();
  do {
    try {
      eligible_voter_count_ = final_chain_->dpos_eligible_count(dpos_period_);
      break;
    } catch (state_api::ErrFutureBlock &c) {
      LOG(log_nf_) << c.what() << ". PBFT period " << dpos_period_ << " is too far ahead of DPOS, need wait!"
                   << " PBFT chain size " << pbft_chain_->getPbftChainSize() << ", have executed chain size "
                   << final_chain_->last_block_number();
      // Sleep one PBFT lambda time
      thisThreadSleepForMilliSeconds(LAMBDA_ms);
    }
  } while (!stopped_);
}

uint64_t PbftManager::getEligibleVoterCount() const { return eligible_voter_count_; }

bool PbftManager::is_eligible_(addr_t const &addr) { return final_chain_->dpos_is_eligible(dpos_period_, addr); }

bool PbftManager::shouldSpeak(PbftVoteTypes type, uint64_t round, size_t step) {
  //  if (capability_->syncing_) {
  //    LOG(log_tr_) << "PBFT chain is syncing, cannot propose and vote";
  //    return false;
  //  }
  if (!is_eligible_(node_addr_)) {
    LOG(log_tr_) << "Account " << node_addr_ << " is not eligible to vote";
    return false;
  }
  // compute sortition
  VrfPbftMsg msg(pbft_chain_last_block_hash_, type, round, step);
  VrfPbftSortition vrf_sortition(vrf_sk_, msg);
  if (!vrf_sortition.canSpeak(sortition_threshold_, getEligibleVoterCount())) {
    LOG(log_tr_) << "Don't get sortition";
    return false;
  }
  return true;
}

void PbftManager::setPbftStep(size_t const pbft_step) {
  last_step_ = step_;
  db_->savePbftMgrField(PbftMgrRoundStep::PbftStep, pbft_step);
  step_ = pbft_step;

  // if (step_ > MAX_STEPS) {
  //   // Note: We calculate the lambda for a step independently of prior steps
  //   //       in case missed earlier steps.
  //   // LAMBDA_ms = 100 * LAMBDA_ms_MIN;
  //   // LOG(log_nf_) << "Surpassed max steps, relaxing lambda to " << LAMBDA_ms
  //   //             << " ms in round " << getPbftRound() << ", step " << step_;
  //   LAMBDA_ms = LAMBDA_ms_MIN;
  // } else {
  //   LAMBDA_ms = LAMBDA_ms_MIN;
  // }
}

void PbftManager::resetStep_() { setPbftStep(1); }

bool PbftManager::resetRound_() {
  bool restart = false;
  // Check if we are synced to the right step ...
  uint64_t consensus_pbft_round = roundDeterminedFromVotes_();
  // Check should be always true...
  auto round = getPbftRound();
  assert(consensus_pbft_round >= round);

  if (consensus_pbft_round > round) {
    LOG(log_nf_) << "From votes determined round " << consensus_pbft_round;
    round_clock_initial_datetime_ = now_;
    setPbftRound(consensus_pbft_round);
    resetStep_();
    state_ = value_proposal_state;
    LOG(log_dg_) << "Advancing clock to pbft round " << consensus_pbft_round << ", step 1, and resetting clock.";

    // Update in DB first
    auto batch = db_->createWriteBatch();
    db_->addPbftMgrStatusToBatch(PbftMgrStatus::executed_in_round, false, batch);
    db_->addPbftMgrVotedValueToBatch(PbftMgrVotedValue::own_starting_value_in_round, NULL_BLOCK_HASH, batch);
    db_->addPbftMgrStatusToBatch(PbftMgrStatus::next_voted_null_block_hash, false, batch);
    db_->addPbftMgrStatusToBatch(PbftMgrStatus::next_voted_soft_value, false, batch);
    db_->addPbftMgrStatusToBatch(PbftMgrStatus::soft_voted_block_in_round, false, batch);
    db_->addPbftMgrVotedValueToBatch(PbftMgrVotedValue::soft_voted_block_hash_in_round, NULL_BLOCK_HASH, batch);
    if (soft_voted_block_for_this_round_.second && soft_voted_block_for_this_round_.first != NULL_BLOCK_HASH) {
      db_->removeSoftVotesToBatch(round, batch);
    }
    db_->commitWriteBatch(batch);

    have_executed_this_round_ = false;
    should_have_cert_voted_in_this_round_ = false;
    // reset starting value to NULL_BLOCK_HASH
    own_starting_value_for_round_ = NULL_BLOCK_HASH;
    // reset next voted value since start a new round
    next_voted_null_block_hash_ = false;
    next_voted_soft_value_ = false;

    // Key thing is to set .second to false to mark that we have not
    // identified a soft voted block in the new upcoming round...
    soft_voted_block_for_this_round_ = std::make_pair(NULL_BLOCK_HASH, false);

    if (executed_pbft_block_) {
      update_dpos_state_();
      // reset sortition_threshold and TWO_T_PLUS_ONE
      updateTwoTPlusOneAndThreshold_();
      db_->savePbftMgrStatus(PbftMgrStatus::executed_block, false);
      executed_pbft_block_ = false;
    }

    LAMBDA_ms = LAMBDA_ms_MIN;
    last_step_clock_initial_datetime_ = current_step_clock_initial_datetime_;
    current_step_clock_initial_datetime_ = std::chrono::system_clock::now();

<<<<<<< HEAD
    auto syncing = network_.visit([](auto net) { return net->getTaraxaCapability()->syncing_; });
    // p2p connection syncing should cover this situation, sync here for safe
    if (consensus_pbft_round > local_round + 1 && !syncing) {
      LOG(log_nf_) << "Quorum determined round " << consensus_pbft_round << " > 1 + current round " << local_round
                   << " local round, need to broadcast request for missing certified blocks";
      // NOTE: Advance round and step before calling sync to make sure
      //       sync call won't be supressed for being too
      //       recent (ie. same round and step)
      syncPbftChainFromPeers_(false);
      auto batch = db_->createWriteBatch();
      db_->addPbftMgrStatusToBatch(PbftMgrStatus::next_voted_block_in_previous_round, false, batch);
      db_->addPbftMgrVotedValueToBatch(PbftMgrVotedValue::next_voted_block_hash_in_previous_round, NULL_BLOCK_HASH,
                                       batch);
      db_->commitWriteBatch(batch);
      next_voted_block_from_previous_round_ = std::make_pair(NULL_BLOCK_HASH, false);
    }
=======
>>>>>>> dcd6febe
    // Restart while loop...
    restart = true;
  }

  return restart;
}

void PbftManager::sleep_() {
  now_ = std::chrono::system_clock::now();
  duration_ = now_ - round_clock_initial_datetime_;
  elapsed_time_in_round_ms_ = std::chrono::duration_cast<std::chrono::milliseconds>(duration_).count();
  auto time_to_sleep_for_ms = next_step_time_ms_ - elapsed_time_in_round_ms_;
  if (time_to_sleep_for_ms > 0) {
    LOG(log_tr_) << "Time to sleep(ms): " << time_to_sleep_for_ms << " in round " << getPbftRound() << ", step "
                 << step_;
    std::unique_lock<std::mutex> lock(stop_mtx_);
    stop_cv_.wait_for(lock, std::chrono::milliseconds(time_to_sleep_for_ms));
  }
}

void PbftManager::initialState_() {
  // Initial PBFT state
  LAMBDA_ms = LAMBDA_ms_MIN;
  STEP_4_DELAY = 2 * LAMBDA_ms;

  auto round = db_->getPbftMgrField(PbftMgrRoundStep::PbftRound);
  auto step = db_->getPbftMgrField(PbftMgrRoundStep::PbftStep);
  if (round == 1 && step == 1) {
    // Node start from scratch
    state_ = value_proposal_state;
  } else if (step < 4) {
    // Node start from DB, skip step 1 or 2 or 3
    step = 4;
    state_ = finish_state;
  } else if (step % 2 == 0) {
    // Node start from DB in first finishing state
    state_ = finish_state;
  } else if (step % 2 == 1) {
    // Node start from DB in second finishing state
    state_ = finish_polling_state;
  } else {
    LOG(log_er_) << "Unexpected condition at round " << round << " step " << step;
    assert(false);
  }
  setPbftStep(step);
  setPbftRound(round);

  if (round > 1) {
    // Get next votes for previous round from DB
    auto next_votes_in_previous_round = db_->getNextVotes(round - 1);
    if (next_votes_in_previous_round.empty()) {
      LOG(log_er_) << "Cannot get any next votes in previous round " << round - 1 << ". Currrent round " << round
                   << " step " << step;
      assert(false);
    }
    auto previous_round_2t_plus_1 = db_->getPbft2TPlus1(round - 1);
    if (previous_round_2t_plus_1 == 0) {
      LOG(log_er_) << "Cannot get PBFT 2t+1 in previous round " << round - 1 << ". Current round " << round << " step "
                   << step;
      assert(false);
    }
    previous_round_next_votes_->update(next_votes_in_previous_round, previous_round_2t_plus_1);
  }
  LOG(log_nf_) << "Node initialize at round " << round << " step " << step
               << ". Previous round has enough next votes for NULL_BLOCK_HASH: " << std::boolalpha
               << previous_round_next_votes_->haveEnoughVotesForNullBlockHash() << ", voted value "
               << previous_round_next_votes_->getVotedValue() << ", next votes size in previous round is "
               << previous_round_next_votes_->getNextVotesSize();

  // Initial last sync request
  pbft_round_last_requested_sync_ = 0;
  pbft_step_last_requested_sync_ = 0;

  auto own_starting_value = db_->getPbftMgrVotedValue(PbftMgrVotedValue::own_starting_value_in_round);
  if (own_starting_value) {
    // From DB
    own_starting_value_for_round_ = *own_starting_value;
  } else {
    // Default value
    own_starting_value_for_round_ = NULL_BLOCK_HASH;
  }

  auto soft_voted_block_hash = db_->getPbftMgrVotedValue(PbftMgrVotedValue::soft_voted_block_hash_in_round);
  auto soft_voted_block = db_->getPbftMgrStatus(PbftMgrStatus::soft_voted_block_in_round);
  if (soft_voted_block_hash) {
    // From DB
    soft_voted_block_for_this_round_ = std::make_pair(*soft_voted_block_hash, soft_voted_block);
  } else {
    // Default value
    soft_voted_block_for_this_round_ = std::make_pair(NULL_BLOCK_HASH, soft_voted_block);
  }

  executed_pbft_block_ = db_->getPbftMgrStatus(PbftMgrStatus::executed_block);
  have_executed_this_round_ = db_->getPbftMgrStatus(PbftMgrStatus::executed_in_round);
  next_voted_soft_value_ = db_->getPbftMgrStatus(PbftMgrStatus::next_voted_soft_value);
  next_voted_null_block_hash_ = db_->getPbftMgrStatus(PbftMgrStatus::next_voted_null_block_hash);

  auto cert_voted_block_hash = db_->getPbftCertVotedBlockHash(round);
  if (cert_voted_block_hash) {
    LOG(log_nf_) << "Initialize cert voted block hash " << *cert_voted_block_hash << " for round " << round;
    cert_voted_values_for_round_[round] = *cert_voted_block_hash;
  }

  round_clock_initial_datetime_ = std::chrono::system_clock::now();
  current_step_clock_initial_datetime_ = round_clock_initial_datetime_;
  last_step_clock_initial_datetime_ = current_step_clock_initial_datetime_;
  next_step_time_ms_ = 0;

  // Initialize TWO_T_PLUS_ONE and sortition_threshold
  updateTwoTPlusOneAndThreshold_();

  // Initialize last block hash (PBFT genesis block in beginning)
  pbft_chain_last_block_hash_ = pbft_chain_->getLastPbftBlockHash();
}

void PbftManager::setNextState_() {
  switch (state_) {
    case value_proposal_state:
      setFilterState_();
      break;
    case filter_state:
      setCertifyState_();
      break;
    case certify_state:
      if (go_finish_state_) {
        setFinishState_();
      } else {
        next_step_time_ms_ += POLLING_INTERVAL_ms;
      }
      break;
    case finish_state:
      setFinishPollingState_();
      break;
    case finish_polling_state:
      if (continue_finish_polling_state_) {
        continueFinishPollingState_(step_ + 2);
      } else {
        if (loop_back_finish_state_) {
          loopBackFinishState_();
        } else {
          next_step_time_ms_ += POLLING_INTERVAL_ms;
        }
      }
      break;
    default:
      LOG(log_er_) << "Unknown PBFT state " << state_;
      assert(false);
  }
  if (!continue_finish_polling_state_) {
    LOG(log_tr_) << "next step time(ms): " << next_step_time_ms_;
  }
}

void PbftManager::setFilterState_() {
  state_ = filter_state;
  setPbftStep(step_ + 1);
  next_step_time_ms_ = 2 * LAMBDA_ms;
  last_step_clock_initial_datetime_ = current_step_clock_initial_datetime_;
  current_step_clock_initial_datetime_ = std::chrono::system_clock::now();
}

void PbftManager::setCertifyState_() {
  state_ = certify_state;
  setPbftStep(step_ + 1);
  next_step_time_ms_ = 2 * LAMBDA_ms;
  last_step_clock_initial_datetime_ = current_step_clock_initial_datetime_;
  current_step_clock_initial_datetime_ = std::chrono::system_clock::now();
}

void PbftManager::setFinishState_() {
  LOG(log_dg_) << "Will go to first finish State";
  state_ = finish_state;
  setPbftStep(step_ + 1);
  next_step_time_ms_ = 4 * LAMBDA_ms + STEP_4_DELAY;
  last_step_clock_initial_datetime_ = current_step_clock_initial_datetime_;
  current_step_clock_initial_datetime_ = std::chrono::system_clock::now();
}

void PbftManager::setFinishPollingState_() {
  state_ = finish_polling_state;
  setPbftStep(step_ + 1);
  auto batch = db_->createWriteBatch();
  db_->addPbftMgrStatusToBatch(PbftMgrStatus::next_voted_soft_value, false, batch);
  db_->addPbftMgrStatusToBatch(PbftMgrStatus::next_voted_null_block_hash, false, batch);
  db_->commitWriteBatch(batch);
  next_voted_soft_value_ = false;
  next_voted_null_block_hash_ = false;
  last_step_clock_initial_datetime_ = current_step_clock_initial_datetime_;
  current_step_clock_initial_datetime_ = std::chrono::system_clock::now();
}

void PbftManager::continueFinishPollingState_(size_t step) {
  state_ = finish_polling_state;
  setPbftStep(step);
  auto batch = db_->createWriteBatch();
  db_->addPbftMgrStatusToBatch(PbftMgrStatus::next_voted_soft_value, false, batch);
  db_->addPbftMgrStatusToBatch(PbftMgrStatus::next_voted_null_block_hash, false, batch);
  db_->commitWriteBatch(batch);
  next_voted_soft_value_ = false;
  next_voted_null_block_hash_ = false;
}

void PbftManager::loopBackFinishState_() {
  auto round = getPbftRound();
  LOG(log_dg_) << "CONSENSUS debug round " << round << " , step " << step_
               << " | next_voted_soft_value_ = " << next_voted_soft_value_
               << " soft block = " << soft_voted_block_for_this_round_.first
               << " next_voted_null_block_hash_ = " << next_voted_null_block_hash_
               << " cert voted = " << (cert_voted_values_for_round_.find(round) != cert_voted_values_for_round_.end());
  state_ = finish_state;
  setPbftStep(step_ + 1);
  auto batch = db_->createWriteBatch();
  db_->addPbftMgrStatusToBatch(PbftMgrStatus::next_voted_soft_value, false, batch);
  db_->addPbftMgrStatusToBatch(PbftMgrStatus::next_voted_null_block_hash, false, batch);
  db_->commitWriteBatch(batch);
  next_voted_soft_value_ = false;
  next_voted_null_block_hash_ = false;
  next_step_time_ms_ = step_ * LAMBDA_ms + STEP_4_DELAY;
  last_step_clock_initial_datetime_ = current_step_clock_initial_datetime_;
  current_step_clock_initial_datetime_ = std::chrono::system_clock::now();
}

bool PbftManager::stateOperations_() {
  // Reset continue finish polling state
  continue_finish_polling_state_ = false;

  pushSyncedPbftBlocksIntoChain_();

  now_ = std::chrono::system_clock::now();
  duration_ = now_ - round_clock_initial_datetime_;
  elapsed_time_in_round_ms_ = std::chrono::duration_cast<std::chrono::milliseconds>(duration_).count();

  auto round = getPbftRound();
  LOG(log_tr_) << "PBFT current round is " << round;
  LOG(log_tr_) << "PBFT current step is " << step_;

  // Get votes
  votes_ = vote_mgr_->getVotes(round, pbft_chain_last_block_hash_, sortition_threshold_, getEligibleVoterCount(),
                               [this](auto const &addr) { return is_eligible_(addr); });
  LOG(log_tr_) << "There are " << votes_.size() << " total votes in round " << round;

  // CHECK IF WE HAVE RECEIVED 2t+1 CERT VOTES FOR A BLOCK IN OUR CURRENT
  // ROUND.  IF WE HAVE THEN WE EXECUTE THE BLOCK
  // ONLY CHECK IF HAVE *NOT* YET EXECUTED THIS ROUND...
  if (state_ == certify_state && !have_executed_this_round_) {
    std::vector<Vote> cert_votes_for_round = getVotesOfTypeFromVotesForRoundAndStep_(
        cert_vote_type, votes_, round, 3, std::make_pair(NULL_BLOCK_HASH, false));
    std::pair<blk_hash_t, bool> cert_voted_block_hash = blockWithEnoughVotes_(cert_votes_for_round);
    if (cert_voted_block_hash.second) {
      LOG(log_dg_) << "PBFT block " << cert_voted_block_hash.first << " has enough certed votes";
      // put pbft block into chain
      if (pushCertVotedPbftBlockIntoChain_(cert_voted_block_hash.first, cert_votes_for_round)) {
        db_->savePbftMgrStatus(PbftMgrStatus::executed_in_round, true);
        have_executed_this_round_ = true;
        LOG(log_nf_) << "Write " << cert_votes_for_round.size() << " cert votes ... in round " << round;

        duration_ = std::chrono::system_clock::now() - now_;
        auto execute_trxs_in_ms = std::chrono::duration_cast<std::chrono::milliseconds>(duration_).count();
        LOG(log_dg_) << "Pushing PBFT block and Execution spent " << execute_trxs_in_ms << " ms. in round " << round;
        // Restart while loop
        return true;
      }
    }
  }
  // We skip step 4 due to having missed it while executing....
  if (state_ == certify_state && have_executed_this_round_ &&
      elapsed_time_in_round_ms_ > 4 * LAMBDA_ms + STEP_4_DELAY + 2 * POLLING_INTERVAL_ms) {
    LOG(log_dg_) << "Skipping step 4 due to execution, will go to step 5 in round " << round;
    setPbftStep(5);
    state_ = finish_polling_state;
  }

  return resetRound_();
}

void PbftManager::proposeBlock_() {
  // Value Proposal
  auto round = getPbftRound();
  auto voted_value = previous_round_next_votes_->getVotedValue();

  LOG(log_tr_) << "PBFT value proposal state in round " << round;
  if (round > 1) {
    if (previous_round_next_votes_->haveEnoughVotesForNullBlockHash()) {
      LOG(log_nf_) << "Previous round " << round - 1 << " next voted block is NULL_BLOCK_HASH";
    } else if (voted_value != NULL_BLOCK_HASH) {
      LOG(log_nf_) << "Previous round " << round - 1 << " next voted block is " << voted_value;
    } else {
      LOG(log_er_) << "Previous round " << round - 1 << " doesn't have enough next votes";
      assert(false);
    }
  }

  if (round == 1) {
    if (shouldSpeak(propose_vote_type, round, step_)) {
      LOG(log_nf_) << "Proposing value of NULL_BLOCK_HASH " << NULL_BLOCK_HASH << " for round 1 by protocol";
      placeVote_(own_starting_value_for_round_, propose_vote_type, round, step_);
    }
  } else if (pbft_chain_->findPbftBlockInChain(voted_value) ||
             (round >= 2 && previous_round_next_votes_->haveEnoughVotesForNullBlockHash())) {
    if (shouldSpeak(propose_vote_type, round, step_)) {
      // PBFT block only be proposed once in one period
      if (!proposed_block_hash_.second || proposed_block_hash_.first == NULL_BLOCK_HASH) {
        // Propose value...
        proposed_block_hash_ = proposeMyPbftBlock_();
      }
      if (proposed_block_hash_.second) {
        db_->savePbftMgrVotedValue(PbftMgrVotedValue::own_starting_value_in_round, proposed_block_hash_.first);
        own_starting_value_for_round_ = proposed_block_hash_.first;
        LOG(log_nf_) << "Proposing own starting value " << own_starting_value_for_round_ << " for round " << round;
        placeVote_(own_starting_value_for_round_, propose_vote_type, round, step_);
      }
    }
  } else if (round >= 2 && voted_value != NULL_BLOCK_HASH) {
    db_->savePbftMgrVotedValue(PbftMgrVotedValue::own_starting_value_in_round, voted_value);
    own_starting_value_for_round_ = voted_value;
    if (shouldSpeak(propose_vote_type, round, step_)) {
      auto pbft_block = pbft_chain_->getUnverifiedPbftBlock(own_starting_value_for_round_);
      if (!pbft_block) {
        LOG(log_dg_) << "Can't get proposal block " << own_starting_value_for_round_ << " in unverified queue";
        pbft_block = db_->getPbftCertVotedBlock(own_starting_value_for_round_);
        if (!pbft_block) {
          LOG(log_dg_) << "Can't get proposal block " << own_starting_value_for_round_ << " in database";
        }
      }
      if (pbft_block) {
        LOG(log_nf_) << "Rebroadcasting and proposing next voted block " << own_starting_value_for_round_
                     << " from previous round. In round " << round;
        // broadcast pbft block
        network_->onNewPbftBlock(*pbft_block);
        // place vote
        placeVote_(own_starting_value_for_round_, propose_vote_type, round, step_);
      }
    }
  }
}

void PbftManager::identifyBlock_() {
  // The Filtering Step
  auto round = getPbftRound();
  auto voted_value = previous_round_next_votes_->getVotedValue();
  LOG(log_tr_) << "PBFT filtering state in round " << round;

  if (round == 1 || pbft_chain_->findPbftBlockInChain(voted_value) ||
      (round >= 2 && previous_round_next_votes_->haveEnoughVotesForNullBlockHash())) {
    // Identity leader
    std::pair<blk_hash_t, bool> leader_block = identifyLeaderBlock_(votes_);
    if (leader_block.second) {
      db_->savePbftMgrVotedValue(PbftMgrVotedValue::own_starting_value_in_round, leader_block.first);
      own_starting_value_for_round_ = leader_block.first;
      LOG(log_dg_) << "Identify leader block " << leader_block.first << " at round " << round;
      if (shouldSpeak(soft_vote_type, round, step_)) {
        LOG(log_nf_) << "Soft voting block " << leader_block.first << " at round " << round;
        placeVote_(leader_block.first, soft_vote_type, round, step_);
      }
    }
  } else if (round >= 2 && voted_value != NULL_BLOCK_HASH) {
    if (shouldSpeak(soft_vote_type, round, step_)) {
      LOG(log_nf_) << "Soft voting " << voted_value << " from previous round";
      placeVote_(voted_value, soft_vote_type, round, step_);
    }
  }
}

void PbftManager::certifyBlock_() {
  // The Certifying Step
  auto round = getPbftRound();
  LOG(log_tr_) << "PBFT certifying state in round " << round;
  if (elapsed_time_in_round_ms_ < 2 * LAMBDA_ms) {
    // Should not happen, add log here for safety checking
    LOG(log_er_) << "PBFT Reached step 3 too quickly after only " << elapsed_time_in_round_ms_ << " (ms) in round "
                 << round;
  }

  go_finish_state_ = elapsed_time_in_round_ms_ > 4 * LAMBDA_ms + STEP_4_DELAY - POLLING_INTERVAL_ms;
  if (go_finish_state_) {
    LOG(log_dg_) << "Step 3 expired, will go to step 4 in round " << round;
  } else if (!should_have_cert_voted_in_this_round_) {
    LOG(log_tr_) << "In step 3";

    if (!soft_voted_block_for_this_round_.second) {
      auto soft_votes = getVotesOfTypeFromVotesForRoundAndStep_(soft_vote_type, votes_, round, 2,
                                                                std::make_pair(NULL_BLOCK_HASH, false));
      auto soft_voted_block_hash = blockWithEnoughVotes_(soft_votes);

      auto batch = db_->createWriteBatch();
      db_->addPbftMgrVotedValueToBatch(PbftMgrVotedValue::soft_voted_block_hash_in_round, soft_voted_block_hash.first,
                                       batch);
      db_->addPbftMgrStatusToBatch(PbftMgrStatus::soft_voted_block_in_round, soft_voted_block_hash.second, batch);
      if (soft_voted_block_hash.second && soft_voted_block_hash.first != NULL_BLOCK_HASH) {
        db_->addSoftVotesToBatch(round, soft_votes, batch);
      }
      db_->commitWriteBatch(batch);

      soft_voted_block_for_this_round_ = soft_voted_block_hash;

      if (soft_voted_block_hash.second && soft_voted_block_hash.first != NULL_BLOCK_HASH) {
        LOG(log_dg_) << "Node has seen enough soft votes voted at " << soft_voted_block_for_this_round_.first
                     << ", regossip soft votes. In round " << round;
        for (auto const &sv : soft_votes) {
          network_->onNewPbftVote(sv);
        }
      }
    }

    if (soft_voted_block_for_this_round_.second && soft_voted_block_for_this_round_.first != NULL_BLOCK_HASH &&
        comparePbftBlockScheduleWithDAGblocks_(soft_voted_block_for_this_round_.first)) {
      LOG(log_tr_) << "Finished comparePbftBlockScheduleWithDAGblocks_";

      // NOTE: If we have already executed this round then block won't be found in unverified queue...
      bool executed_soft_voted_block_for_this_round = false;
      if (have_executed_this_round_) {
        LOG(log_tr_) << "Have already executed before certifying in step 3 in round " << round;
        if (pbft_chain_last_block_hash_ == soft_voted_block_for_this_round_.first) {
          LOG(log_tr_) << "Having executed, last block in chain is the soft voted block in round " << round;
          executed_soft_voted_block_for_this_round = true;
        }
      }

      bool unverified_soft_vote_block_for_this_round_is_valid = false;
      if (!executed_soft_voted_block_for_this_round) {
        if (checkPbftBlockValid_(soft_voted_block_for_this_round_.first)) {
          LOG(log_tr_) << "checkPbftBlockValid_ returned true";
          unverified_soft_vote_block_for_this_round_is_valid = true;
        } else {
          // Get partition, need send request to get missing pbft blocks from peers
          LOG(log_er_)
              << "Soft voted block for this round appears to be invalid, we must be out of sync with pbft chain";
          auto syncing = network_.visit([](auto net) { return net->getTaraxaCapability()->syncing_; });
          if (!syncing) {
            syncPbftChainFromPeers_(false);
          }
        }
      }

      if (executed_soft_voted_block_for_this_round || unverified_soft_vote_block_for_this_round_is_valid) {
        // NEED TO KEEP POLLING TO SEE IF WE HAVE 2t+1 cert votes...
        // Here we would cert vote if we can speak....
        if (shouldSpeak(cert_vote_type, round, step_)) {
          LOG(log_nf_) << "Cert voting " << soft_voted_block_for_this_round_.first << " in round " << round;

          // comparePbftBlockScheduleWithDAGblocks_ has checked the cert voted block exist
          auto cert_voted_block = pbft_chain_->getUnverifiedPbftBlock(soft_voted_block_for_this_round_.first);

          auto batch = db_->createWriteBatch();
          db_->addPbftCertVotedBlockHashToBatch(round, soft_voted_block_for_this_round_.first, batch);
          db_->addPbftCertVotedBlockToBatch(*cert_voted_block, batch);
          db_->commitWriteBatch(batch);

          cert_voted_values_for_round_[round] = soft_voted_block_for_this_round_.first;

          // generate cert vote
          placeVote_(soft_voted_block_for_this_round_.first, cert_vote_type, round, step_);

          should_have_cert_voted_in_this_round_ = true;
        }
      }
    }
  }
}

void PbftManager::firstFinish_() {
  // Even number steps from 4 are in first finish

  auto round = getPbftRound();
  LOG(log_tr_) << "PBFT first finishing state at step " << step_ << " in round " << round;
  if (shouldSpeak(next_vote_type, round, step_)) {
    if (cert_voted_values_for_round_.find(round) != cert_voted_values_for_round_.end()) {
      LOG(log_nf_) << "Next voting cert voted value " << cert_voted_values_for_round_[round] << " for round " << round
                   << " , step " << step_;
      placeVote_(cert_voted_values_for_round_[round], next_vote_type, round, step_);
    } else if (round >= 2 && previous_round_next_votes_->haveEnoughVotesForNullBlockHash()) {
      LOG(log_nf_) << "Next voting NULL BLOCK for round " << round << ", at step " << step_;
      placeVote_(NULL_BLOCK_HASH, next_vote_type, round, step_);
    } else {
      LOG(log_nf_) << "Next voting nodes own starting value " << own_starting_value_for_round_ << " for round " << round
                   << ", at step " << step_;
      placeVote_(own_starting_value_for_round_, next_vote_type, round, step_);
    }
  }
}

void PbftManager::secondFinish_() {
  // Odd number steps from 5 are in second finish
  auto round = getPbftRound();
  LOG(log_tr_) << "PBFT second finishing state at step " << step_ << " in round " << round;
  long end_time_for_step = (step_ + 1) * LAMBDA_ms + STEP_4_DELAY + 2 * POLLING_INTERVAL_ms;
  // if (step_ > MAX_STEPS) {
  //  u_long LAMBDA_ms_BIG = 100 * LAMBDA_ms_MIN;
  //  end_time_for_step = MAX_STEPS * LAMBDA_ms_MIN +
  //                      (step_ - MAX_STEPS + 1) * LAMBDA_ms_BIG + STEP_4_DELAY
  //                      + 2 * POLLING_INTERVAL_ms;
  // }
  if (elapsed_time_in_round_ms_ > end_time_for_step) {
    // Should not happen, add log here for safety checking
    if (have_executed_this_round_) {
      LOG(log_dg_) << "PBFT Reached round " << round << " at step " << step_ << " late due to execution";
    } else {
      LOG(log_dg_) << "PBFT Reached round " << round << " at step " << step_ << " late without executing";
    }
    continue_finish_polling_state_ = true;
    return;
  }

  if (shouldSpeak(next_vote_type, round, step_)) {
    if (!soft_voted_block_for_this_round_.second) {
      auto soft_votes = getVotesOfTypeFromVotesForRoundAndStep_(soft_vote_type, votes_, round, 2,
                                                                std::make_pair(NULL_BLOCK_HASH, false));
      auto soft_voted_block_hash = blockWithEnoughVotes_(soft_votes);

      auto batch = db_->createWriteBatch();
      db_->addPbftMgrVotedValueToBatch(PbftMgrVotedValue::soft_voted_block_hash_in_round, soft_voted_block_hash.first,
                                       batch);
      db_->addPbftMgrStatusToBatch(PbftMgrStatus::soft_voted_block_in_round, soft_voted_block_hash.second, batch);
      if (soft_voted_block_hash.second && soft_voted_block_hash.first != NULL_BLOCK_HASH) {
        db_->addSoftVotesToBatch(round, soft_votes, batch);
      }
      db_->commitWriteBatch(batch);

      soft_voted_block_for_this_round_ = soft_voted_block_hash;
    }

    if (!next_voted_soft_value_ && soft_voted_block_for_this_round_.second &&
        soft_voted_block_for_this_round_.first != NULL_BLOCK_HASH) {
      LOG(log_dg_) << "Node has seen enough soft votes voted at " << soft_voted_block_for_this_round_.first
                   << ", regossip soft votes. In round " << round << " step " << step_;
      auto soft_votes = db_->getSoftVotes(round);
      for (auto const &sv : soft_votes) {
        network_->onNewPbftVote(sv);
      }

      LOG(log_nf_) << "Next voting " << soft_voted_block_for_this_round_.first << " for round " << round << ", at step "
                   << step_;
      placeVote_(soft_voted_block_for_this_round_.first, next_vote_type, round, step_);

      db_->savePbftMgrStatus(PbftMgrStatus::next_voted_soft_value, true);
      next_voted_soft_value_ = true;
    }

    auto voted_value = previous_round_next_votes_->getVotedValue();
    if (!next_voted_null_block_hash_ && round >= 2 &&
        (previous_round_next_votes_->haveEnoughVotesForNullBlockHash() ||
         pbft_chain_->findPbftBlockInChain(voted_value)) &&
        (cert_voted_values_for_round_.find(round) == cert_voted_values_for_round_.end())) {
      LOG(log_nf_) << "Next voting NULL BLOCK for round " << round << ", at step " << step_;
      placeVote_(NULL_BLOCK_HASH, next_vote_type, round, step_);

      db_->savePbftMgrStatus(PbftMgrStatus::next_voted_null_block_hash, true);
      next_voted_null_block_hash_ = true;
    }
  }

<<<<<<< HEAD
  auto syncing = network_.visit([](auto net) { return net->getTaraxaCapability()->syncing_; });
  if (step_ > MAX_STEPS && !syncing && !syncRequestedAlreadyThisStep_()) {
    LOG(log_wr_) << "Suspect PBFT manger stucked, inaccurate 2t+1, need to broadcast request for missing blocks";
=======
  if (step_ > MAX_STEPS && !capability_->syncing_ && !syncRequestedAlreadyThisStep_()) {
    LOG(log_dg_) << "Suspect PBFT consensus is behind or stalled, perhaps inaccurate 2t+1, need to broadcast request "
                    "for missing blocks";
>>>>>>> dcd6febe
    syncPbftChainFromPeers_(true);
  }

  if (step_ > MAX_STEPS && !broadcastAlreadyThisStep_()) {
    LOG(log_dg_) << "Node " << node_addr_ << " broadcast next votes for previous round. In round " << round << " step "
                 << step_;
    network_->broadcastPreviousRoundNextVotesBundle();
    pbft_round_last_broadcast_ = round;
    pbft_step_last_broadcast_ = step_;
  }

  loop_back_finish_state_ = elapsed_time_in_round_ms_ > (step_ + 1) * LAMBDA_ms + STEP_4_DELAY - POLLING_INTERVAL_ms;
}

// There is a quorum of next-votes and set determine that round p should be the current round...
uint64_t PbftManager::roundDeterminedFromVotes_() {
  // <<vote_round, vote_step>, count>, <round, step> store in reverse order
  std::map<std::pair<uint64_t, size_t>, size_t, std::greater<std::pair<uint64_t, size_t>>>
      next_votes_tally_by_round_step;
  auto round = getPbftRound();

  for (auto const &v : votes_) {
    if (v.getType() != next_vote_type) {
      continue;
    }
    std::pair<uint64_t, size_t> round_step = std::make_pair(v.getRound(), v.getStep());
    if (round_step.first >= round) {
      if (next_votes_tally_by_round_step.find(round_step) != next_votes_tally_by_round_step.end()) {
        next_votes_tally_by_round_step[round_step] += 1;
      } else {
        next_votes_tally_by_round_step[round_step] = 1;
      }
    }
  }

  for (auto const &rs_votes : next_votes_tally_by_round_step) {
    if (rs_votes.second >= TWO_T_PLUS_ONE) {
      std::vector<Vote> next_votes_for_round_step = getVotesOfTypeFromVotesForRoundAndStep_(
          next_vote_type, votes_, rs_votes.first.first, rs_votes.first.second, std::make_pair(NULL_BLOCK_HASH, false));
      if (blockWithEnoughVotes_(next_votes_for_round_step).second) {
        LOG(log_dg_) << "Found sufficient next votes in round " << rs_votes.first.first << ", step "
                     << rs_votes.first.second << ", PBFT 2t+1 " << TWO_T_PLUS_ONE;
        // Update next votes
        previous_round_next_votes_->update(next_votes_for_round_step, TWO_T_PLUS_ONE);
        auto next_votes = previous_round_next_votes_->getNextVotes();

        auto batch = db_->createWriteBatch();
        db_->addPbft2TPlus1ToBatch(rs_votes.first.first, TWO_T_PLUS_ONE, batch);
        db_->addNextVotesToBatch(rs_votes.first.first, next_votes, batch);
        db_->commitWriteBatch(batch);

        return rs_votes.first.first + 1;
      }
    }
  }

  return round;
}

// Assumption is that all votes are in the same round, step and of same type...
std::pair<blk_hash_t, bool> PbftManager::blockWithEnoughVotes_(std::vector<Vote> const &votes) const {
  if (votes.empty()) {
    return std::make_pair(NULL_BLOCK_HASH, false);
  }

  // <block_hash, count>, store in reverse order
  std::map<blk_hash_t, size_t, std::greater<blk_hash_t>> tally_by_blockhash;
  auto vote_type = votes[0].getType();
  auto vote_round = votes[0].getRound();
  auto vote_step = votes[0].getStep();

  for (Vote const &v : votes) {
    if (v.getType() != vote_type) {
      LOG(log_er_) << "Vote has a different type with " << vote_type << ". VOTE: " << v;
      assert(false);
    } else if (v.getRound() != vote_round) {
      LOG(log_er_) << "Vote has a different round with " << vote_round << ". VOTE: " << v;
      assert(false);
    } else if (v.getStep() != vote_step) {
      LOG(log_er_) << "Next phase vote has a different step with " << vote_step << ". VOTE: " << v;
      assert(false);
    }

    auto blockhash = v.getBlockHash();
    if (tally_by_blockhash.find(blockhash) != tally_by_blockhash.end()) {
      tally_by_blockhash[blockhash] += 1;
    } else {
      tally_by_blockhash[blockhash] = 1;
    }

    for (auto const &blockhash_count : tally_by_blockhash) {
      if (blockhash_count.second >= TWO_T_PLUS_ONE) {
        LOG(log_dg_) << "Find block hash " << blockhash_count.first << " vote type " << vote_type << " in round "
                     << vote_round << " step " << vote_step << " has " << blockhash_count.second << " votes";
        return std::make_pair(blockhash_count.first, true);
      } else {
        LOG(log_tr_) << "Don't have enough votes. block hash " << blockhash_count.first << " vote type " << vote_type
                     << " for round " << vote_round << " step " << vote_step << " has " << blockhash_count.second
                     << " votes"
                     << " (2TP1 = " << TWO_T_PLUS_ONE << ")";
      }
    }
  }

  return std::make_pair(NULL_BLOCK_HASH, false);
}

std::vector<Vote> PbftManager::getVotesOfTypeFromVotesForRoundAndStep_(PbftVoteTypes vote_type,
                                                                       std::vector<Vote> &votes, uint64_t round,
                                                                       size_t step,
                                                                       std::pair<blk_hash_t, bool> blockhash) {
  std::vector<Vote> votes_of_requested_type;
  std::copy_if(votes.begin(), votes.end(), std::back_inserter(votes_of_requested_type),
               [vote_type, round, step, blockhash](Vote const &v) {
                 return (v.getType() == vote_type && v.getRound() == round && v.getStep() == step &&
                         (blockhash.second == false || blockhash.first == v.getBlockHash()));
               });

  return votes_of_requested_type;
}

Vote PbftManager::generateVote(blk_hash_t const &blockhash, PbftVoteTypes type, uint64_t round, size_t step,
                               blk_hash_t const &last_pbft_block_hash) {
  // sortition proof
  VrfPbftMsg msg(last_pbft_block_hash, type, round, step);
  VrfPbftSortition vrf_sortition(vrf_sk_, msg);
  Vote vote(node_sk_, vrf_sortition, blockhash);

  LOG(log_dg_) << "last pbft block hash " << last_pbft_block_hash << " vote: " << vote.getHash();
  return vote;
}

void PbftManager::placeVote_(taraxa::blk_hash_t const &blockhash, PbftVoteTypes vote_type, uint64_t round,
                             size_t step) {
  Vote vote = generateVote(blockhash, vote_type, round, step, pbft_chain_last_block_hash_);
  vote_mgr_->addVote(vote);
  LOG(log_dg_) << "vote block hash: " << blockhash << " vote type: " << vote_type << " round: " << round
               << " step: " << step << " vote hash " << vote.getHash();
  // pbft vote broadcast
  network_.visit([&](auto net) { net->onNewPbftVote(vote); });
}

std::pair<blk_hash_t, bool> PbftManager::proposeMyPbftBlock_() {
  LOG(log_dg_) << "Into propose PBFT block";
  std::string last_period_dag_anchor_block_hash;
  if (pbft_chain_last_block_hash_) {
    last_period_dag_anchor_block_hash =
        pbft_chain_->getPbftBlockInChain(pbft_chain_last_block_hash_).getPivotDagBlockHash().toString();
  } else {
    // First PBFT pivot block
    last_period_dag_anchor_block_hash = dag_genesis_;
  }

  std::vector<std::string> ghost;
  dag_mgr_->getGhostPath(last_period_dag_anchor_block_hash, ghost);
  LOG(log_dg_) << "GHOST size " << ghost.size();
  // Looks like ghost never empty, at lease include the last period dag anchor block
  if (ghost.empty()) {
    LOG(log_dg_) << "GHOST is empty. No new DAG blocks generated, PBFT "
                    "propose NULL_BLOCK_HASH";
    return std::make_pair(NULL_BLOCK_HASH, true);
  }
  blk_hash_t dag_block_hash;
  if (ghost.size() <= DAG_BLOCKS_SIZE) {
    // Move back GHOST_PATH_MOVE_BACK DAG blocks for DAG sycning
    int ghost_index = ghost.size() - 1 - GHOST_PATH_MOVE_BACK;
    if (ghost_index <= 0) {
      ghost_index = 0;
    }
    while (ghost_index < ghost.size() - 1) {
      if (ghost[ghost_index] != last_period_dag_anchor_block_hash) {
        break;
      }
      ghost_index += 1;
    }
    dag_block_hash = blk_hash_t(ghost[ghost_index]);
  } else {
    dag_block_hash = blk_hash_t(ghost[DAG_BLOCKS_SIZE - 1]);
  }
  if (dag_block_hash.toString() == dag_genesis_) {
    LOG(log_dg_) << "No new DAG blocks generated. DAG only has genesis " << dag_block_hash
                 << " PBFT propose NULL_BLOCK_HASH";
    return std::make_pair(NULL_BLOCK_HASH, true);
  }
  // compare with last dag block hash. If they are same, which means no new
  // dag blocks generated since last round. In that case PBFT proposer should
  // propose NULL BLOCK HASH as their value and not produce a new block. In
  // practice this should never happen
  if (dag_block_hash.toString() == last_period_dag_anchor_block_hash) {
    LOG(log_dg_) << "Last period DAG anchor block hash " << dag_block_hash
                 << " No new DAG blocks generated, PBFT propose NULL_BLOCK_HASH";
    LOG(log_dg_) << "Ghost: " << ghost;
    return std::make_pair(NULL_BLOCK_HASH, true);
  }

  uint64_t propose_pbft_period = pbft_chain_->getPbftChainSize() + 1;
  addr_t beneficiary = node_addr_;
  // generate generate pbft block
  auto pbft_block =
      s_ptr(new PbftBlock(pbft_chain_last_block_hash_, dag_block_hash, propose_pbft_period, beneficiary, node_sk_));
  // push pbft block
  pbft_chain_->pushUnverifiedPbftBlock(pbft_block);
  // broadcast pbft block
  network_.visit([&](auto net) { net->onNewPbftBlock(*pbft_block); });

  LOG(log_dg_) << node_addr_ << " propose PBFT block succussful! "
               << " in round: " << getPbftRound() << " in step: " << step_ << " PBFT block: " << pbft_block;
  return std::make_pair(pbft_block->getBlockHash(), true);
}

std::vector<std::vector<uint>> PbftManager::createMockTrxSchedule(
    std::shared_ptr<std::vector<std::pair<blk_hash_t, std::vector<bool>>>> trx_overlap_table) {
  std::vector<std::vector<uint>> blocks_trx_modes;

  if (!trx_overlap_table) {
    LOG(log_er_) << "Transaction overlap table nullptr, cannot create mock "
                 << "transactions schedule";
    return blocks_trx_modes;
  }

  for (auto i = 0; i < trx_overlap_table->size(); i++) {
    blk_hash_t &dag_block_hash = (*trx_overlap_table)[i].first;
    auto blk = dag_blk_mgr_->getDagBlock(dag_block_hash);
    if (!blk) {
      LOG(log_er_) << "Cannot create schedule block, DAG block missing " << dag_block_hash;
      continue;
    }

    auto num_trx = blk->getTrxs().size();
    std::vector<uint> block_trx_modes;
    for (auto j = 0; j < num_trx; j++) {
      if ((*trx_overlap_table)[i].second[j]) {
        // trx sequential mode
        block_trx_modes.emplace_back(1);
      } else {
        // trx invalid mode
        block_trx_modes.emplace_back(0);
      }
    }
    blocks_trx_modes.emplace_back(block_trx_modes);
  }

  return blocks_trx_modes;
}

std::pair<blk_hash_t, bool> PbftManager::identifyLeaderBlock_(std::vector<Vote> const &votes) {
  auto round = getPbftRound();
  LOG(log_dg_) << "Into identify leader block, in round " << round;
  // each leader candidate with <vote_signature_hash, pbft_block_hash>
  std::vector<std::pair<vrf_output_t, blk_hash_t>> leader_candidates;
  for (auto const &v : votes) {
    if (v.getRound() == round && v.getType() == propose_vote_type) {
      // We should not pick any null block as leader (proposed when
      // no new blocks found, or maliciously) if others have blocks.
      auto proposed_block_hash = v.getBlockHash();
      if (round == 1 ||
          (proposed_block_hash != NULL_BLOCK_HASH && !pbft_chain_->findPbftBlockInChain(proposed_block_hash))) {
        leader_candidates.emplace_back(std::make_pair(v.getCredential(), proposed_block_hash));
      }
    }
  }
  if (leader_candidates.empty()) {
    // no eligible leader
    return std::make_pair(NULL_BLOCK_HASH, false);
  }
  std::pair<vrf_output_t, blk_hash_t> leader =
      *std::min_element(leader_candidates.begin(), leader_candidates.end(),
                        [](std::pair<vrf_output_t, blk_hash_t> const &i, std::pair<vrf_output_t, blk_hash_t> const &j) {
                          return i.first < j.first;
                        });

  return std::make_pair(leader.second, true);
}

bool PbftManager::checkPbftBlockValid_(blk_hash_t const &block_hash) const {
  auto cert_voted_block = pbft_chain_->getUnverifiedPbftBlock(block_hash);
  if (!cert_voted_block) {
    LOG(log_er_) << "Cannot find the unverified pbft block, block hash " << block_hash;
    return false;
  }
  return pbft_chain_->checkPbftBlockValidation(*cert_voted_block);
}

bool PbftManager::syncRequestedAlreadyThisStep_() const {
  return getPbftRound() == pbft_round_last_requested_sync_ && step_ == pbft_step_last_requested_sync_;
}

void PbftManager::syncPbftChainFromPeers_(bool force) {
  if (stopped_) return;
  if (!pbft_chain_->pbftSyncedQueueEmpty()) {
    LOG(log_dg_) << "DAG has not synced yet. PBFT chain skips syncing";
    return;
  }

  auto syncing = network_.visit([](auto net) { return net->getTaraxaCapability()->syncing_; });
  if (!syncing && !syncRequestedAlreadyThisStep_()) {
    auto round = getPbftRound();
    LOG(log_nf_) << "Restarting pbft sync. In round " << round << ", in step " << step_ << ", forced " << force
                 << ", Send request to ask missing blocks";
    network_.visit([&](auto net) { net->getTaraxaCapability()->restartSyncingPbft(force); });
    pbft_round_last_requested_sync_ = round;
    pbft_step_last_requested_sync_ = step_;
  }
}

<<<<<<< HEAD
bool PbftManager::nextVotesSyncAlreadyThisRoundStep_() {
  return getPbftRound() == pbft_round_last_next_votes_sync_ && step_ == pbft_step_last_next_votes_sync_;
}

void PbftManager::syncNextVotes_() {
  if (stopped_) {
    return;
  }
  //  if (capability_->syncing_) {
  //    LOG(log_dg_) << "Cannot sync next votes bundle, PBFT chain is syncing";
  //    return;
  //  }

  if (!nextVotesSyncAlreadyThisRoundStep_()) {
    auto round = getPbftRound();
    LOG(log_wr_) << "Syncing next votes. Send syncing request at round " << round << ", step " << step_;
    network_.visit([&](auto net) { net->getTaraxaCapability()->syncPbftNextVotes(round); });
    pbft_round_last_next_votes_sync_ = round;
    pbft_step_last_next_votes_sync_ = step_;
  }
=======
bool PbftManager::broadcastAlreadyThisStep_() const {
  return getPbftRound() == pbft_round_last_broadcast_ && step_ == pbft_step_last_broadcast_;
>>>>>>> dcd6febe
}

// Must be in certifying step, and has seen enough soft-votes for some value != NULL_BLOCK_HASH
bool PbftManager::comparePbftBlockScheduleWithDAGblocks_(blk_hash_t const &pbft_block_hash) {
  auto pbft_block = pbft_chain_->getUnverifiedPbftBlock(pbft_block_hash);
  if (!pbft_block) {
    pbft_block = db_->getPbftCertVotedBlock(pbft_block_hash);
    if (!pbft_block) {
      auto round = getPbftRound();
      if (!round_began_wait_proposal_block_) {
        LOG(log_dg_) << "Can't get proposal block " << pbft_block_hash << " in DB. Have not got the PBFT block "
                     << pbft_block_hash << " yet.";
        round_began_wait_proposal_block_ = round;
      } else if (round > round_began_wait_proposal_block_) {
        auto wait_proposal_block_rounds = round - round_began_wait_proposal_block_;
        if (wait_proposal_block_rounds < max_wait_rounds_for_proposal_block_) {
          LOG(log_dg_) << "Have been waiting " << wait_proposal_block_rounds << " rounds for proposal block "
                       << pbft_block_hash;
        } else {
          LOG(log_dg_) << "Have been waiting " << wait_proposal_block_rounds << " rounds for proposal block "
                       << pbft_block_hash << ", reset own starting value to NULL_BLOCK_HASH";
          db_->savePbftMgrVotedValue(PbftMgrVotedValue::own_starting_value_in_round, NULL_BLOCK_HASH);
          own_starting_value_for_round_ = NULL_BLOCK_HASH;
        }
      }
      return false;
    }
    // Read from DB pushing into unverified queue
    pbft_chain_->pushUnverifiedPbftBlock(pbft_block);
  }
  // Back to zero to signify no longer waiting...
  round_began_wait_proposal_block_ = 0;

  return comparePbftBlockScheduleWithDAGblocks_(*pbft_block);
}

bool PbftManager::comparePbftBlockScheduleWithDAGblocks_(PbftBlock const &pbft_block) {
  auto const &anchor_hash = pbft_block.getPivotDagBlockHash();
  if (!dag_mgr_->getDagBlockOrder(anchor_hash).second->empty()) {
    return true;
  }
  auto last_period = pbft_chain_->getPbftChainSize();
  LOG(log_nf_) << "DAG blocks have not sync yet. In period: " << last_period << ", anchor block hash " << anchor_hash
               << " is not found locally";
  auto syncing = network_.visit([](auto net) { return net->getTaraxaCapability()->syncing_; });
  if (state_ == finish_state && !have_executed_this_round_ && !syncing && !syncRequestedAlreadyThisStep_()) {
    LOG(log_nf_) << "DAG blocks have not sync yet. In period: " << last_period << " PBFT block anchor: " << anchor_hash
                 << " .. Triggering sync request";
    syncPbftChainFromPeers_(true);
  }
  return false;
}

bool PbftManager::pushCertVotedPbftBlockIntoChain_(taraxa::blk_hash_t const &cert_voted_block_hash,
                                                   std::vector<Vote> const &cert_votes_for_round) {
  if (!checkPbftBlockValid_(cert_voted_block_hash)) {
    // Get partition, need send request to get missing pbft blocks from peers
    LOG(log_er_) << "Cert voted block " << cert_voted_block_hash
                 << " is invalid, we must be out of sync with pbft chain";
    auto syncing = network_.visit([](auto net) { return net->getTaraxaCapability()->syncing_; });
    if (!syncing) {
      syncPbftChainFromPeers_(false);
    }
    return false;
  }
  auto pbft_block = pbft_chain_->getUnverifiedPbftBlock(cert_voted_block_hash);
  if (!pbft_block) {
    LOG(log_er_) << "Can not find the cert vote block hash " << cert_voted_block_hash << " in pbft queue";
    return false;
  }
  if (!comparePbftBlockScheduleWithDAGblocks_(*pbft_block)) {
    return false;
  }
  PbftBlockCert pbft_block_cert_votes(*pbft_block, cert_votes_for_round);
  if (!pushPbftBlock_(pbft_block_cert_votes)) {
    LOG(log_er_) << "Failed push PBFT block " << pbft_block->getBlockHash() << " into chain";
    return false;
  }
  // cleanup PBFT unverified blocks table
  pbft_chain_->cleanupUnverifiedPbftBlocks(*pbft_block);
  return true;
}

void PbftManager::pushSyncedPbftBlocksIntoChain_() {
  size_t pbft_synced_queue_size;
  while (!pbft_chain_->pbftSyncedQueueEmpty()) {
    PbftBlockCert pbft_block_and_votes = pbft_chain_->pbftSyncedQueueFront();
    auto round = getPbftRound();
    LOG(log_dg_) << "Pick pbft block " << pbft_block_and_votes.pbft_blk->getBlockHash()
                 << " from synced queue in round " << round;
    if (pbft_chain_->findPbftBlockInChain(pbft_block_and_votes.pbft_blk->getBlockHash())) {
      // pushed already from PBFT unverified queue, remove and skip it
      pbft_chain_->pbftSyncedQueuePopFront();

      pbft_synced_queue_size = pbft_chain_->pbftSyncedQueueSize();
      if (pbft_last_observed_synced_queue_size_ != pbft_synced_queue_size) {
        LOG(log_dg_) << "PBFT block " << pbft_block_and_votes.pbft_blk->getBlockHash() << " already present in chain.";
        LOG(log_dg_) << "PBFT synced queue still contains " << pbft_synced_queue_size
                     << " synced blocks that could not be pushed.";
      }
      pbft_last_observed_synced_queue_size_ = pbft_synced_queue_size;
      continue;
    }

    // Check cert votes validation
    if (!vote_mgr_->pbftBlockHasEnoughValidCertVotes(pbft_block_and_votes, getEligibleVoterCount(),
                                                     sortition_threshold_, TWO_T_PLUS_ONE)) {
      // Failed cert votes validation, flush synced PBFT queue and set since
      // next block validation depends on the current one
      LOG(log_er_) << "Synced PBFT block " << pbft_block_and_votes.pbft_blk->getBlockHash()
                   << " doesn't have enough valid cert votes. Clear synced PBFT blocks!"
                   << " Eligible voter count: " << getEligibleVoterCount();
      pbft_chain_->clearSyncedPbftBlocks();
      break;
    }
    if (!pbft_chain_->checkPbftBlockValidation(*pbft_block_and_votes.pbft_blk)) {
      // PBFT chain syncing faster than DAG syncing, wait!
      pbft_synced_queue_size = pbft_chain_->pbftSyncedQueueSize();
      if (pbft_last_observed_synced_queue_size_ != pbft_synced_queue_size) {
        LOG(log_dg_) << "PBFT chain unable to push synced block " << pbft_block_and_votes.pbft_blk->getBlockHash();
        LOG(log_dg_) << "PBFT synced queue still contains " << pbft_synced_queue_size
                     << " synced blocks that could not be pushed.";
      }
      pbft_last_observed_synced_queue_size_ = pbft_synced_queue_size;
      break;
    }
    if (!comparePbftBlockScheduleWithDAGblocks_(*pbft_block_and_votes.pbft_blk)) {
      break;
    }
    if (pushPbftBlock_(pbft_block_and_votes)) {
      LOG(log_nf_) << node_addr_ << " push synced PBFT block " << pbft_block_and_votes.pbft_blk->getBlockHash()
                   << " in round " << round;
    } else {
      LOG(log_er_) << "Failed push PBFT block " << pbft_block_and_votes.pbft_blk->getBlockHash() << " into chain";
      break;
    }

    // Remove from PBFT synced queue
    pbft_chain_->pbftSyncedQueuePopFront();
    if (executed_pbft_block_) {
      update_dpos_state_();
      // update sortition_threshold and TWO_T_PLUS_ONE
      updateTwoTPlusOneAndThreshold_();
      db_->savePbftMgrStatus(PbftMgrStatus::executed_block, false);
      executed_pbft_block_ = false;
    }
    pbft_synced_queue_size = pbft_chain_->pbftSyncedQueueSize();
    if (pbft_last_observed_synced_queue_size_ != pbft_synced_queue_size) {
      LOG(log_dg_) << "PBFT synced queue still contains " << pbft_synced_queue_size
                   << " synced blocks that could not be pushed.";
    }
    pbft_last_observed_synced_queue_size_ = pbft_synced_queue_size;
  }
}

bool PbftManager::pushPbftBlock_(PbftBlockCert const &pbft_block_cert_votes) {
  auto const &pbft_block_hash = pbft_block_cert_votes.pbft_blk->getBlockHash();
  if (db_->pbftBlockInDb(pbft_block_hash)) {
    LOG(log_er_) << "PBFT block: " << pbft_block_hash << " in DB already.";
    return false;
  }

  auto pbft_block = pbft_block_cert_votes.pbft_blk;
  auto const &cert_votes = pbft_block_cert_votes.cert_votes;
  auto pbft_period = pbft_block->getPeriod();

  auto batch = db_->createWriteBatch();
  // Add cert votes in DB
  db_->addCertVotesToBatch(pbft_block_hash, cert_votes, batch);
  LOG(log_nf_) << "Storing cert votes of pbft blk " << pbft_block_hash << "\n" << cert_votes;
  // Add period_pbft_block in DB
  db_->addPbftBlockPeriodToBatch(pbft_period, pbft_block_hash, batch);
  // Add PBFT block in DB
  db_->addPbftBlockToBatch(*pbft_block, batch);
  // update PBFT chain size
  pbft_chain_->updatePbftChain(pbft_block_hash);
  // Update PBFT chain head block
  db_->addPbftHeadToBatch(pbft_chain_->getHeadHash(), pbft_chain_->getJsonStr(), batch);

  // Set DAG blocks period
  auto const &anchor_hash = pbft_block->getPivotDagBlockHash();
  auto finalized_dag_blk_hashes = *dag_mgr_->getDagBlockOrder(anchor_hash).second;
  dag_mgr_->setDagBlockOrder(anchor_hash, pbft_period, finalized_dag_blk_hashes, batch);

  // Add dag_block_period in DB
  for (auto const &blk_hash : finalized_dag_blk_hashes) {
    db_->addDagBlockPeriodToBatch(blk_hash, pbft_period, batch);
  }

  // Commit DB
  db_->commitWriteBatch(batch);

  LOG(log_nf_) << node_addr_ << " successful push unexecuted PBFT block " << pbft_block_hash << " in period "
               << pbft_period << " into chain! In round " << getPbftRound();

  executor_->execute(pbft_block);

  // Update pbft chain last block hash
  pbft_chain_last_block_hash_ = pbft_block_hash;
  assert(pbft_chain_last_block_hash_ == pbft_chain_->getLastPbftBlockHash());

  // Reset proposed PBFT block hash to False for next pbft block proposal
  proposed_block_hash_ = std::make_pair(NULL_BLOCK_HASH, false);
  db_->savePbftMgrStatus(PbftMgrStatus::executed_block, true);
  executed_pbft_block_ = true;
  return true;
}

void PbftManager::updateTwoTPlusOneAndThreshold_() {
  // Update 2t+1 and threshold
  auto eligible_voter_count = getEligibleVoterCount();
  sortition_threshold_ = std::min<size_t>(COMMITTEE_SIZE, eligible_voter_count);
  TWO_T_PLUS_ONE = sortition_threshold_ * 2 / 3 + 1;
  LOG(log_nf_) << "Committee size " << COMMITTEE_SIZE << ", valid voting players " << eligible_voter_count
               << ". Update 2t+1 " << TWO_T_PLUS_ONE << ", Threshold " << sortition_threshold_;
}

void PbftManager::countVotes_() {
  auto round = getPbftRound();
  while (!monitor_stop_) {
    std::vector<Vote> votes = vote_mgr_->getAllVotes();

    size_t last_step_votes = 0;
    size_t current_step_votes = 0;
    for (auto const &v : votes) {
      if (step_ == 1) {
        if (v.getRound() == round - 1 && v.getStep() == last_step_) {
          last_step_votes++;
        } else if (v.getRound() == round && v.getStep() == step_) {
          current_step_votes++;
        }
      } else {
        if (v.getRound() == round) {
          if (v.getStep() == step_ - 1) {
            last_step_votes++;
          } else if (v.getStep() == step_) {
            current_step_votes++;
          }
        }
      }
    }

    auto now = std::chrono::system_clock::now();
    auto last_step_duration = now - last_step_clock_initial_datetime_;
    auto elapsed_last_step_time_in_ms =
        std::chrono::duration_cast<std::chrono::milliseconds>(last_step_duration).count();

    auto current_step_duration = now - current_step_clock_initial_datetime_;
    auto elapsed_current_step_time_in_ms =
        std::chrono::duration_cast<std::chrono::milliseconds>(current_step_duration).count();

    LOG(log_nf_test_) << "Round " << round << " step " << last_step_ << " time " << elapsed_last_step_time_in_ms
                      << "(ms) has " << last_step_votes << " votes";
    LOG(log_nf_test_) << "Round " << round << " step " << step_ << " time " << elapsed_current_step_time_in_ms
                      << "(ms) has " << current_step_votes << " votes";
    thisThreadSleepForMilliSeconds(POLLING_INTERVAL_ms / 2);
  }
}

}  // namespace taraxa<|MERGE_RESOLUTION|>--- conflicted
+++ resolved
@@ -284,7 +284,6 @@
     last_step_clock_initial_datetime_ = current_step_clock_initial_datetime_;
     current_step_clock_initial_datetime_ = std::chrono::system_clock::now();
 
-<<<<<<< HEAD
     auto syncing = network_.visit([](auto net) { return net->getTaraxaCapability()->syncing_; });
     // p2p connection syncing should cover this situation, sync here for safe
     if (consensus_pbft_round > local_round + 1 && !syncing) {
@@ -301,8 +300,7 @@
       db_->commitWriteBatch(batch);
       next_voted_block_from_previous_round_ = std::make_pair(NULL_BLOCK_HASH, false);
     }
-=======
->>>>>>> dcd6febe
+    
     // Restart while loop...
     restart = true;
   }
@@ -854,15 +852,10 @@
     }
   }
 
-<<<<<<< HEAD
   auto syncing = network_.visit([](auto net) { return net->getTaraxaCapability()->syncing_; });
   if (step_ > MAX_STEPS && !syncing && !syncRequestedAlreadyThisStep_()) {
-    LOG(log_wr_) << "Suspect PBFT manger stucked, inaccurate 2t+1, need to broadcast request for missing blocks";
-=======
-  if (step_ > MAX_STEPS && !capability_->syncing_ && !syncRequestedAlreadyThisStep_()) {
     LOG(log_dg_) << "Suspect PBFT consensus is behind or stalled, perhaps inaccurate 2t+1, need to broadcast request "
                     "for missing blocks";
->>>>>>> dcd6febe
     syncPbftChainFromPeers_(true);
   }
 
@@ -1168,31 +1161,8 @@
   }
 }
 
-<<<<<<< HEAD
-bool PbftManager::nextVotesSyncAlreadyThisRoundStep_() {
-  return getPbftRound() == pbft_round_last_next_votes_sync_ && step_ == pbft_step_last_next_votes_sync_;
-}
-
-void PbftManager::syncNextVotes_() {
-  if (stopped_) {
-    return;
-  }
-  //  if (capability_->syncing_) {
-  //    LOG(log_dg_) << "Cannot sync next votes bundle, PBFT chain is syncing";
-  //    return;
-  //  }
-
-  if (!nextVotesSyncAlreadyThisRoundStep_()) {
-    auto round = getPbftRound();
-    LOG(log_wr_) << "Syncing next votes. Send syncing request at round " << round << ", step " << step_;
-    network_.visit([&](auto net) { net->getTaraxaCapability()->syncPbftNextVotes(round); });
-    pbft_round_last_next_votes_sync_ = round;
-    pbft_step_last_next_votes_sync_ = step_;
-  }
-=======
 bool PbftManager::broadcastAlreadyThisStep_() const {
   return getPbftRound() == pbft_round_last_broadcast_ && step_ == pbft_step_last_broadcast_;
->>>>>>> dcd6febe
 }
 
 // Must be in certifying step, and has seen enough soft-votes for some value != NULL_BLOCK_HASH
