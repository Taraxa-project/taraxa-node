--- conflicted
+++ resolved
@@ -37,12 +37,7 @@
   virtual Json::Value get_num_proposed_blocks() override;
   virtual Json::Value send_pbft_schedule_block(
       const Json::Value& param1) override;
-<<<<<<< HEAD
   virtual Json::Value get_account_address() override;
-  virtual Json::Value set_account_balance(const Json::Value& param1) override;
-=======
-  virtual Json::Value get_account_address(const Json::Value& param1) override;
->>>>>>> 21600883
   virtual Json::Value get_account_balance(const Json::Value& param1) override;
   virtual Json::Value get_peer_count() override;
   virtual Json::Value get_all_peers() override;
