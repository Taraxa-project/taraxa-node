--- conflicted
+++ resolved
@@ -312,25 +312,6 @@
   return res;
 }
 
-<<<<<<< HEAD
-=======
-Json::Value Test::set_account_balance(const Json::Value &param1) {
-  Json::Value res;
-  try {
-    if (auto node = full_node_.lock()) {
-      addr_t addr = addr_t(param1["address"].asString());
-      val_t bal = param1["balance"].asUInt64();
-      node->setBalance(addr, bal);
-      res = "Set " + addr.toString() +
-            " balance: " + boost::lexical_cast<std::string>(bal) + "\n";
-    }
-  } catch (std::exception &e) {
-    res["status"] = e.what();
-  }
-  return res;
-}
-
->>>>>>> 9c209630
 Json::Value Test::get_account_balance(const Json::Value &param1) {
   Json::Value res;
   try {
