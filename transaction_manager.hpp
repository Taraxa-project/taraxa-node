--- conflicted
+++ resolved
@@ -30,15 +30,8 @@
   using uLock = std::unique_lock<std::mutex>;
   enum class VerifyMode : uint8_t { normal, skip_verify_sig };
 
-<<<<<<< HEAD
   explicit TransactionManager(TestParamsConfig const &conf)
-      : conf_(conf), rlp_cache_(100000, 10000), accs_nonce_() {}
-=======
-  explicit TransactionManager(
-      TestParamsConfig const &conf,
-      std::shared_ptr<eth::eth_service::EthService> eth_service = nullptr)
-      : conf_(conf), accs_nonce_(), eth_service_(eth_service) {}
->>>>>>> ab59e566
+      : conf_(conf), accs_nonce_() {}
   explicit TransactionManager(std::shared_ptr<DbStorage> db)
       : db_(db), accs_nonce_(), conf_() {}
   std::shared_ptr<TransactionManager> getShared() {
