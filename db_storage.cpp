#include "db_storage.hpp"

#include <boost/algorithm/string.hpp>
#include <boost/algorithm/string/split.hpp>

#include "transaction.hpp"
#include "vote.hpp"

namespace taraxa {
using namespace std;
using namespace dev;
using namespace rocksdb;
namespace fs = boost::filesystem;

DbStorage::DbStorage(fs::path const& path)
    : path_(path), handles_(Columns::all.size()) {
  fs::create_directories(path);
  rocksdb::Options options;
  options.create_missing_column_families = true;
  options.create_if_missing = true;
  options.max_open_files = 256;
  vector<ColumnFamilyDescriptor> descriptors;
  std::transform(Columns::all.begin(), Columns::all.end(),
                 std::back_inserter(descriptors), [](const Column& col) {
                   return ColumnFamilyDescriptor(col.name,
                                                 ColumnFamilyOptions());
                 });
<<<<<<< HEAD
  checkStatus(DB::Open(options, path.string(), descriptors, &handles_, &db_));
  dag_blocks_count_.store(getStatusField(StatusDbField::DagBlkCount));
}

DbStorage::~DbStorage() {
  db_->Close();
  delete db_;
=======
  vector<ColumnFamilyHandle*> handles(Columns::all.size());
  checkStatus(DB::Open(options, path.string(), descriptors, &handles, &db));
  auto ret = u_ptr(new DbStorage);
  ret->db_ = s_ptr(db);
  ret->handles_.reserve(handles.size());
  for (auto h : handles) {
    ret->handles_.emplace_back(h);
  }
  ret->dag_blocks_count_.store(ret->getStatusField(StatusDbField::DagBlkCount));
  ret->dag_edge_count_.store(ret->getStatusField(StatusDbField::DagEdgeCount));
  return ret;
>>>>>>> 8fe3f9fc
}

void DbStorage::checkStatus(rocksdb::Status const& status) {
  if (status.ok()) return;
  throw DbException((string("Db error. Status code: ") +
                     to_string(status.code()) +
                     " SubCode: " + to_string(status.subcode()) +
                     " Message:" + status.ToString())
                        .c_str());
}

DbStorage::BatchPtr DbStorage::createWriteBatch() {
  return DbStorage::BatchPtr(new WriteBatch());
}

std::string DbStorage::lookup(Slice key, Column const& column) {
  std::string value;
  Status status = db_->Get(read_options_, handle(column), key, &value);
  if (status.IsNotFound()) return std::string();
  checkStatus(status);
  return value;
}

void DbStorage::remove(Slice key, Column const& column) {
  auto status = db_->Delete(write_options_, handle(column), key);
  checkStatus(status);
}

void DbStorage::commitWriteBatch(BatchPtr const& write_batch) {
  auto status = db_->Write(write_options_, write_batch->GetWriteBatch());
  checkStatus(status);
}

dev::bytes DbStorage::getDagBlockRaw(blk_hash_t const& hash) {
  return asBytes(lookup(toSlice(hash.asBytes()), Columns::dag_blocks));
}

std::shared_ptr<DagBlock> DbStorage::getDagBlock(blk_hash_t const& hash) {
  auto blk_bytes = getDagBlockRaw(hash);
  if (blk_bytes.size() > 0) {
    return std::make_shared<DagBlock>(blk_bytes);
  }
  return nullptr;
}

std::string DbStorage::getBlocksByLevel(level_t level) {
  return lookup(toSlice(level), Columns::dag_blocks_index);
}

std::vector<std::shared_ptr<DagBlock>> DbStorage::getDagBlocksAtLevel(
    level_t level, int number_of_levels) {
  std::vector<std::shared_ptr<DagBlock>> res;
  for (int i = 0; i < number_of_levels; i++) {
    if (level + i == 0) continue;  // Skip genesis
    string entry = getBlocksByLevel(level + i);
    if (entry.empty()) break;
    vector<string> blocks;
    boost::split(blocks, entry, boost::is_any_of(","));
    for (auto const& block : blocks) {
      auto blk = getDagBlock(blk_hash_t(block));
      if (blk) {
        res.push_back(blk);
      }
    }
  }
  return res;
}

void DbStorage::saveDagBlock(DagBlock const& blk) {
  // Lock is needed since we are editing some fields
  lock_guard<mutex> u_lock(dag_blocks_mutex_);
  auto write_batch = createWriteBatch();
  auto block_bytes = blk.rlp(true);
  auto block_hash = blk.getHash();
  batch_put(write_batch, Columns::dag_blocks, toSlice(block_hash.asBytes()),
            toSlice(block_bytes));
  auto level = blk.getLevel();
  std::string blocks = getBlocksByLevel(level);
  if (blocks == "") {
    blocks = blk.getHash().toString();
  } else {
    blocks = blocks + "," + blk.getHash().toString();
  }
  batch_put(write_batch, Columns::dag_blocks_index, toSlice(level),
            toSlice(blocks));
  dag_blocks_count_.fetch_add(1);
  batch_put(write_batch, Columns::status,
            toSlice((uint8_t)StatusDbField::DagBlkCount),
            toSlice(dag_blocks_count_.load()));
  //Do not count genesis pivot field
  if(blk.getPivot() == blk_hash_t(0)) {
    dag_edge_count_.fetch_add(blk.getTips().size());
  }
  else  {
    dag_edge_count_.fetch_add(blk.getTips().size() + 1);
  }
  batch_put(write_batch, Columns::status,
            toSlice((uint8_t)StatusDbField::DagEdgeCount),
            toSlice(dag_edge_count_.load()));
  
  commitWriteBatch(write_batch);
}

void DbStorage::saveDagBlockState(blk_hash_t const& blk_hash, bool finalized) {
  insert(Columns::dag_blocks_state, toSlice(blk_hash.asBytes()),
         toSlice(finalized));
}

void DbStorage::addDagBlockStateToBatch(BatchPtr const& write_batch,
                                            blk_hash_t const& blk_hash, bool finalized) {
  batch_put(write_batch, Columns::dag_blocks_state, toSlice(blk_hash.asBytes()),
         toSlice(finalized));
}

void DbStorage::removeDagBlockStateToBatch(BatchPtr const& write_batch,
                                            blk_hash_t const& blk_hash) {
  batch_delete(write_batch, Columns::dag_blocks_state, toSlice(blk_hash.asBytes()));
}

std::map<blk_hash_t, bool> DbStorage::getAllDagBlockState() {
  std::map<blk_hash_t, bool> res;
  auto i = u_ptr(db_->NewIterator(read_options_, handle(Columns::dag_blocks_state)));
  for (i->SeekToFirst(); i->Valid(); i->Next()) {
    res[blk_hash_t(asBytes(i->key().ToString()))] =
        (bool) * (uint8_t*)(i->value().data());
  }
  return res;
}

void DbStorage::saveTransaction(Transaction const& trx) {
  insert(Columns::transactions, toSlice(trx.getHash().asBytes()),
         toSlice(*trx.rlp()));
}

void DbStorage::saveTransactionToBlock(trx_hash_t const& trx_hash,
                                       blk_hash_t const& blk_hash) {
  insert(Columns::trx_to_blk, trx_hash.toString(), blk_hash.toString());
}

std::shared_ptr<blk_hash_t> DbStorage::getTransactionToBlock(
    trx_hash_t const& hash) {
  auto blk_hash = lookup(hash.toString(), Columns::trx_to_blk);
  if (!blk_hash.empty()) {
    return make_shared<blk_hash_t>(blk_hash);
  }
  return nullptr;
}

bool DbStorage::transactionToBlockInDb(trx_hash_t const& hash) {
  return !lookup(hash.toString(), Columns::trx_to_blk).empty();
}

void DbStorage::saveTransactionStatus(trx_hash_t const& trx_hash,
                                      TransactionStatus const& status) {
  insert(Columns::trx_status, toSlice(trx_hash.asBytes()),
         toSlice((uint16_t)status));
}

void DbStorage::addTransactionStatusToBatch(BatchPtr const& write_batch,
                                            trx_hash_t const& trx,
                                            TransactionStatus const& status) {
  batch_put(write_batch, Columns::trx_status, toSlice(trx.asBytes()),
            toSlice((uint16_t)status));
}

TransactionStatus DbStorage::getTransactionStatus(trx_hash_t const& hash) {
  auto data = lookup(toSlice(hash.asBytes()), Columns::trx_status);
  if (!data.empty()) {
    return (TransactionStatus) * (uint16_t*)&data[0];
  }
  return TransactionStatus::not_seen;
}

std::map<trx_hash_t, TransactionStatus> DbStorage::getAllTransactionStatus() {
  std::map<trx_hash_t, TransactionStatus> res;
  auto i = u_ptr(db_->NewIterator(read_options_, handle(Columns::trx_status)));
  for (i->SeekToFirst(); i->Valid(); i->Next()) {
    res[trx_hash_t(asBytes(i->key().ToString()))] =
        (TransactionStatus) * (uint16_t*)(i->value().data());
  }
  return res;
}

dev::bytes DbStorage::getTransactionRaw(trx_hash_t const& hash) {
  return asBytes(lookup(toSlice(hash.asBytes()), Columns::transactions));
}

std::shared_ptr<Transaction> DbStorage::getTransaction(trx_hash_t const& hash) {
  auto trx_bytes = getTransactionRaw(hash);
  if (trx_bytes.size() > 0) {
    return std::make_shared<Transaction>(trx_bytes);
  }
  return nullptr;
}

std::shared_ptr<std::pair<Transaction, taraxa::bytes>>
DbStorage::getTransactionExt(trx_hash_t const& hash) {
  auto trx_bytes =
      asBytes(lookup(toSlice(hash.asBytes()), Columns::transactions));
  if (trx_bytes.size() > 0) {
    return std::make_shared<std::pair<Transaction, taraxa::bytes>>(trx_bytes,
                                                                   trx_bytes);
  }
  return nullptr;
}

void DbStorage::addTransactionToBatch(Transaction const& trx,
                                      BatchPtr const& write_batch) {
  batch_put(write_batch, DbStorage::Columns::transactions,
            toSlice(trx.getHash().asBytes()), toSlice(*trx.rlp()));
}

bool DbStorage::transactionInDb(trx_hash_t const& hash) {
  return !lookup(toSlice(hash.asBytes()), Columns::transactions).empty();
}

uint64_t DbStorage::getStatusField(StatusDbField const& field) {
  auto status = lookup(toSlice((uint8_t)field), Columns::status);
  if (!status.empty()) return *(uint64_t*)&status[0];
  return 0;
}

void DbStorage::saveStatusField(StatusDbField const& field,
                                uint64_t const& value) {
  insert(Columns::status, toSlice((uint8_t)field), toSlice(value));
}

void DbStorage::addStatusFieldToBatch(StatusDbField const& field,
                                      uint64_t const& value,
                                      BatchPtr const& write_batch) {
  batch_put(write_batch, DbStorage::Columns::status, toSlice((uint8_t)field),
            toSlice(value));
}

// PBFT
std::shared_ptr<PbftBlock> DbStorage::getPbftBlock(blk_hash_t const& hash) {
  auto block = lookup(toSlice(hash.asBytes()), Columns::pbft_blocks);
  if (!block.empty()) {
    return std::make_shared<PbftBlock>(block);
  }
  return nullptr;
}

void DbStorage::savePbftBlock(PbftBlock const& block) {
  insert(Columns::pbft_blocks, toSlice(block.getBlockHash().asBytes()),
         block.getJsonStr());
}

bool DbStorage::pbftBlockInDb(blk_hash_t const& hash) {
  return !lookup(toSlice(hash.asBytes()), Columns::pbft_blocks).empty();
}

void DbStorage::addPbftBlockToBatch(
    const taraxa::PbftBlock& pbft_block,
    const taraxa::DbStorage::BatchPtr& write_batch) {
  batch_put(write_batch, Columns::pbft_blocks,
            toSlice(pbft_block.getBlockHash().asBytes()),
            pbft_block.getJsonStr());
}

string DbStorage::getPbftHead(blk_hash_t const& hash) {
  return lookup(toSlice(hash.asBytes()), Columns::pbft_head);
}

void DbStorage::savePbftHead(blk_hash_t const& hash,
                             string const& pbft_chain_head_str) {
  insert(Columns::pbft_head, toSlice(hash.asBytes()), pbft_chain_head_str);
}

void DbStorage::addPbftHeadToBatch(
    taraxa::blk_hash_t const& head_hash, std::string const& head_str,
    const taraxa::DbStorage::BatchPtr& write_batch) {
  batch_put(write_batch, Columns::pbft_head, toSlice(head_hash.asBytes()),
            head_str);
}

bytes DbStorage::getVote(blk_hash_t const& hash) {
  return asBytes(lookup(toSlice(hash.asBytes()), Columns::votes));
}

void DbStorage::saveVote(blk_hash_t const& hash, bytes& value) {
  insert(Columns::votes, toSlice(hash.asBytes()), toSlice(value));
}

void DbStorage::addPbftCertVotesToBatch(
    const taraxa::blk_hash_t& pbft_block_hash,
    const std::vector<Vote>& cert_votes,
    const taraxa::DbStorage::BatchPtr& write_batch) {
  RLPStream s;
  s.appendList(cert_votes.size());
  for (auto const& v : cert_votes) {
    s.append(v.rlp());
  }
  auto ss = s.out();
  batch_put(write_batch, Columns::votes, toSlice(pbft_block_hash.asBytes()),
            toSlice(ss));
}

shared_ptr<blk_hash_t> DbStorage::getPeriodPbftBlock(uint64_t const& period) {
  auto hash = asBytes(lookup(toSlice(period), Columns::period_pbft_block));
  if (hash.size() > 0) {
    return make_shared<blk_hash_t>(hash);
  }
  return nullptr;
}

void DbStorage::addPbftBlockPeriodToBatch(
    uint64_t const& period, taraxa::blk_hash_t const& pbft_block_hash,
    const taraxa::DbStorage::BatchPtr& write_batch) {
  batch_put(write_batch, Columns::period_pbft_block, toSlice(period),
            toSlice(pbft_block_hash.asBytes()));
}

std::shared_ptr<uint64_t> DbStorage::getDagBlockPeriod(blk_hash_t const& hash) {
  auto period =
      asBytes(lookup(toSlice(hash.asBytes()), Columns::dag_block_period));
  if (period.size() > 0) {
    return make_shared<uint64_t>(*(uint64_t*)&period[0]);
  }
  return nullptr;
}

void DbStorage::addDagBlockPeriodToBatch(blk_hash_t const& hash,
                                         uint64_t const& period,
                                         BatchPtr const& write_batch) {
  batch_put(write_batch, Columns::dag_block_period, toSlice(hash.asBytes()),
            toSlice(period));
}

vector<blk_hash_t> DbStorage::getOrderedDagBlocks() {
  uint64_t period = 1;
  vector<blk_hash_t> res;
  while (true) {
    auto pbft_block_hash = getPeriodPbftBlock(period);
    if (pbft_block_hash) {
      auto pbft_block = getPbftBlock(*pbft_block_hash);
      if (pbft_block) {
        for (auto const dag_block_hash :
             pbft_block->getSchedule().dag_blks_order) {
          res.push_back(dag_block_hash);
        }
      }
      period++;
      continue;
    }
    break;
  }
  return res;
}

void DbStorage::insert(Column const& col, Slice const& k, Slice const& v) {
  checkStatus(db_->Put(write_options_, handle(col), k, v));
}

void DbStorage::forEach(Column const& col, OnEntry const& f) {
  auto i = u_ptr(db_->NewIterator(read_options_, handle(col)));
  for (i->SeekToFirst(); i->Valid(); i->Next()) {
    if (!f(i->key(), i->value())) {
      break;
    }
  }
}

}  // namespace taraxa<|MERGE_RESOLUTION|>--- conflicted
+++ resolved
@@ -25,27 +25,14 @@
                    return ColumnFamilyDescriptor(col.name,
                                                  ColumnFamilyOptions());
                  });
-<<<<<<< HEAD
   checkStatus(DB::Open(options, path.string(), descriptors, &handles_, &db_));
   dag_blocks_count_.store(getStatusField(StatusDbField::DagBlkCount));
+  dag_edge_count_.store(getStatusField(StatusDbField::DagEdgeCount));
 }
 
 DbStorage::~DbStorage() {
   db_->Close();
   delete db_;
-=======
-  vector<ColumnFamilyHandle*> handles(Columns::all.size());
-  checkStatus(DB::Open(options, path.string(), descriptors, &handles, &db));
-  auto ret = u_ptr(new DbStorage);
-  ret->db_ = s_ptr(db);
-  ret->handles_.reserve(handles.size());
-  for (auto h : handles) {
-    ret->handles_.emplace_back(h);
-  }
-  ret->dag_blocks_count_.store(ret->getStatusField(StatusDbField::DagBlkCount));
-  ret->dag_edge_count_.store(ret->getStatusField(StatusDbField::DagEdgeCount));
-  return ret;
->>>>>>> 8fe3f9fc
 }
 
 void DbStorage::checkStatus(rocksdb::Status const& status) {
@@ -135,17 +122,16 @@
   batch_put(write_batch, Columns::status,
             toSlice((uint8_t)StatusDbField::DagBlkCount),
             toSlice(dag_blocks_count_.load()));
-  //Do not count genesis pivot field
-  if(blk.getPivot() == blk_hash_t(0)) {
+  // Do not count genesis pivot field
+  if (blk.getPivot() == blk_hash_t(0)) {
     dag_edge_count_.fetch_add(blk.getTips().size());
-  }
-  else  {
+  } else {
     dag_edge_count_.fetch_add(blk.getTips().size() + 1);
   }
   batch_put(write_batch, Columns::status,
             toSlice((uint8_t)StatusDbField::DagEdgeCount),
             toSlice(dag_edge_count_.load()));
-  
+
   commitWriteBatch(write_batch);
 }
 
@@ -155,22 +141,25 @@
 }
 
 void DbStorage::addDagBlockStateToBatch(BatchPtr const& write_batch,
-                                            blk_hash_t const& blk_hash, bool finalized) {
+                                        blk_hash_t const& blk_hash,
+                                        bool finalized) {
   batch_put(write_batch, Columns::dag_blocks_state, toSlice(blk_hash.asBytes()),
-         toSlice(finalized));
+            toSlice(finalized));
 }
 
 void DbStorage::removeDagBlockStateToBatch(BatchPtr const& write_batch,
-                                            blk_hash_t const& blk_hash) {
-  batch_delete(write_batch, Columns::dag_blocks_state, toSlice(blk_hash.asBytes()));
+                                           blk_hash_t const& blk_hash) {
+  batch_delete(write_batch, Columns::dag_blocks_state,
+               toSlice(blk_hash.asBytes()));
 }
 
 std::map<blk_hash_t, bool> DbStorage::getAllDagBlockState() {
   std::map<blk_hash_t, bool> res;
-  auto i = u_ptr(db_->NewIterator(read_options_, handle(Columns::dag_blocks_state)));
+  auto i =
+      u_ptr(db_->NewIterator(read_options_, handle(Columns::dag_blocks_state)));
   for (i->SeekToFirst(); i->Valid(); i->Next()) {
     res[blk_hash_t(asBytes(i->key().ToString()))] =
-        (bool) * (uint8_t*)(i->value().data());
+        (bool)*(uint8_t*)(i->value().data());
   }
   return res;
 }
