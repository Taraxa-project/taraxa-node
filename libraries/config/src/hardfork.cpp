#include "config/hardfork.hpp"

Json::Value enc_json(const Redelegation& obj) {
  Json::Value json(Json::objectValue);
  json["validator"] = dev::toJS(obj.validator);
  json["delegator"] = dev::toJS(obj.delegator);
  json["amount"] = dev::toJS(obj.amount);
  return json;
}

void dec_json(const Json::Value& json, Redelegation& obj) {
  obj.validator = taraxa::addr_t(json["validator"].asString());
  obj.delegator = taraxa::addr_t(json["delegator"].asString());
  obj.amount = dev::jsToU256(json["amount"].asString());
}

RLP_FIELDS_DEFINE(Redelegation, validator, delegator, amount)

Json::Value enc_json(const Hardforks& obj) {
  Json::Value json(Json::objectValue);
<<<<<<< HEAD
  json["fix_redelegate_block_num"] = dev::toJS(obj.fix_redelegate_block_num);
  json["initial_validators"] = Json::Value(Json::arrayValue);
  for (const auto& v : obj.redelegations) {
    json["redelegations"].append(enc_json(v));
  }
=======

  auto& rewards = json["rewards_distribution_frequency"];
  rewards = Json::objectValue;
  for (auto i = obj.rewards_distribution_frequency.begin(); i != obj.rewards_distribution_frequency.end(); ++i) {
    rewards[std::to_string(i->first)] = i->second;
  }

  json["fee_rewards_block_num"] = obj.fee_rewards_block_num;

>>>>>>> 42c180d4
  return json;
}

void dec_json(const Json::Value& json, Hardforks& obj) {
<<<<<<< HEAD
  obj.fix_redelegate_block_num = dev::getUInt(json["fix_redelegate_block_num"]);

  const auto& redelegations_json = json["redelegations"];
  obj.redelegations = std::vector<Redelegation>(redelegations_json.size());

  for (uint32_t i = 0; i < redelegations_json.size(); ++i) {
    dec_json(redelegations_json[i], obj.redelegations[i]);
  }
}

RLP_FIELDS_DEFINE(Hardforks, fix_redelegate_block_num, redelegations)
=======
  if (const auto& e = json["rewards_distribution_frequency"]) {
    assert(e.isObject());

    for (auto itr = e.begin(); itr != e.end(); ++itr) {
      obj.rewards_distribution_frequency[itr.key().asUInt64()] = itr->asUInt64();
    }
  }
  if (const auto& e = json["fee_rewards_block_num"]) {
    obj.fee_rewards_block_num = dev::getUInt(e);
  }
}

RLP_FIELDS_DEFINE(Hardforks, rewards_distribution_frequency, fee_rewards_block_num)
>>>>>>> 42c180d4
<|MERGE_RESOLUTION|>--- conflicted
+++ resolved
@@ -18,13 +18,11 @@
 
 Json::Value enc_json(const Hardforks& obj) {
   Json::Value json(Json::objectValue);
-<<<<<<< HEAD
   json["fix_redelegate_block_num"] = dev::toJS(obj.fix_redelegate_block_num);
   json["initial_validators"] = Json::Value(Json::arrayValue);
   for (const auto& v : obj.redelegations) {
     json["redelegations"].append(enc_json(v));
   }
-=======
 
   auto& rewards = json["rewards_distribution_frequency"];
   rewards = Json::objectValue;
@@ -34,12 +32,10 @@
 
   json["fee_rewards_block_num"] = obj.fee_rewards_block_num;
 
->>>>>>> 42c180d4
   return json;
 }
 
 void dec_json(const Json::Value& json, Hardforks& obj) {
-<<<<<<< HEAD
   obj.fix_redelegate_block_num = dev::getUInt(json["fix_redelegate_block_num"]);
 
   const auto& redelegations_json = json["redelegations"];
@@ -48,10 +44,7 @@
   for (uint32_t i = 0; i < redelegations_json.size(); ++i) {
     dec_json(redelegations_json[i], obj.redelegations[i]);
   }
-}
 
-RLP_FIELDS_DEFINE(Hardforks, fix_redelegate_block_num, redelegations)
-=======
   if (const auto& e = json["rewards_distribution_frequency"]) {
     assert(e.isObject());
 
@@ -64,5 +57,5 @@
   }
 }
 
-RLP_FIELDS_DEFINE(Hardforks, rewards_distribution_frequency, fee_rewards_block_num)
->>>>>>> 42c180d4
+RLP_FIELDS_DEFINE(Hardforks, fix_redelegate_block_num, redelegations, rewards_distribution_frequency,
+                  fee_rewards_block_num)