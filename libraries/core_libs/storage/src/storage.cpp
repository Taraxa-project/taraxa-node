--- conflicted
+++ resolved
@@ -612,8 +612,8 @@
   auto start_slice = toSlice(start_period);
   auto end_slice = toSlice(end_period);
 
-  db_->DeleteRange(write_options_, handle(Columns::period_data), start_slice, end_slice);
-  db_->DeleteRange(write_options_, handle(Columns::pillar_block), start_slice, end_slice);
+  db_->DeleteRange(async_write_, handle(Columns::period_data), start_slice, end_slice);
+  db_->DeleteRange(async_write_, handle(Columns::pillar_block), start_slice, end_slice);
   db_->CompactRange({}, handle(Columns::period_data), &start_slice, &end_slice);
   db_->CompactRange({}, handle(Columns::pillar_block), &start_slice, &end_slice);
 
@@ -645,7 +645,6 @@
       }
     }
 
-<<<<<<< HEAD
     deleteColumnData(c);
     auto batch = createWriteBatch();
     for (auto data : data_to_keep) {
@@ -659,40 +658,6 @@
   clearColumnHistory(trxs, Columns::final_chain_receipt_by_trx_hash);
   clearColumnHistory(dag_blocks, Columns::dag_block_period);
   clearColumnHistory(pbft_blocks, Columns::pbft_block_period);
-=======
-    commitWriteBatch(write_batch);
-    db_->DeleteRange(async_write_, handle(Columns::period_data), start_slice, end_slice);
-    db_->DeleteRange(async_write_, handle(Columns::pillar_block), start_slice, end_slice);
-
-    // Deletion alone does not guarantee that the disk space is freed, CompactRange actually compacts
-    // the data in the database and free disk space
-    db_->CompactRange({}, handle(Columns::period_data), &start_slice, &end_slice);
-    db_->CompactRange({}, handle(Columns::pillar_block), &start_slice, &end_slice);
-    db_->CompactRange({}, handle(Columns::final_chain_receipt_by_trx_hash), nullptr, nullptr);
-    db_->CompactRange({}, handle(Columns::pbft_block_period), nullptr, nullptr);
-    db_->CompactRange({}, handle(Columns::final_chain_log_blooms_index), nullptr, nullptr);
-  }
-
-  if (start_level < dag_level_to_keep) {
-    auto write_batch = createWriteBatch();
-    // Delete up to max 10000 period at once
-    const uint32_t max_batch_delete = 10000;
-    auto start_slice = toSlice(start_level);
-    auto end_slice = toSlice(dag_level_to_keep - 1);
-    for (auto level = start_level; level < dag_level_to_keep; level++) {
-      // Find old dag blocks and delete data related to these blocks to free disk space
-      auto dag_block_hashes = getBlocksByLevel(level);
-      for (auto dag_block_hash : dag_block_hashes) {
-        remove(write_batch, Columns::dag_block_period, toSlice(dag_block_hash.asBytes()));
-      }
-      if ((level - start_level + 1) % max_batch_delete == 0) {
-        commitWriteBatch(write_batch);
-        write_batch = createWriteBatch();
-      }
-    }
-    commitWriteBatch(write_batch);
-    db_->DeleteRange(async_write_, handle(Columns::dag_blocks_level), start_slice, end_slice);
->>>>>>> 576158cc
 
   it = std::unique_ptr<rocksdb::Iterator>(db_->NewIterator(read_options_, handle(Columns::dag_blocks_level)));
   it->SeekToFirst();
@@ -704,7 +669,7 @@
   memcpy(&start_level, it->key().data(), sizeof(uint64_t));
   start_slice = toSlice(start_level);
   end_slice = toSlice(dag_level_to_keep - 1);
-  db_->DeleteRange(write_options_, handle(Columns::dag_blocks_level), start_slice, end_slice);
+  db_->DeleteRange(async_write_, handle(Columns::dag_blocks_level), start_slice, end_slice);
   db_->CompactRange({}, handle(Columns::dag_blocks_level), nullptr, nullptr);
   LOG(log_si_) << "Clear light node history completed";
 }
