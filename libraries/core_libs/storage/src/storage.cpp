--- conflicted
+++ resolved
@@ -858,13 +858,7 @@
   for (auto const& tx_hash : trx_hashes) {
     auto trx_period = getTransactionLocation(tx_hash);
     if (trx_period.has_value()) {
-<<<<<<< HEAD
       period_map[trx_period->period].insert(trx_period->position);
-    } else {
-      return {std::nullopt, tx_hash};
-=======
-      period_map[trx_period->first].insert(trx_period->second);
->>>>>>> 203f5e50
     }
   }
   for (auto it : period_map) {
