#include "storage/migration/migration_manager.hpp"

<<<<<<< HEAD
#include "storage/migration/period_data_reorder.hpp"
=======
#include "storage/migration/period_data.hpp"
>>>>>>> bbcb766d
#include "storage/migration/transaction_hashes.hpp"

namespace taraxa::storage::migration {
Manager::Manager(std::shared_ptr<DbStorage> db, const addr_t& node_addr) : db_(db) {
  LOG_OBJECTS_CREATE("MIGRATIONS");
  registerMigration<migration::TransactionHashes>();
<<<<<<< HEAD
  registerMigration<migration::PeriodDataReorder>();
=======
  registerMigration<migration::PeriodData>();
>>>>>>> bbcb766d
}

void Manager::applyAll() {
  for (const auto& m : migrations_) {
    if (m->isApplied()) {
      LOG(log_si_) << "Skip \"" << m->id() << "\" migration. It was already applied";
      continue;
    }

    if (db_->getMajorVersion() != m->dbVersion()) {
      LOG(log_si_) << "Skip \"" << m->id() << "\" migration as it was made for different major db version "
                   << m->dbVersion() << ", current db major version " << db_->getMajorVersion()
                   << ". Migration can be removed from the code";
      continue;
    }

    LOG(log_si_) << "Applying migration " << m->id();
    m->apply();
    LOG(log_si_) << "Migration applied " << m->id();
  }
}
}  // namespace taraxa::storage::migration<|MERGE_RESOLUTION|>--- conflicted
+++ resolved
@@ -1,21 +1,13 @@
 #include "storage/migration/migration_manager.hpp"
 
-<<<<<<< HEAD
-#include "storage/migration/period_data_reorder.hpp"
-=======
 #include "storage/migration/period_data.hpp"
->>>>>>> bbcb766d
 #include "storage/migration/transaction_hashes.hpp"
 
 namespace taraxa::storage::migration {
 Manager::Manager(std::shared_ptr<DbStorage> db, const addr_t& node_addr) : db_(db) {
   LOG_OBJECTS_CREATE("MIGRATIONS");
   registerMigration<migration::TransactionHashes>();
-<<<<<<< HEAD
-  registerMigration<migration::PeriodDataReorder>();
-=======
   registerMigration<migration::PeriodData>();
->>>>>>> bbcb766d
 }
 
 void Manager::applyAll() {
@@ -33,7 +25,7 @@
     }
 
     LOG(log_si_) << "Applying migration " << m->id();
-    m->apply();
+    m->apply(log_si_);
     LOG(log_si_) << "Migration applied " << m->id();
   }
 }
