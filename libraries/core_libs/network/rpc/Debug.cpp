--- conflicted
+++ resolved
@@ -72,32 +72,12 @@
 
 Json::Value Debug::trace_replayBlockTransactions(const std::string& block_num, const Json::Value& trace_params) {
   Json::Value res;
-<<<<<<< HEAD
-  try {
-    const auto block = parse_blk_num(block_num);
-    auto params = parse_tracking_parms(trace_params);
-    if (auto node = full_node_.lock()) {
-      auto transactions = node->getDB()->getPeriodTransactions(block);
-      if (!transactions.has_value() || transactions->empty()) {
-        res["status"] = "Block has no transactions";
-        return res;
-      }
-      // TODO[2495]: remove after a proper fix of transactions ordering in PeriodData
-      PbftManager::reorderTransactions(*transactions);
-      std::vector<state_api::EVMTransaction> trxs;
-      trxs.reserve(transactions->size());
-      std::transform(transactions->begin(), transactions->end(), std::back_inserter(trxs),
-                     [this](auto t) { return to_eth_trx(std::move(t)); });
-      return util::readJsonFromString(
-          node->getFinalChain()->trace(std::move(trxs), get_ctx_block_num(block), std::move(params)));
-=======
   const auto block = parse_blk_num(block_num);
   auto params = parse_tracking_parms(trace_params);
   if (auto node = full_node_.lock()) {
     auto transactions = node->getDB()->getPeriodTransactions(block);
     if (!transactions.has_value() || transactions->empty()) {
       return Json::Value(Json::arrayValue);
->>>>>>> e301c3ad
     }
     // TODO[2495]: remove after a proper fox of transactions ordering in PeriodData
     PbftManager::reorderTransactions(*transactions);
