--- conflicted
+++ resolved
@@ -54,13 +54,9 @@
     return close(is_normal(ec));
   }
 
-<<<<<<< HEAD
-  processAsync();
-=======
   LOG(log_tr_) << "WS READ " << (static_cast<char *>(read_buffer_.data().data()));
 
   handleRequest();
->>>>>>> 0f96f7f3
   // Do another read
   do_read();
 }
@@ -79,47 +75,29 @@
     return;
   }
 
-<<<<<<< HEAD
-  boost::asio::post(executor, [self = shared_from_this(), request = std::move(request)]() mutable {
-    self->writeAsync(self->processRequest(request));
-  });
-=======
   LOG(log_tr_) << "Before executor.post ";
   boost::asio::post(executor, [self = shared_from_this(), request = std::move(request)]() mutable {
     self->do_write(self->processRequest(request));
   });
   LOG(log_tr_) << "After executor.post ";
->>>>>>> 0f96f7f3
 }
 
 void WsSession::do_write(std::string &&message) {
   if (is_closed()) return;
 
-<<<<<<< HEAD
-  auto executor = ws_.get_executor();
-  if (!executor) {
-=======
   LOG(log_tr_) << "WS WRITE " << message.c_str();
 
-
   if (const auto executor = ws_.get_executor(); !executor) {
->>>>>>> 0f96f7f3
     LOG(log_tr_) << "Executor missing - WS closed";
     close();
     return;
   }
 
-<<<<<<< HEAD
-  boost::asio::post(write_strand_, [self = shared_from_this(), message = std::move(message)]() mutable {
-    self->writeImpl(std::move(message));
-  });
-=======
   LOG(log_tr_) << "Before async_write";
   boost::asio::post(write_strand_, [self = shared_from_this(), message = std::move(message)]() mutable {
     self->write(std::move(message));
   });
   LOG(log_tr_) << "After async_write";
->>>>>>> 0f96f7f3
 }
 
 void WsSession::write(std::string &&message) {
@@ -134,44 +112,6 @@
   }
 }
 
-<<<<<<< HEAD
-void WsSession::newEthBlock(const Json::Value &payload) { subscriptions_.process(SubscriptionType::HEADS, payload); }
-void WsSession::newDagBlock(const Json::Value &payload) {
-  subscriptions_.process(SubscriptionType::DAG_BLOCKS, payload);
-}
-
-void WsSession::newDagBlockFinalized(const Json::Value &payload) {
-  subscriptions_.process(SubscriptionType::DAG_BLOCK_FINALIZED, payload);
-}
-
-void WsSession::newPbftBlockExecuted(const Json::Value &payload) {
-  subscriptions_.process(SubscriptionType::PBFT_BLOCK_EXECUTED, payload);
-}
-
-void WsSession::newPillarBlockData(const Json::Value &payload) {
-  subscriptions_.process(SubscriptionType::PILLAR_BLOCK, payload);
-}
-
-void WsSession::newPendingTransaction(const Json::Value &payload) {
-  subscriptions_.process(SubscriptionType::TRANSACTIONS, payload);
-}
-
-void WsSession::newLogs(const final_chain::BlockHeader &header, TransactionHashes trx_hashes,
-                        const TransactionReceipts &receipts) {
-  subscriptions_.processLogs(header, trx_hashes, receipts);
-}
-
-void WsSession::close(bool normal) {
-  closed_ = true;
-  if (ws_.is_open()) {
-    ws_.close(normal ? beast::websocket::normal : beast::websocket::abnormal);
-  }
-}
-
-bool WsSession::is_normal(const beast::error_code &ec) const {
-  if (ec == websocket::error::closed || ec == boost::asio::error::eof) {
-    return true;
-=======
 void WsSession::close(bool normal) {
   closed_ = true;
   if (ws_.is_open()) {
@@ -194,92 +134,30 @@
 
 bool WsSession::is_closed() const { return closed_ || !ws_.is_open(); }
 
-void WsSession::newEthBlock(const ::taraxa::final_chain::BlockHeader &payload, const TransactionHashes &trx_hashes) {
-  if (new_heads_subscription_ != 0) {
-    Json::Value res, params;
-    res["jsonrpc"] = "2.0";
-    res["method"] = "eth_subscription";
-    params["result"] = rpc::eth::toJson(payload);
-    params["result"]["transactions"] = rpc::eth::toJsonArray(trx_hashes);
-    params["subscription"] = dev::toJS(new_heads_subscription_);
-    res["params"] = params;
-    auto response = util::to_string(res);
-    LOG(log_tr_) << "WS WRITE " << response.c_str();
-    do_write(std::move(response));
-  }
-}
-void WsSession::newDagBlock(const std::shared_ptr<DagBlock> &blk) {
-  if (new_dag_blocks_subscription_) {
-    Json::Value res, params;
-    res["jsonrpc"] = "2.0";
-    res["method"] = "eth_subscription";
-    params["result"] = blk->getJson();
-    params["subscription"] = dev::toJS(new_dag_blocks_subscription_);
-    res["params"] = params;
-    auto response = util::to_string(res);
-    auto executor = ws_.get_executor();
-    if (!executor) {
-      LOG(log_tr_) << "Executor missing - WS closed";
-      return close(false);
-    }
-    do_write(std::move(response));
-  }
-}
-
-void WsSession::newDagBlockFinalized(blk_hash_t const &blk, uint64_t period) {
-  if (new_dag_block_finalized_subscription_) {
-    Json::Value res, params, result;
-    res["jsonrpc"] = "2.0";
-    res["method"] = "eth_subscription";
-    result["block"] = dev::toJS(blk);
-    result["period"] = dev::toJS(period);
-    params["result"] = result;
-    params["subscription"] = dev::toJS(new_dag_block_finalized_subscription_);
-    res["params"] = params;
-    auto response = util::to_string(res);
-    do_write(std::move(response));
-  }
-}
-
-void WsSession::newPbftBlockExecuted(Json::Value const &payload) {
-  if (new_pbft_block_executed_subscription_) {
-    Json::Value res, params, result;
-    res["jsonrpc"] = "2.0";
-    res["method"] = "eth_subscription";
-    result["pbft_block"] = payload;
-    params["result"] = result;
-    params["subscription"] = dev::toJS(new_pbft_block_executed_subscription_);
-    res["params"] = params;
-    auto response = util::to_string(res);
-    do_write(std::move(response));
-  }
-}
-
-void WsSession::newPillarBlockData(const pillar_chain::PillarBlockData &pillar_block_data) {
-  if (new_pillar_block_subscription_) {
-    Json::Value res, params;
-    params["result"] = pillar_block_data.getJson(include_pillar_block_signatures);
-    params["subscription"] = dev::toJS(new_pillar_block_subscription_);
-    res["jsonrpc"] = "2.0";
-    res["method"] = "eth_subscription";
-    res["params"] = params;
-    auto response = util::to_string(res);
-    do_write(std::move(response));
-  }
-}
-
-void WsSession::newPendingTransaction(trx_hash_t const &trx_hash) {
-  if (new_transactions_subscription_) {
-    Json::Value res, params;
-    res["jsonrpc"] = "2.0";
-    res["method"] = "eth_subscription";
-    params["result"] = dev::toJS(trx_hash);
-    params["subscription"] = dev::toJS(new_transactions_subscription_);
-    res["params"] = params;
-    auto response = util::to_string(res);
-    do_write(std::move(response));
->>>>>>> 0f96f7f3
-  }
+void WsSession::newEthBlock(const Json::Value &payload) { subscriptions_.process(SubscriptionType::HEADS, payload); }
+void WsSession::newDagBlock(const Json::Value &payload) {
+  subscriptions_.process(SubscriptionType::DAG_BLOCKS, payload);
+}
+
+void WsSession::newDagBlockFinalized(const Json::Value &payload) {
+  subscriptions_.process(SubscriptionType::DAG_BLOCK_FINALIZED, payload);
+}
+
+void WsSession::newPbftBlockExecuted(const Json::Value &payload) {
+  subscriptions_.process(SubscriptionType::PBFT_BLOCK_EXECUTED, payload);
+}
+
+void WsSession::newPillarBlockData(const Json::Value &payload) {
+  subscriptions_.process(SubscriptionType::PILLAR_BLOCK, payload);
+}
+
+void WsSession::newPendingTransaction(const Json::Value &payload) {
+  subscriptions_.process(SubscriptionType::TRANSACTIONS, payload);
+}
+
+void WsSession::newLogs(const final_chain::BlockHeader &header, TransactionHashes trx_hashes,
+                        const TransactionReceipts &receipts) {
+  subscriptions_.processLogs(header, trx_hashes, receipts);
 }
 
 WsServer::WsServer(boost::asio::io_context &ioc, tcp::endpoint endpoint, addr_t node_addr)
