#include "network/tarcap/packets_handlers/get_dag_sync_packet_handler.hpp"

#include "dag/dag.hpp"
#include "transaction_manager/transaction_manager.hpp"

namespace taraxa::network::tarcap {

GetDagSyncPacketHandler::GetDagSyncPacketHandler(std::shared_ptr<PeersState> peers_state,
                                                 std::shared_ptr<PacketsStats> packets_stats,
                                                 std::shared_ptr<TransactionManager> trx_mgr,
                                                 std::shared_ptr<DagManager> dag_mgr,
                                                 std::shared_ptr<DagBlockManager> dag_blk_mgr,
                                                 std::shared_ptr<DbStorage> db, const addr_t &node_addr)
    : PacketHandler(std::move(peers_state), std::move(packets_stats), node_addr, "GET_DAG_SYNC_PH"),
      trx_mgr_(std::move(trx_mgr)),
      dag_mgr_(std::move(dag_mgr)),
      dag_blk_mgr_(std::move(dag_blk_mgr)),
      db_(std::move(db)) {}

void GetDagSyncPacketHandler::process(const PacketData &packet_data,
                                      [[maybe_unused]] const std::shared_ptr<TaraxaPeer> &peer) {
  if (peer->peer_requested_dag_syncing_) {
    // This should not be possible for honest node
    // Each node should perform dag syncing only once
    LOG(log_er_) << "Received multiple GetDagSyncPackets from " << packet_data.from_node_id_.abridged()
                 << " peer will be disconnected";
    peers_state_->set_peer_malicious(peer->getId());
    disconnect(peer->getId(), dev::p2p::UserReason);
    return;
  }

  // This lock prevents race condition between syncing and gossiping dag blocks
  std::unique_lock lock(peer->mutex_for_sending_dag_blocks_);

  std::unordered_set<blk_hash_t> blocks_hashes;
  auto it = packet_data.rlp_.begin();
  const auto peer_period = (*it++).toInt<uint64_t>();

  std::string blocks_hashes_to_log;
  for (; it != packet_data.rlp_.end(); ++it) {
    blk_hash_t hash(*it);
    blocks_hashes_to_log += hash.abridged();
    blocks_hashes.emplace(std::move(hash));
  }

<<<<<<< HEAD
  LOG(log_dg_) << "Received GetDagSyncPacket: " << blocks_hashes_to_log << " from " << peer->getId();
=======
  uint32_t block_count = 0;

  static const uint32_t max_blocks_to_send = 100;

  const auto &blocks = dag_mgr_->getNonFinalizedBlocks();
  for (auto &level_blocks : blocks) {
    for (auto &block : level_blocks.second) {
      if (block_count == max_blocks_to_send) break;
      const auto hash = block;
      if (mode == DagSyncRequestType::MissingHashes) {
        if (blocks_hashes.count(hash) == 1) {
          if (auto blk = dag_blk_mgr_->getDagBlock(hash); blk) {
            dag_blocks.emplace_back(blk);
            block_count++;
          } else {
            LOG(log_er_) << "NonFinalizedBlock " << hash << " not in DB";
            assert(false);
          }
        }
      } else if (mode == DagSyncRequestType::KnownHashes) {
        if (blocks_hashes.count(hash) == 0) {
          if (auto blk = dag_blk_mgr_->getDagBlock(hash); blk) {
            dag_blocks.emplace_back(blk);
            block_count++;
          } else {
            LOG(log_er_) << "NonFinalizedBlock " << hash << " not in DB";
            assert(false);
          }
        }
      }
    }
  }
>>>>>>> 9c93103d

  auto [period, blocks, transactions] = dag_mgr_->getNonFinalizedBlocksWithTransactions(blocks_hashes);
  if (peer_period == period) {
    peer->syncing_ = false;
    peer->peer_requested_dag_syncing_ = true;
  } else {
    // There is no point in sending blocks if periods do not match, but an empty packet should be sent
    blocks.clear();
    transactions.clear();
  }
  sendBlocks(packet_data.from_node_id_, std::move(blocks), std::move(transactions), peer_period, period);
}

void GetDagSyncPacketHandler::sendBlocks(const dev::p2p::NodeID &peer_id,
                                         std::vector<std::shared_ptr<DagBlock>> &&blocks,
                                         SharedTransactions &&transactions, uint64_t request_period, uint64_t period) {
  auto peer = peers_state_->getPeer(peer_id);
  if (!peer) return;

  size_t total_transactions_count = 0;
<<<<<<< HEAD
  std::vector<taraxa::bytes> raw_transactions;
  std::string dag_blocks_to_send;
  std::string transactions_to_log;

  for (const auto &block : blocks) {
    dag_blocks_to_send += block->getHash().abridged();
  }

  for (const auto &t : transactions) {
    transactions_to_log += t->getHash().abridged();
    raw_transactions.push_back(t->rlp());
    total_transactions_count++;
  }

  dev::RLPStream s(3 + blocks.size() + total_transactions_count);
  s << static_cast<uint64_t>(request_period);
  s << static_cast<uint64_t>(period);
  s << raw_transactions.size();
  taraxa::bytes trx_bytes;
  for (auto &trx : raw_transactions) {
    trx_bytes.insert(trx_bytes.end(), std::make_move_iterator(trx.begin()), std::make_move_iterator(trx.end()));
=======
  std::unordered_set<trx_hash_t> unique_trxs;
  std::vector<taraxa::bytes> transactions;
  for (const auto &block : blocks) {
    std::vector<trx_hash_t> trx_to_query;
    for (auto trx : block->getTrxs()) {
      if (unique_trxs.emplace(trx).second) {
        trx_to_query.emplace_back(trx);
      }
    }
    auto trxs = db_->getTransactions(trx_to_query);

    for (auto t : trxs) {
      transactions.emplace_back(std::move(*t->rlp()));
      total_transactions_count++;
    }

    LOG(log_nf_) << "Send DagBlock " << block->getHash() << "# Trx: " << transactions.size() << std::endl;
>>>>>>> 9c93103d
  }
  s.appendRaw(trx_bytes, raw_transactions.size());

<<<<<<< HEAD
=======
  dev::RLPStream s(1 + blocks.size() + total_transactions_count);

  s << transactions.size();
  taraxa::bytes trx_bytes;
  for (auto &trx : transactions) {
    trx_bytes.insert(trx_bytes.end(), std::make_move_iterator(trx.begin()), std::make_move_iterator(trx.end()));
  }
  s.appendRaw(trx_bytes, transactions.size());

>>>>>>> 9c93103d
  for (auto &block : blocks) {
    s.appendRaw(block->rlp(true));
  }

  sealAndSend(peer_id, SubprotocolPacketType::DagSyncPacket, std::move(s));
  LOG(log_dg_) << "Send DagSyncPacket with " << dag_blocks_to_send << "# Trx: " << transactions_to_log << " from "
               << peer->getId();
}

}  // namespace taraxa::network::tarcap<|MERGE_RESOLUTION|>--- conflicted
+++ resolved
@@ -43,42 +43,7 @@
     blocks_hashes.emplace(std::move(hash));
   }
 
-<<<<<<< HEAD
   LOG(log_dg_) << "Received GetDagSyncPacket: " << blocks_hashes_to_log << " from " << peer->getId();
-=======
-  uint32_t block_count = 0;
-
-  static const uint32_t max_blocks_to_send = 100;
-
-  const auto &blocks = dag_mgr_->getNonFinalizedBlocks();
-  for (auto &level_blocks : blocks) {
-    for (auto &block : level_blocks.second) {
-      if (block_count == max_blocks_to_send) break;
-      const auto hash = block;
-      if (mode == DagSyncRequestType::MissingHashes) {
-        if (blocks_hashes.count(hash) == 1) {
-          if (auto blk = dag_blk_mgr_->getDagBlock(hash); blk) {
-            dag_blocks.emplace_back(blk);
-            block_count++;
-          } else {
-            LOG(log_er_) << "NonFinalizedBlock " << hash << " not in DB";
-            assert(false);
-          }
-        }
-      } else if (mode == DagSyncRequestType::KnownHashes) {
-        if (blocks_hashes.count(hash) == 0) {
-          if (auto blk = dag_blk_mgr_->getDagBlock(hash); blk) {
-            dag_blocks.emplace_back(blk);
-            block_count++;
-          } else {
-            LOG(log_er_) << "NonFinalizedBlock " << hash << " not in DB";
-            assert(false);
-          }
-        }
-      }
-    }
-  }
->>>>>>> 9c93103d
 
   auto [period, blocks, transactions] = dag_mgr_->getNonFinalizedBlocksWithTransactions(blocks_hashes);
   if (peer_period == period) {
@@ -99,7 +64,6 @@
   if (!peer) return;
 
   size_t total_transactions_count = 0;
-<<<<<<< HEAD
   std::vector<taraxa::bytes> raw_transactions;
   std::string dag_blocks_to_send;
   std::string transactions_to_log;
@@ -121,40 +85,9 @@
   taraxa::bytes trx_bytes;
   for (auto &trx : raw_transactions) {
     trx_bytes.insert(trx_bytes.end(), std::make_move_iterator(trx.begin()), std::make_move_iterator(trx.end()));
-=======
-  std::unordered_set<trx_hash_t> unique_trxs;
-  std::vector<taraxa::bytes> transactions;
-  for (const auto &block : blocks) {
-    std::vector<trx_hash_t> trx_to_query;
-    for (auto trx : block->getTrxs()) {
-      if (unique_trxs.emplace(trx).second) {
-        trx_to_query.emplace_back(trx);
-      }
-    }
-    auto trxs = db_->getTransactions(trx_to_query);
-
-    for (auto t : trxs) {
-      transactions.emplace_back(std::move(*t->rlp()));
-      total_transactions_count++;
-    }
-
-    LOG(log_nf_) << "Send DagBlock " << block->getHash() << "# Trx: " << transactions.size() << std::endl;
->>>>>>> 9c93103d
   }
   s.appendRaw(trx_bytes, raw_transactions.size());
 
-<<<<<<< HEAD
-=======
-  dev::RLPStream s(1 + blocks.size() + total_transactions_count);
-
-  s << transactions.size();
-  taraxa::bytes trx_bytes;
-  for (auto &trx : transactions) {
-    trx_bytes.insert(trx_bytes.end(), std::make_move_iterator(trx.begin()), std::make_move_iterator(trx.end()));
-  }
-  s.appendRaw(trx_bytes, transactions.size());
-
->>>>>>> 9c93103d
   for (auto &block : blocks) {
     s.appendRaw(block->rlp(true));
   }
