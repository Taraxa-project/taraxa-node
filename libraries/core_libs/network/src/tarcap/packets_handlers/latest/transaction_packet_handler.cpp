#include "network/tarcap/packets_handlers/latest/transaction_packet_handler.hpp"

#include "network/tarcap/packets/latest/transaction_packet.hpp"
#include "transaction/transaction.hpp"
#include "transaction/transaction_manager.hpp"

namespace taraxa::network::tarcap {

TransactionPacketHandler::TransactionPacketHandler(const FullNodeConfig &conf, std::shared_ptr<PeersState> peers_state,
                                                   std::shared_ptr<TimePeriodPacketsStats> packets_stats,
                                                   std::shared_ptr<TransactionManager> trx_mgr, const addr_t &node_addr,
                                                   const std::string &logs_prefix)
    : ITransactionPacketHandler(conf, std::move(peers_state), std::move(packets_stats), node_addr,
                                logs_prefix + "TRANSACTION_PH"),
      trx_mgr_(std::move(trx_mgr)) {}

inline void TransactionPacketHandler::process(const threadpool::PacketData &packet_data,
                                              const std::shared_ptr<TaraxaPeer> &peer) {
  // Decode packet rlp into packet object
  auto packet = decodePacketRlp<TransactionPacket>(packet_data.rlp_);

  if (packet.transactions.size() > kMaxTransactionsInPacket) {
    throw InvalidRlpItemsCountException("TransactionPacket:transactions", packet.transactions.size(),
                                        kMaxTransactionsInPacket);
  }

  if (packet.extra_transactions_hashes.size() > kMaxHashesInPacket) {
    throw InvalidRlpItemsCountException("TransactionPacket:hashes", packet.extra_transactions_hashes.size(),
                                        kMaxHashesInPacket);
  }

  // Extra hashes are hashes of transactions that were not sent as full transactions due to max limit, just mark them as
  // known for sender
  for (const auto &extra_tx_hash : packet.extra_transactions_hashes) {
    peer->markTransactionAsKnown(extra_tx_hash);
  }

  size_t unseen_txs_count = 0;
  size_t data_size = 0;
  for (auto &transaction : packet.transactions) {
    const auto tx_hash = transaction->getHash();
    data_size += transaction->getData().size();
    peer->markTransactionAsKnown(tx_hash);

    // Skip any transactions that are already known to the trx mgr
    if (trx_mgr_->isTransactionKnown(tx_hash)) {
      continue;
    }

    unseen_txs_count++;

    const auto [verified, reason] = trx_mgr_->verifyTransaction(transaction);
    if (!verified) {
      if (reason == "invalid gas" || reason == "gas_price too low") {  // remove after HF
        LOG(log_dg_) << "Transaction " << transaction->getHash() << " has invalid gas or low gas price.";
        trx_mgr_->insertValidatedTransaction(std::move(transaction));
        continue;
      }
      std::ostringstream err_msg;
      err_msg << "DagBlock transaction " << tx_hash << " validation failed: " << reason;
      throw MaliciousPeerException(err_msg.str());
    }

    received_trx_count_++;

    const auto status = trx_mgr_->insertValidatedTransaction(std::move(transaction));
    if (status == TransactionStatus::Inserted) {
      unique_received_trx_count_++;
    }
    if (status == TransactionStatus::Overflow) {
      // Raise exception in trx pool is over the limit and this peer already has too many suspicious packets
      if (peer->reportSuspiciousPacket() && trx_mgr_->nonProposableTransactionsOverTheLimit()) {
        std::ostringstream err_msg;
        err_msg << "Suspicious packets over the limit on DagBlock transaction " << tx_hash << " validation: " << reason;
      }
    }
  }

  // Allow 30% bigger size to support old version, to be removed
  if (data_size > kMaxTransactionsSizeInPacket * 1.3) {
    std::ostringstream err_msg;
    err_msg << "Transactions packet data size over limit " << data_size;
    throw MaliciousPeerException(err_msg.str());
  }

  if (!packet.transactions.empty()) {
    LOG(log_tr_) << "Received TransactionPacket with " << packet.transactions.size() << " transactions";
    LOG(log_dg_) << "Received TransactionPacket with " << packet.transactions.size()
                 << " unseen transactions:" << unseen_txs_count << " from: " << peer->getId().abridged();
  }
}

<<<<<<< HEAD
std::pair<uint32_t, std::pair<SharedTransactions, std::vector<trx_hash_t>>>
TransactionPacketHandler::transactionsToSendToPeer(std::shared_ptr<TaraxaPeer> peer,
                                                   const std::vector<SharedTransactions> &transactions,
                                                   uint32_t account_start_index) {
  const auto accounts_size = transactions.size();
  bool trx_max_reached = false;
  auto account_iterator = account_start_index;
  std::pair<SharedTransactions, std::vector<trx_hash_t>> result;
  uint64_t trx_data_size = 0;
  // Next peer should continue after the last account of the current peer
  uint32_t next_peer_account_index = (account_start_index + 1) % accounts_size;

  while (true) {
    // Iterate over transactions from single account
    for (auto const &trx : transactions[account_iterator]) {
      auto trx_hash = trx->getHash();
      if (peer->isTransactionKnown(trx_hash)) {
        continue;
      }

      if (trx_max_reached) {
        result.second.push_back(trx_hash);
        if (result.second.size() == kMaxHashesInPacket) {
          // If both transactions and hashes reached max nothing to do for this peer, return
          return {next_peer_account_index, std::move(result)};
        }
      } else {
        trx_data_size += trx->getData().size();
        if (trx_data_size <= kMaxTransactionsSizeInPacket) {
          result.first.push_back(trx);
        }
        if (result.first.size() == kMaxTransactionsInPacket || trx_data_size > kMaxTransactionsSizeInPacket) {
          // Max number of transactions reached, save next_peer_account_index for next peer to continue to avoid
          // sending same transactions to multiple peers
          trx_max_reached = true;
          next_peer_account_index = (account_iterator + 1) % accounts_size;
          trx_data_size = 0;
        }
      }
    }

    account_iterator = (account_iterator + 1) % accounts_size;
    if (account_iterator == account_start_index) {
      // Iterated through all of the transactions, return
      return {next_peer_account_index, std::move(result)};
    }
  }
}

std::vector<std::pair<std::shared_ptr<TaraxaPeer>, std::pair<SharedTransactions, std::vector<trx_hash_t>>>>
TransactionPacketHandler::transactionsToSendToPeers(std::vector<SharedTransactions> &&transactions) {
  // Main goal of the algorithm below is to send different transactions and hashes to different peers but still follow
  // nonce ordering for single account and not send higher nonces without sending low nonces first
  const auto accounts_size = transactions.size();
  if (!accounts_size) {
    return {};
  }
  std::vector<std::pair<std::shared_ptr<TaraxaPeer>, std::pair<SharedTransactions, std::vector<trx_hash_t>>>>
      peers_with_transactions_to_send;
  auto peers = peers_state_->getAllPeers();

  // account_index keeps current account index so that different peers will receive
  // transactions from different accounts
  uint32_t account_index = 0;
  for (const auto &peer : peers) {
    if (peer.second->syncing_) {
      continue;
    }

    std::pair<SharedTransactions, std::vector<trx_hash_t>> peer_transactions;
    std::tie(account_index, peer_transactions) = transactionsToSendToPeer(peer.second, transactions, account_index);

    if (peer_transactions.first.size() > 0) {
      peers_with_transactions_to_send.push_back({peer.second, std::move(peer_transactions)});
    }
  }

  return peers_with_transactions_to_send;
}

void TransactionPacketHandler::periodicSendTransactions(std::vector<SharedTransactions> &&transactions) {
  auto peers_with_transactions_to_send = transactionsToSendToPeers(std::move(transactions));
  const auto peers_to_send_count = peers_with_transactions_to_send.size();
  if (peers_to_send_count > 0) {
    // Sending it in same order favours some peers over others, always start with a different position
    uint32_t start_with = rand() % peers_to_send_count;
    for (uint32_t i = 0; i < peers_to_send_count; i++) {
      auto peer_to_send = peers_with_transactions_to_send[(start_with + i) % peers_to_send_count];
      sendTransactions(peer_to_send.first, std::move(peer_to_send.second));
    }
  }
}

=======
>>>>>>> 25c2bc28
void TransactionPacketHandler::sendTransactions(std::shared_ptr<TaraxaPeer> peer,
                                                std::pair<SharedTransactions, std::vector<trx_hash_t>> &&transactions) {
  if (!peer) return;
  const auto peer_id = peer->getId();

  LOG(log_tr_) << "sendTransactions " << transactions.first.size() << " to " << peer_id;
  TransactionPacket packet{.transactions = std::move(transactions.first),
                           .extra_transactions_hashes = std::move(transactions.second)};

  if (sealAndSend(peer_id, SubprotocolPacketType::kTransactionPacket, encodePacketRlp(packet))) {
    for (const auto &trx : packet.transactions) {
      peer->markTransactionAsKnown(trx->getHash());
    }
    // Note: do not mark packet.extra_transactions_hashes as known for peer - we are sending just hashes, not full txs
  }
}

}  // namespace taraxa::network::tarcap<|MERGE_RESOLUTION|>--- conflicted
+++ resolved
@@ -90,102 +90,6 @@
   }
 }
 
-<<<<<<< HEAD
-std::pair<uint32_t, std::pair<SharedTransactions, std::vector<trx_hash_t>>>
-TransactionPacketHandler::transactionsToSendToPeer(std::shared_ptr<TaraxaPeer> peer,
-                                                   const std::vector<SharedTransactions> &transactions,
-                                                   uint32_t account_start_index) {
-  const auto accounts_size = transactions.size();
-  bool trx_max_reached = false;
-  auto account_iterator = account_start_index;
-  std::pair<SharedTransactions, std::vector<trx_hash_t>> result;
-  uint64_t trx_data_size = 0;
-  // Next peer should continue after the last account of the current peer
-  uint32_t next_peer_account_index = (account_start_index + 1) % accounts_size;
-
-  while (true) {
-    // Iterate over transactions from single account
-    for (auto const &trx : transactions[account_iterator]) {
-      auto trx_hash = trx->getHash();
-      if (peer->isTransactionKnown(trx_hash)) {
-        continue;
-      }
-
-      if (trx_max_reached) {
-        result.second.push_back(trx_hash);
-        if (result.second.size() == kMaxHashesInPacket) {
-          // If both transactions and hashes reached max nothing to do for this peer, return
-          return {next_peer_account_index, std::move(result)};
-        }
-      } else {
-        trx_data_size += trx->getData().size();
-        if (trx_data_size <= kMaxTransactionsSizeInPacket) {
-          result.first.push_back(trx);
-        }
-        if (result.first.size() == kMaxTransactionsInPacket || trx_data_size > kMaxTransactionsSizeInPacket) {
-          // Max number of transactions reached, save next_peer_account_index for next peer to continue to avoid
-          // sending same transactions to multiple peers
-          trx_max_reached = true;
-          next_peer_account_index = (account_iterator + 1) % accounts_size;
-          trx_data_size = 0;
-        }
-      }
-    }
-
-    account_iterator = (account_iterator + 1) % accounts_size;
-    if (account_iterator == account_start_index) {
-      // Iterated through all of the transactions, return
-      return {next_peer_account_index, std::move(result)};
-    }
-  }
-}
-
-std::vector<std::pair<std::shared_ptr<TaraxaPeer>, std::pair<SharedTransactions, std::vector<trx_hash_t>>>>
-TransactionPacketHandler::transactionsToSendToPeers(std::vector<SharedTransactions> &&transactions) {
-  // Main goal of the algorithm below is to send different transactions and hashes to different peers but still follow
-  // nonce ordering for single account and not send higher nonces without sending low nonces first
-  const auto accounts_size = transactions.size();
-  if (!accounts_size) {
-    return {};
-  }
-  std::vector<std::pair<std::shared_ptr<TaraxaPeer>, std::pair<SharedTransactions, std::vector<trx_hash_t>>>>
-      peers_with_transactions_to_send;
-  auto peers = peers_state_->getAllPeers();
-
-  // account_index keeps current account index so that different peers will receive
-  // transactions from different accounts
-  uint32_t account_index = 0;
-  for (const auto &peer : peers) {
-    if (peer.second->syncing_) {
-      continue;
-    }
-
-    std::pair<SharedTransactions, std::vector<trx_hash_t>> peer_transactions;
-    std::tie(account_index, peer_transactions) = transactionsToSendToPeer(peer.second, transactions, account_index);
-
-    if (peer_transactions.first.size() > 0) {
-      peers_with_transactions_to_send.push_back({peer.second, std::move(peer_transactions)});
-    }
-  }
-
-  return peers_with_transactions_to_send;
-}
-
-void TransactionPacketHandler::periodicSendTransactions(std::vector<SharedTransactions> &&transactions) {
-  auto peers_with_transactions_to_send = transactionsToSendToPeers(std::move(transactions));
-  const auto peers_to_send_count = peers_with_transactions_to_send.size();
-  if (peers_to_send_count > 0) {
-    // Sending it in same order favours some peers over others, always start with a different position
-    uint32_t start_with = rand() % peers_to_send_count;
-    for (uint32_t i = 0; i < peers_to_send_count; i++) {
-      auto peer_to_send = peers_with_transactions_to_send[(start_with + i) % peers_to_send_count];
-      sendTransactions(peer_to_send.first, std::move(peer_to_send.second));
-    }
-  }
-}
-
-=======
->>>>>>> 25c2bc28
 void TransactionPacketHandler::sendTransactions(std::shared_ptr<TaraxaPeer> peer,
                                                 std::pair<SharedTransactions, std::vector<trx_hash_t>> &&transactions) {
   if (!peer) return;
