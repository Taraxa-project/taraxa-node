--- conflicted
+++ resolved
@@ -113,11 +113,6 @@
 
     // Process processStandardVote is called with false in case of next votes bundle -> does not check max boundaries
     // for round and step to actually being able to sync the current round in case network is stalled
-<<<<<<< HEAD
-    bool check_max_round_step = votes_bundle_votes_type == PbftVoteTypes::next_vote ? false : true;
-    if (votes_bundle_votes_type == PbftVoteTypes::cert_vote) check_max_round_step = false;
-    processVote(vote, nullptr, peer, check_max_round_step);
-=======
     bool check_max_round_step = true;
     if (votes_bundle_votes_type == PbftVoteTypes::cert_vote || votes_bundle_votes_type == PbftVoteTypes::next_vote) {
       check_max_round_step = false;
@@ -127,7 +122,6 @@
       continue;
     }
 
->>>>>>> 809ba748
     votes.push_back(std::move(vote));
   }
 
