#include "cli/config.hpp"

#include <libdevcore/CommonJS.h>

#include <iostream>

#include "cli/config_updater.hpp"
#include "cli/tools.hpp"
#include "common/jsoncpp.hpp"
#include "config/version.hpp"

using namespace std;

namespace bpo = boost::program_options;

namespace taraxa::cli {

Config::Config(int argc, const char* argv[]) {
  boost::program_options::options_description main_options("OPTIONS");
  boost::program_options::options_description node_command_options("NODE COMMAND OPTIONS");
  boost::program_options::options_description allowed_options("Allowed options");
  string config;
  string wallet;
  int network_id = static_cast<int>(DEFAULT_NETWORK_ID);
  string data_dir;
  vector<string> command;
  vector<string> boot_nodes;
  string public_ip;
  vector<string> log_channels;
  vector<string> log_configurations;
  vector<string> boot_nodes_append;
  vector<string> log_channels_append;
  string node_secret;
  string vrf_secret;
  bool overwrite_config;

  bool boot_node = false;
  bool destroy_db = false;
  bool rebuild_network = false;
  bool rebuild_db = false;
  bool rebuild_db_columns = false;
  bool version = false;
  uint64_t rebuild_db_period = 0;
  uint64_t revert_to_period = 0;
  // Set node as default command
  command.push_back(NODE_COMMAND);

  // Set config file and data directory to default values
  config = Tools::getTaraxaDefaultConfigFile();
  wallet = Tools::getWalletDefaultFile();

  // Define all the command line options and descriptions
  main_options.add_options()(HELP, "Print this help message and exit");
  main_options.add_options()(VERSION, bpo::bool_switch(&version), "Print version of taraxad");
  main_options.add_options()(COMMAND, bpo::value<vector<string>>(&command)->multitoken(),
                             "Command arg:"
                             "\nnode                  Runs the actual node (default)"
                             "\nconfig       Only generate/overwrite config file with provided node command "
                             "option without starting the node"
                             "\naccount key           Generate new account or restore from a key (key is optional)"
                             "\nvrf key               Generate new VRF or restore from a key (key is optional)");
  node_command_options.add_options()(WALLET, bpo::value<string>(&wallet),
                                     "JSON wallet file (default: \"~/.taraxa/wallet.json\")");
  node_command_options.add_options()(CONFIG, bpo::value<string>(&config),
                                     "JSON configuration file (default: \"~/.taraxa/config.json\")");
  node_command_options.add_options()(DATA_DIR, bpo::value<string>(&data_dir),
                                     "Data directory for the databases, logs ... (default: \"~/.taraxa/data\")");
  node_command_options.add_options()(DESTROY_DB, bpo::bool_switch(&destroy_db),
                                     "Destroys all the existing data in the database");
  node_command_options.add_options()(REBUILD_DB, bpo::bool_switch(&rebuild_db),
                                     "Reads the raw dag/pbft blocks from the db "
                                     "and executes all the blocks from scratch "
                                     "rebuilding all the other "
                                     "database tables - this could take a long "
                                     "time");
  node_command_options.add_options()(REBUILD_DB_COLUMNS, bpo::bool_switch(&rebuild_db_columns),
                                     "Removes old DB columns ");
  node_command_options.add_options()(REBUILD_DB_PERIOD, bpo::value<uint64_t>(&rebuild_db_period),
                                     "Use with rebuild-db - Rebuild db up "
                                     "to a specified period");
  node_command_options.add_options()(REBUILD_NETWORK, bpo::bool_switch(&rebuild_network),
                                     "Delete all saved network/nodes information "
                                     "and rebuild network from boot nodes");
  node_command_options.add_options()(REVERT_TO_PERIOD, bpo::value<uint64_t>(&revert_to_period),
                                     "Revert db/state to specified "
                                     "period (specify period)");
  node_command_options.add_options()(NETWORK_ID, bpo::value<int>(&network_id),
                                     "Network identifier (integer, 1=Mainnet, 2=Testnet, 3=Devnet) (default: 1)"
                                     "Only used when creating new config file");
  node_command_options.add_options()(BOOT_NODE, bpo::bool_switch(&boot_node), "Run as bootnode (default: false)");

  node_command_options.add_options()(BOOT_NODES, bpo::value<vector<string>>(&boot_nodes)->multitoken(),
                                     "Boot nodes to connect to: [ip_address:port_number/node_id, ....]");
  node_command_options.add_options()(
      BOOT_NODES_APPEND, bpo::value<vector<string>>(&boot_nodes_append)->multitoken(),
      "Boot nodes to connect to in addition to boot nodes defined in config: [ip_address:port_number/node_id, ....]");
  node_command_options.add_options()(PUBLIC_IP, bpo::value<string>(&public_ip),
                                     "Force advertised public IP to the given IP (default: auto)");
  node_command_options.add_options()(LOG_CHANNELS, bpo::value<vector<string>>(&log_channels)->multitoken(),
                                     "Log channels to log: [channel:level, ....]");
  node_command_options.add_options()(
      LOG_CHANNELS_APPEND, bpo::value<vector<string>>(&log_channels_append)->multitoken(),
      "Log channels to log in addition to log channels defined in config: [channel:level, ....]");
  node_command_options.add_options()(LOG_CONFIGURATIONS, bpo::value<vector<string>>(&log_configurations)->multitoken(),
                                     "Log confifugrations to use: [channel:level, ....]");
  node_command_options.add_options()(NODE_SECRET, bpo::value<string>(&node_secret), "Nose secret key to use");

  node_command_options.add_options()(VRF_SECRET, bpo::value<string>(&vrf_secret), "Vrf secret key to use");

  node_command_options.add_options()(
      OVERWRITE_CONFIG, bpo::bool_switch(&overwrite_config),
      "Overwrite config - "
      "Options data-dir, boot-nodes, log-channels, node-secret and vrf-secret are always used in running a node but "
      "only written to config file if overwrite-config flag is set. \n"
      "WARNING: Overwrite-config set can override/delete current secret keys in the wallet");

  allowed_options.add(main_options);

  allowed_options.add(node_command_options);
  bpo::variables_map option_vars;

  auto parsed_line = bpo::parse_command_line(argc, argv, allowed_options);

  bpo::store(parsed_line, option_vars);
  bpo::notify(option_vars);
  if (option_vars.count(HELP)) {
    cout << "NAME:\n  "
            "taraxad - Taraxa blockchain full node implementation\n"
            "VERSION:\n  "
         << TARAXA_VERSION << "\nUSAGE:\n  taraxad [options]\n";
    cout << main_options << endl;
    cout << node_command_options << endl;
    // If help message requested, ignore any additional commands
    command.clear();
    return;
  }
  if (version) {
    cout << TARAXA_VERSION << endl;
    // If version requested, ignore any additional commands
    command.clear();
    return;
  }

  if (command[0] == NODE_COMMAND || command[0] == CONFIG_COMMAND) {
    // Create dir if missing
    auto config_dir = dirNameFromFile(config);
    auto wallet_dir = dirNameFromFile(wallet);
    if (!config_dir.empty() && !fs::exists(config_dir)) {
      fs::create_directories(config_dir);
    }
    if (!wallet_dir.empty() && !fs::exists(wallet_dir)) {
      fs::create_directories(wallet_dir);
    }

    // If any of the config files are missing they are generated with default values
    if (!fs::exists(config)) {
      cout << "Configuration file does not exist at: " << config << ". New config file will be generated" << endl;
      Tools::generateConfig(config, (Config::NetworkIdType)network_id);
    }
    if (!fs::exists(wallet)) {
      cout << "Wallet file does not exist at: " << wallet << ". New wallet file will be generated" << endl;
      Tools::generateWallet(wallet);
    }

    Json::Value config_json = util::readJsonFromFile(config);
    Json::Value wallet_json = util::readJsonFromFile(wallet);

    auto write_config_and_wallet_files = [&]() {
      util::writeJsonToFile(config, config_json);
      util::writeJsonToFile(wallet, wallet_json);
    };

    // Check that it is not empty, to not create chain config with just overwritten files
    if (!config_json["chain_config"].isNull()) {
      network_id = dev::getUInt(config_json["chain_config"]["chain_id"]);
      auto default_config_json = Tools::generateConfig((Config::NetworkIdType)network_id);
      // override hardforks data with one from default json
      addNewHardforks(config_json, default_config_json);
      // add vote_eligibility_balance_step field if it is missing in the config
      if (config_json["chain_config"]["final_chain"]["state"]["dpos"]["vote_eligibility_balance_step"].isNull()) {
        config_json["chain_config"]["final_chain"]["state"]["dpos"]["vote_eligibility_balance_step"] =
            default_config_json["chain_config"]["final_chain"]["state"]["dpos"]["vote_eligibility_balance_step"];
      }
      write_config_and_wallet_files();
    }

    // Override config values with values from CLI
    config_json = Tools::overrideConfig(config_json, data_dir, boot_node, boot_nodes, log_channels, log_configurations,
                                        boot_nodes_append, log_channels_append);
    wallet_json = Tools::overrideWallet(wallet_json, node_secret, vrf_secret);

    // Create data directory
    if (!data_dir.empty() && !fs::exists(data_dir)) {
      fs::create_directories(data_dir);
    }

    // if there is not chain id it is a test
    if (!config_json["chain_config"].isNull() && !config_json["chain_config"]["chain_id"].isNull()) {
      ConfigUpdater updater{std::stoi(config_json["chain_config"]["chain_id"].asString(), nullptr, 16)};
      updater.UpdateConfig(config, config_json);
    }

<<<<<<< HEAD
=======
    // Load config
    node_config_ = FullNodeConfig(config_json, wallet_json, config);

>>>>>>> 6b98d8f7
    // Save changes permanently if overwrite_config option is set
    // or if running config command
    // This can overwrite secret keys in wallet
    if (overwrite_config || command[0] == CONFIG_COMMAND) {
      config_json["chain_config"] = enc_json(node_config_.chain);
      write_config_and_wallet_files();
    }

    // Validate config values
    node_config_.validate();

    if (destroy_db) {
      fs::remove_all(node_config_.db_path);
    }
    if (rebuild_network) {
      fs::remove_all(node_config_.net_file_path());
    }
    if (!public_ip.empty()) {
      node_config_.network.network_public_ip = public_ip;
    }
    node_config_.test_params.db_revert_to_period = revert_to_period;
    node_config_.test_params.rebuild_db = rebuild_db;
    node_config_.test_params.rebuild_db_columns = rebuild_db_columns;
    node_config_.test_params.rebuild_db_period = rebuild_db_period;
    if (command[0] == NODE_COMMAND) node_configured_ = true;
  } else if (command[0] == ACCOUNT_COMMAND) {
    if (command.size() == 1)
      Tools::generateAccount();
    else
      Tools::generateAccountFromKey(command[1]);
  } else if (command[0] == VRF_COMMAND) {
    if (command.size() == 1)
      Tools::generateVrf();
    else
      Tools::generateVrfFromKey(command[1]);
  } else {
    throw bpo::invalid_option_value(command[0]);
  }
}

bool Config::nodeConfigured() { return node_configured_; }

FullNodeConfig Config::getNodeConfiguration() { return node_config_; }

void Config::addNewHardforks(Json::Value& config, const Json::Value& default_config) {
  auto& new_hardforks_json = default_config["chain_config"]["final_chain"]["state"]["hardforks"];
  auto& local_hardforks_json = config["chain_config"]["final_chain"]["state"]["hardforks"];

  if (local_hardforks_json.isNull()) {
    local_hardforks_json = new_hardforks_json;
    return;
  }
  for (auto itr = new_hardforks_json.begin(); itr != new_hardforks_json.end(); ++itr) {
    auto& local = local_hardforks_json[itr.key().asString()];
    if (local.isNull()) {
      local = itr->asString();
    }
  }
}

string Config::dirNameFromFile(const string& file) {
  size_t pos = file.find_last_of("\\/");
  return (string::npos == pos) ? "" : file.substr(0, pos);
}

}  // namespace taraxa::cli<|MERGE_RESOLUTION|>--- conflicted
+++ resolved
@@ -200,12 +200,9 @@
       updater.UpdateConfig(config, config_json);
     }
 
-<<<<<<< HEAD
-=======
     // Load config
     node_config_ = FullNodeConfig(config_json, wallet_json, config);
 
->>>>>>> 6b98d8f7
     // Save changes permanently if overwrite_config option is set
     // or if running config command
     // This can overwrite secret keys in wallet
