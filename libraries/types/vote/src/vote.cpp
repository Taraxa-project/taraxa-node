--- conflicted
+++ resolved
@@ -68,8 +68,6 @@
   return s.invalidate();
 }
 
-<<<<<<< HEAD
-=======
 bytes Vote::optimizedRlp() const {
   dev::RLPStream s(2);
   s << vrf_sortition_.proof_;
@@ -78,7 +76,6 @@
   return s.invalidate();
 }
 
->>>>>>> a86c8252
 Json::Value Vote::toJSON() const {
   Json::Value json(Json::objectValue);
   json["hash"] = dev::toJS(getHash());
@@ -91,8 +88,5 @@
 
   return json;
 }
-<<<<<<< HEAD
-=======
 
->>>>>>> a86c8252
 }  // namespace taraxa