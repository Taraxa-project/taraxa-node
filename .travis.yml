--- conflicted
+++ resolved
@@ -1,12 +1,8 @@
 sudo: required
 services:
   - docker
-script: 
-<<<<<<< HEAD
+script:
   - docker build -t taraxa-node .
-=======
-  - docker build . -t taraxa-node
->>>>>>> 5a6a690a
 notifications:
   slack: phragmites:hOCkD4U6FsVSjf4ABAGnCJ8q
   