--- conflicted
+++ resolved
@@ -60,12 +60,12 @@
   EXPECT_EQ(pbft_chain->getPbftChainSize(), 3);
 
   std::cout << "Checking nodes sees 1 transaction..." << std::endl;
-    
+
   bool checkpoint_passed = false;
   for (auto i = 0; i < 600; i++) {
     // test timeout is 60 seconds
     if (node->getNumTransactionExecuted() == 1) {
-      
+
       checkpoint_passed = true;
       break;
     }
@@ -124,9 +124,9 @@
     std::cout << "Timeout reached after " << timeout_val << " seconds..." << std::endl;
     ASSERT_EQ(node_peers, nw1->getPeerCount());
     ASSERT_EQ(node_peers, nw2->getPeerCount());
-    ASSERT_EQ(node_peers, nw3->getPeerCount());  
-  }
-  
+    ASSERT_EQ(node_peers, nw3->getPeerCount());
+  }
+
   auto node1_addr = addr_t("de2b1203d72d3549ee2f733b00b2789414c7cea5");
   auto node2_addr = addr_t("973ecb1c08c8eb5a7eaa0d3fd3aab7924f2838b0");
   auto node3_addr = addr_t("4fae949ac2b72960fbe857b56532e2d3c8418d5e");
@@ -140,30 +140,28 @@
                                             node2_addr, data, g_secret);
   node1->insertTransaction(trx_master_boot_node_to_node2);
 
-  /*
-  for (auto i = 0; i < 100; i++) {
-    // test timeout is 10 seconds
-    if (node1->getNumProposedBlocks() == 1 &&
-        node2->getNumProposedBlocks() == 1 &&
-        node3->getNumProposedBlocks() == 1) {
-      break;
-    }
-    taraxa::thisThreadSleepForMilliSeconds(100);
-  }
-  for (auto i = 0; i < nodes.size(); i++) {
-    EXPECT_GE(nodes[i]->getNumProposedBlocks(), 1);
-  }
-  */
+//  for (auto i = 0; i < 100; i++) {
+//    // test timeout is 10 seconds
+//    if (node1->getNumProposedBlocks() == 1 &&
+//        node2->getNumProposedBlocks() == 1 &&
+//        node3->getNumProposedBlocks() == 1) {
+//      break;
+//    }
+//    taraxa::thisThreadSleepForMilliSeconds(100);
+//  }
+//  for (auto i = 0; i < nodes.size(); i++) {
+//    EXPECT_EQ(nodes[i]->getNumProposedBlocks(), 1);
+//  }
 
   std::cout << "Checking all nodes see transaction from node 1 to node 2..." << std::endl;
-    
+
   checkpoint_passed = false;
   for (auto i = 0; i < 600; i++) {
     // test timeout is 60 seconds
     if (node1->getNumTransactionExecuted() == 1 &&
         node2->getNumTransactionExecuted() == 1 &&
         node3->getNumTransactionExecuted() == 1) {
-      
+
       checkpoint_passed = true;
       break;
     }
@@ -172,28 +170,26 @@
   if (checkpoint_passed == false) {
     ASSERT_EQ(node1->getNumTransactionExecuted(), 1);
     ASSERT_EQ(node2->getNumTransactionExecuted(), 1);
-    ASSERT_EQ(node3->getNumTransactionExecuted(), 1);  
+    ASSERT_EQ(node3->getNumTransactionExecuted(), 1);
   }
 
 
   std::shared_ptr<PbftChain> pbft_chain1 = node1->getPbftChain();
   std::shared_ptr<PbftChain> pbft_chain2 = node2->getPbftChain();
   std::shared_ptr<PbftChain> pbft_chain3 = node3->getPbftChain();
-  
+
   int pbft_chain_size = 3;
-  
-  /*
+
   // Vote DAG block
-  for (auto i = 0; i < 600; i++) {
-    // test timeout is 60 seconds
-    if (pbft_chain1->getPbftChainSize() == pbft_chain_size &&
-        pbft_chain2->getPbftChainSize() == pbft_chain_size &&
-        pbft_chain3->getPbftChainSize() == pbft_chain_size) {
-      break;
-    }
-    taraxa::thisThreadSleepForMilliSeconds(100);
-  }
-  */
+//  for (auto i = 0; i < 600; i++) {
+//    // test timeout is 60 seconds
+//    if (pbft_chain1->getPbftChainSize() == pbft_chain_size &&
+//        pbft_chain2->getPbftChainSize() == pbft_chain_size &&
+//        pbft_chain3->getPbftChainSize() == pbft_chain_size) {
+//      break;
+//    }
+//    taraxa::thisThreadSleepForMilliSeconds(100);
+//  }
 
   EXPECT_EQ(pbft_chain1->getPbftChainSize(), pbft_chain_size);
   EXPECT_EQ(pbft_chain2->getPbftChainSize(), pbft_chain_size);
@@ -212,35 +208,28 @@
                                             node3_addr, data, g_secret);
   node1->insertTransaction(trx_master_boot_node_to_node3);
 
-  /*
-  for (auto i = 0; i < 100; i++) {
-    // test timeout is 10 seconds
-    if (node1->getNumProposedBlocks() == 2 &&
-        node2->getNumProposedBlocks() == 2 &&
-        node3->getNumProposedBlocks() == 2) {
-      break;
-    }
-    taraxa::thisThreadSleepForMilliSeconds(100);
-  }
-  for (auto i = 0; i < nodes.size(); i++) {
-<<<<<<< HEAD
-    std::cout << "Checking account balances on node " << i << " ..." << std::endl;
-    EXPECT_EQ(nodes[i]->getNumProposedBlocks(), 2);
-=======
-    EXPECT_GE(nodes[i]->getNumProposedBlocks(), 2);
->>>>>>> 61723c6a
-  }
-  */
+//  for (auto i = 0; i < 100; i++) {
+//    // test timeout is 10 seconds
+//    if (node1->getNumProposedBlocks() == 2 &&
+//        node2->getNumProposedBlocks() == 2 &&
+//        node3->getNumProposedBlocks() == 2) {
+//      break;
+//    }
+//    taraxa::thisThreadSleepForMilliSeconds(100);
+//  }
+//  for (auto i = 0; i < nodes.size(); i++) {
+//    EXPECT_EQ(nodes[i]->getNumProposedBlocks(), 2);
+//  }
 
   std::cout << "Checking all nodes see transaction from node 1 to node 3..." << std::endl;
-  
+
   checkpoint_passed = false;
   for (auto i = 0; i < 600; i++) {
     // test timeout is 60 seconds
     if (node1->getNumTransactionExecuted() == 2 &&
         node2->getNumTransactionExecuted() == 2 &&
         node3->getNumTransactionExecuted() == 2) {
-      
+
       checkpoint_passed = true;
       break;
     }
@@ -249,7 +238,7 @@
   if (checkpoint_passed == false) {
     ASSERT_EQ(node1->getNumTransactionExecuted(), 1);
     ASSERT_EQ(node2->getNumTransactionExecuted(), 1);
-    ASSERT_EQ(node3->getNumTransactionExecuted(), 1);  
+    ASSERT_EQ(node3->getNumTransactionExecuted(), 1);
   }
 
 
@@ -308,21 +297,17 @@
 int main(int argc, char **argv) {
   TaraxaStackTrace st;
   dev::LoggingOptions logOptions;
-  logOptions.verbosity = dev::VerbosityTrace;
+  logOptions.verbosity = dev::VerbosityError;
+  logOptions.includeChannels.push_back("PBFT_CHAIN");
+  logOptions.includeChannels.push_back("PBFT_MGR");
+  logOptions.includeChannels.push_back("VOTE_MGR");
   logOptions.includeChannels.push_back("SORTI");
+  logOptions.includeChannels.push_back("EXETOR");
+  logOptions.includeChannels.push_back("BLK_PP");
+  logOptions.includeChannels.push_back("FULLND");
   logOptions.includeChannels.push_back("TRXMGR");
   logOptions.includeChannels.push_back("TRXQU");
-  logOptions.includeChannels.push_back("NETWORK");
-  logOptions.includeChannels.push_back("net");
   logOptions.includeChannels.push_back("TARCAP");
-  logOptions.includeChannels.push_back("VOTE_MGR");
-  logOptions.includeChannels.push_back("FULLND");
-  logOptions.includeChannels.push_back("DAGMGR");
-  logOptions.includeChannels.push_back("EXETOR");
-  logOptions.includeChannels.push_back("BLK_PP");
-  logOptions.includeChannels.push_back("PR_MDL");
-  logOptions.includeChannels.push_back("PBFT_MGR");
-  logOptions.includeChannels.push_back("PBFT_CHAIN");
   dev::setupLogging(logOptions);
   // use the in-memory db so test will not affect other each other through
   // persistent storage
