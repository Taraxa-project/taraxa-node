{
  "node_secret": "3800b2875669d9b2053c1aff9224ecfdc411423aac5b5a73d7a45ced1c3b9dcd",
  "db_path": "/tmp/taraxa",
  "dag_processing_threads": 1,
  "network_address": "0.0.0.0",
  "network_listen_port": 10002,
  "network_simulated_delay": 0,
  "network_transaction_interval": 100,
  "network_bandwidth": 40,
  "network_boot_nodes": [
    {
      "id": "7b1fcf0ec1078320117b96e9e9ad9032c06d030cf4024a598347a4623a14a421d4f030cf25ef368ab394a45e920e14b57a259a09c41767dd50d1da27b627412a",
      "ip": "127.0.0.1",
      "port": 10002
    }
  ],
  "network_id": "testnet",
  "rpc_port": 7777,
  "test_params": {
    "block_proposer": [
      0,
      1,
      100,
      1000
    ],
    "pbft": [
      1000,
      3,
      10000
<<<<<<< HEAD
    ],
    "balance": [{
      "address":"0x2Ee9E5FfDe2BDD527A597aB08B70e6679EDC96Cb",
      "coins":300
    }]
=======
    ]
  },
  "genesis_state": {
    "account_start_nonce": 0,
    "block": {
      "level": 0,
      "tips": [],
      "trxs": [],
      "sig": "",
      "hash": "0000000000000000000000000000000000000000000000000000000000000000",
      "sender": ""
    },
    "accounts": {
      "de2b1203d72d3549ee2f733b00b2789414c7cea5": {
        "balance": 9007199254740991
      }
    }
>>>>>>> 21600883
  }
}<|MERGE_RESOLUTION|>--- conflicted
+++ resolved
@@ -27,13 +27,12 @@
       1000,
       3,
       10000
-<<<<<<< HEAD
     ],
-    "balance": [{
-      "address":"0x2Ee9E5FfDe2BDD527A597aB08B70e6679EDC96Cb",
-      "coins":300
-    }]
-=======
+    "balance": [
+      {
+        "address": "0x2Ee9E5FfDe2BDD527A597aB08B70e6679EDC96Cb",
+        "coins": 300
+      }
     ]
   },
   "genesis_state": {
@@ -51,6 +50,5 @@
         "balance": 9007199254740991
       }
     }
->>>>>>> 21600883
   }
 }