--- conflicted
+++ resolved
@@ -38,41 +38,7 @@
 auto g_test_account =
     samples::createTestAccountTable("core_tests/account_table.txt");
 
-void send1000trx() {
-  auto pattern = R"(
-      curl --silent -m 10 --output /dev/null -d \
-      '{
-        "jsonrpc": "2.0",
-        "method": "send_coin_transaction",
-        "id": "0",
-        "params": [
-          {
-            "nonce": 0,
-            "value": 0,
-            "gas": "%s",
-            "gas_price": "%s",
-            "receiver": "%s",
-            "secret": "%s"
-          }
-        ]
-      }' 0.0.0.0:7777
-    )";
-  for (auto i = 0; i < 1000; ++i) {
-    system(fmt(pattern, val_t(samples::TEST_TX_GAS_LIMIT), val_t(0),
-               addr_t::random(),
-               samples::TX_GEN.getRandomUniqueSenderSecret().makeInsecure())
-               .c_str());
-  }
-}
-
 TEST(Top, top_reset) {
-<<<<<<< HEAD
-  std::cout << "Print g_test_account \n";
-  for (auto const &i : g_test_account) {
-    std::cout << i.first << " " << i.second << std::endl;
-  }
-=======
->>>>>>> 8865e866
   const char *input1[] = {"./build/main",
                           "--conf_taraxa",
                           "./core_tests/conf/conf_taraxa1.json",
@@ -104,21 +70,13 @@
 
   try {
     std::string sendtrx1 =
-<<<<<<< HEAD
-        R"(curl -s -d '{"jsonrpc": "2.0", "id": "0", "method": "create_test_coin_transactions",
-=======
-        R"(curl -m 10 -s -d '{"jsonrpc": "2.0", "id": "0", "method": "create_test_coin_transactions",
->>>>>>> 8865e866
+        R"(curl -m 10 -s -d '{"jsonrpc": "2.0", "id": "0", "method": "create_test_coin_transactions",
                                       "params": [{ "secret": "3800b2875669d9b2053c1aff9224ecfdc411423aac5b5a73d7a45ced1c3b9dce",
                                       "delay": 5, 
                                       "number": 6000, 
                                       "seed": 1 }]}' 0.0.0.0:7777)";
     std::string sendtrx2 =
-<<<<<<< HEAD
-        R"(curl -s -d '{"jsonrpc": "2.0", "id": "0", "method": "create_test_coin_transactions",
-=======
-        R"(curl -m 10 -s -d '{"jsonrpc": "2.0", "id": "0", "method": "create_test_coin_transactions",
->>>>>>> 8865e866
+        R"(curl -m 10 -s -d '{"jsonrpc": "2.0", "id": "0", "method": "create_test_coin_transactions",
                                       "params": [{ "secret": "3800b2875669d9b2053c1aff9224ecfdc411423aac5b5a73d7a45ced1c3b9dcd",
                                       "delay": 7, 
                                       "number": 4000, 
@@ -784,11 +742,7 @@
   // send 1000 trxs
   try {
     std::cout << "Sending 1000 trxs ..." << std::endl;
-<<<<<<< HEAD
     send1000trx();
-=======
-    sendTrx(1000, 7777);
->>>>>>> 8865e866
     std::cout << "1000 trxs sent ..." << std::endl;
 
   } catch (std::exception &e) {
@@ -840,11 +794,7 @@
   // send 1000 trxs
   try {
     std::cout << "Sending 1000 trxs ..." << std::endl;
-<<<<<<< HEAD
     send1000trx();
-=======
-    sendTrx(1000, 7777);
->>>>>>> 8865e866
     std::cout << "1000 trxs sent ..." << std::endl;
 
   } catch (std::exception &e) {
@@ -943,22 +893,11 @@
     transactions.emplace_back(samples::TX_GEN.getWithRandomUniqueSender(
         i * 100, addr_t((i + 1) * 100)));
   }
-<<<<<<< HEAD
-  {
-    auto state = node->getAccsDB()->getState<boost::unique_lock>();
-    for (auto const &t : transactions) {
-      state->addBalance(t.getSender(), t.getValue());
-    }
-    state->commit(dev::eth::State::CommitBehaviour::KeepEmptyAccounts);
-    state->db().commit();
-  }
-=======
   for (auto const &t : transactions) {
     auto res = node->getBalance(t.getSender());
     node->setBalance(t.getSender(), res.first + t.getValue());
   }
   node->getAccsDB()->commit();
->>>>>>> 8865e866
   for (auto const &t : transactions) {
     node->insertTransaction(t);
     taraxa::thisThreadSleepForMilliSeconds(50);
@@ -1009,21 +948,14 @@
     EXPECT_TRUE(ret);
     taraxa::thisThreadSleepForMilliSeconds(200);
   }
+
   node->stop();
   auto coin_distributed = 0;
-<<<<<<< HEAD
-  auto state = node->getAccsDB()->getState<boost::shared_lock>();
-  for (auto const &t : g_trx_signed_samples) {
-    auto res = state->balance(t.getReceiver());
-    EXPECT_EQ(res, t.getValue());
-    coin_distributed += res;
-=======
   for (auto const &t : g_trx_signed_samples) {
     auto res = node->getBalance(t.getReceiver());
     EXPECT_TRUE(res.second);
     EXPECT_EQ(res.first, t.getValue());
     coin_distributed += res.first;
->>>>>>> 8865e866
   }
   // TODO because of the nonce rule, testing distributing coins
   // from single account requires more thought
@@ -1172,11 +1104,7 @@
       new boost::asio::io_context::work(context1));
 
   try {
-<<<<<<< HEAD
-    send1000trx();
-=======
     sendTrx(1000, 7777);
->>>>>>> 8865e866
   } catch (std::exception &e) {
     std::cerr << e.what() << std::endl;
   }
@@ -1221,11 +1149,7 @@
   node1->setBlockProposeThresholdBeta(2048);
 
   try {
-<<<<<<< HEAD
-    send1000trx();
-=======
     sendTrx(1000, 7777);
->>>>>>> 8865e866
   } catch (std::exception &e) {
     std::cerr << e.what() << std::endl;
   }
@@ -1486,8 +1410,6 @@
     std::cout << "main2 deleted ..." << std::endl;
     system("rm -f ./build/main2");
   } catch (std::exception &e) {
-<<<<<<< HEAD
-=======
     std::cerr << e.what() << std::endl;
   }
 }
@@ -1682,7 +1604,6 @@
     std::cout << "main2 deleted ..." << std::endl;
     system("rm -f ./build/main2");
   } catch (std::exception &e) {
->>>>>>> 8865e866
     std::cerr << e.what() << std::endl;
   }
 }
