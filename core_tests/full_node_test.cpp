--- conflicted
+++ resolved
@@ -635,8 +635,8 @@
     EXPECT_EQ((*order)[5], blk_hash_t(7));
   }
   auto write_batch = node->getDB()->createWriteBatch();
-  auto num_blks_set =
-      node->getDagManager()->setDagBlockOrder(blk_hash_t(pivot), period, order, write_batch);
+  auto num_blks_set = node->getDagManager()->setDagBlockOrder(
+      blk_hash_t(pivot), period, order, write_batch);
   node->getDB()->commitWriteBatch(write_batch);
   EXPECT_EQ(num_blks_set, 6);
   // -------- second period ----------
@@ -660,8 +660,8 @@
     EXPECT_EQ((*order)[6], blk_hash_t(15));
   }
   write_batch = node->getDB()->createWriteBatch();
-  num_blks_set =
-      node->getDagManager()->setDagBlockOrder(blk_hash_t(pivot), period, order, write_batch);
+  num_blks_set = node->getDagManager()->setDagBlockOrder(
+      blk_hash_t(pivot), period, order, write_batch);
   node->getDB()->commitWriteBatch(write_batch);
   EXPECT_EQ(num_blks_set, 7);
 
@@ -684,8 +684,8 @@
     EXPECT_EQ((*order)[4], blk_hash_t(19));
   }
   write_batch = node->getDB()->createWriteBatch();
-  num_blks_set =
-      node->getDagManager()->setDagBlockOrder(blk_hash_t(pivot), period, order, write_batch);
+  num_blks_set = node->getDagManager()->setDagBlockOrder(
+      blk_hash_t(pivot), period, order, write_batch);
   node->getDB()->commitWriteBatch(write_batch);
   EXPECT_EQ(num_blks_set, 5);
 }
@@ -708,12 +708,8 @@
 }
 
 TEST_F(FullNodeTest, reconstruct_anchors) {
-<<<<<<< HEAD
   auto node_cfgs = make_node_cfgs<20>(1);
-  std::deque<std::pair<std::string, uint64_t>> anchors;
-=======
   std::pair<std::string, std::string> anchors;
->>>>>>> 8fe3f9fc
   {
     FullNode::Handle node(node_cfgs[0], true);
 
@@ -722,7 +718,8 @@
     TransactionClient trx_client(node);
 
     for (auto i = 0; i < 3; i++) {
-      auto result = trx_client.coinTransfer(KeyPair::create().address(), 10, {}, false);
+      auto result =
+          trx_client.coinTransfer(KeyPair::create().address(), 10, {}, false);
     }
 
     taraxa::thisThreadSleepForMilliSeconds(500);
