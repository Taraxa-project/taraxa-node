/*
 * @Copyright: Taraxa.io
 * @Author: Chia-Chun Lin
 * @Date: 2019-01-18 12:56:45
 * @Last Modified by: Chia-Chun Lin
 * @Last Modified time: 2019-04-23 18:24:45
 */
#include "full_node.hpp"
#include <gtest/gtest.h>
#include <atomic>
#include <boost/thread.hpp>
#include <iostream>
#include <vector>
#include "core_tests/util.hpp"
#include "create_samples.hpp"
#include "dag.hpp"
#include "libdevcore/DBFactory.h"
#include "libdevcore/Log.h"
#include "libweb3jsonrpc/RpcServer.h"
#include "network.hpp"
#include "pbft_chain.hpp"
#include "pbft_manager.hpp"
#include "string"
#include "top.hpp"

namespace taraxa {
using namespace core_tests::util;
using samples::sendTrx;

const unsigned NUM_TRX = 200;

auto g_secret = dev::Secret(
    "3800b2875669d9b2053c1aff9224ecfdc411423aac5b5a73d7a45ced1c3b9dcd",
    dev::Secret::ConstructFromStringType::FromHex);
auto g_key_pair = dev::KeyPair(g_secret);
auto g_trx_signed_samples =
    samples::createSignedTrxSamples(0, NUM_TRX, g_secret);
auto g_mock_dag0 = samples::createMockDag0();
auto g_test_account =
    samples::createTestAccountTable("core_tests/account_table.txt");

struct TopTest : public DBUsingTest<> {};
struct FullNodeTest : public DBUsingTest<> {};

TEST_F(TopTest, top_reset) {
  const char *input1[] = {"./build/main",
                          "--conf_taraxa",
                          "./core_tests/conf/conf_taraxa1.json",
                          "-v",
                          "0",
                          "--destroy_db"};
  const char *input2[] = {"./build/main2",
                          "--conf_taraxa",
                          "./core_tests/conf/conf_taraxa2.json",
                          "-v",
                          "0",
                          "--destroy_db"};
  try {
    std::cout << "Copying main2 ..." << std::endl;
    system("cp ./build/main ./build/main2");
  } catch (std::exception &e) {
    std::cerr << e.what() << std::endl;
  }

  Top top1(6, input1);
  EXPECT_TRUE(top1.isActive());
  std::cout << "Top1 created ..." << std::endl;

  Top top2(6, input2);
  EXPECT_TRUE(top2.isActive());
  std::cout << "Top2 created ..." << std::endl;
  std::cout << "Sleep for 1 second ..." << std::endl;
  taraxa::thisThreadSleepForMilliSeconds(1000);

  try {
    std::string sendtrx1 =
        R"(curl -m 10 -s -d '{"jsonrpc": "2.0", "id": "0", "method": "create_test_coin_transactions",
                                      "params": [{ "secret": "3800b2875669d9b2053c1aff9224ecfdc411423aac5b5a73d7a45ced1c3b9dcd",
                                      "delay": 5, 
                                      "number": 6000, 
                                      "nonce": 1, 
                                      "receiver":"973ecb1c08c8eb5a7eaa0d3fd3aab7924f2838b0"}]}' 0.0.0.0:7777)";
    std::string sendtrx2 =
        R"(curl -m 10 -s -d '{"jsonrpc": "2.0", "id": "0", "method": "create_test_coin_transactions",
                                      "params": [{ "secret": "e6af8ca3b4074243f9214e16ac94831f17be38810d09a3edeb56ab55be848a1e",
                                      "delay": 7, 
                                      "number": 4000, 
                                      "nonce": 2 , 
                                      "receiver":"4fae949ac2b72960fbe857b56532e2d3c8418d5e"}]}' 0.0.0.0:7778)";
    std::cout << "Sending trxs ..." << std::endl;
    std::thread t1([sendtrx1]() { system(sendtrx1.c_str()); });
    std::thread t2([sendtrx2]() { system(sendtrx2.c_str()); });

    t1.join();
    t2.join();
    std::cout << "All trxs sent..." << std::endl;
  } catch (std::exception &e) {
    std::cerr << e.what() << std::endl;
  }

  auto node1 = top1.getNode();
  auto node2 = top2.getNode();

  EXPECT_NE(node1, nullptr);
  EXPECT_NE(node2, nullptr);

  // check dags
  auto num_vertices1 = node1->getNumVerticesInDag();
  auto num_vertices2 = node2->getNumVerticesInDag();

  for (auto i = 0; i < 50; i++) {
    if (i % 10 == 0) {
      std::cout << "Wait for vertices syncing ..." << std::endl;
    }
    num_vertices1 = node1->getNumVerticesInDag();
    num_vertices2 = node2->getNumVerticesInDag();

    if (num_vertices1 == num_vertices2 &&
        node1->getTransactionStatusCount() == 10000 &&
        node2->getTransactionStatusCount() == 10000)
      break;
    taraxa::thisThreadSleepForMilliSeconds(500);
  }

  num_vertices1 = node1->getNumVerticesInDag();
  num_vertices2 = node2->getNumVerticesInDag();

  EXPECT_EQ(num_vertices1, num_vertices2);

  EXPECT_EQ(node1->getTransactionStatusCount(), 10000);
  EXPECT_EQ(node2->getTransactionStatusCount(), 10000);

  top2.stop();
  top1.stop();

  // ------------------------ Reset -----------------
  top1.reset();
  std::cout << "Top1 reset ...\n";
  top2.reset();
  std::cout << "Top2 reset ...\n";
  top1.start();
  top2.start();
  taraxa::thisThreadSleepForMilliSeconds(2500);
  node1 = top1.getNode();
  node2 = top2.getNode();
  EXPECT_NE(node1, nullptr);
  EXPECT_NE(node2, nullptr);

  try {
    std::string sendtrx1 =
        R"(curl -m 10 -s -d '{"jsonrpc": "2.0", "id": "0", "method": "create_test_coin_transactions",
                                      "params": [{ "secret": "3800b2875669d9b2053c1aff9224ecfdc411423aac5b5a73d7a45ced1c3b9dcd",
                                      "delay": 5, 
                                      "number": 6000, 
                                      "nonce": 1, 
                                      "receiver":"973ecb1c08c8eb5a7eaa0d3fd3aab7924f2838b0"}]}' 0.0.0.0:7777)";
    std::string sendtrx2 =
        R"(curl -m 10 -s -d '{"jsonrpc": "2.0", "id": "0", "method": "create_test_coin_transactions",
                                      "params": [{ "secret": "e6af8ca3b4074243f9214e16ac94831f17be38810d09a3edeb56ab55be848a1e",
                                      "delay": 7, 
                                      "number": 4000, 
                                      "nonce": 2 , 
                                      "receiver":"4fae949ac2b72960fbe857b56532e2d3c8418d5e"}]}' 0.0.0.0:7778)";
    std::cout << "Sending trxs ..." << std::endl;
    std::cout << "Sending trxs ..." << std::endl;
    std::thread t1([sendtrx1]() { system(sendtrx1.c_str()); });
    std::thread t2([sendtrx2]() { system(sendtrx2.c_str()); });

    t1.join();
    t2.join();
    std::cout << "All trxs sent..." << std::endl;
  } catch (std::exception &e) {
    std::cerr << e.what() << std::endl;
  }
  num_vertices1 = node1->getNumVerticesInDag();
  num_vertices2 = node2->getNumVerticesInDag();

  for (auto i = 0; i < 50; i++) {
    if (i % 10 == 0) {
      std::cout << "Wait for vertices syncing ..." << std::endl;
    }
    num_vertices1 = node1->getNumVerticesInDag();
    num_vertices2 = node2->getNumVerticesInDag();

    if (num_vertices1 == num_vertices2 &&
        node1->getTransactionStatusCount() == 10000 &&
        node2->getTransactionStatusCount() == 10000)
      break;
    taraxa::thisThreadSleepForMilliSeconds(500);
  }

  num_vertices1 = node1->getNumVerticesInDag();
  num_vertices2 = node2->getNumVerticesInDag();

  EXPECT_EQ(num_vertices1, num_vertices2);

  EXPECT_EQ(node1->getTransactionStatusCount(), 10000);
  EXPECT_EQ(node2->getTransactionStatusCount(), 10000);

  top2.kill();
  top1.kill();
  // delete main2
  try {
    std::cout << "main2 deleted ..." << std::endl;
    system("rm -f ./build/main2");
  } catch (std::exception &e) {
    std::cerr << e.what() << std::endl;
  }
}

TEST_F(FullNodeTest, full_node_reset) {
  boost::asio::io_context context1;
  boost::asio::io_context context2;

  auto node1(std::make_shared<taraxa::FullNode>(
      context1, std::string("./core_tests/conf/conf_taraxa1.json")));

  node1->setDebug(true);
  node1->start(true);  // boot node

  // send package
  FullNodeConfig conf2("./core_tests/conf/conf_taraxa2.json");
  auto nw2(std::make_shared<taraxa::Network>(conf2.network));

  std::unique_ptr<boost::asio::io_context::work> work(
      new boost::asio::io_context::work(context1));

  boost::thread t([&context1]() { context1.run(); });

  nw2->start();
  std::vector<DagBlock> blks;

  DagBlock blk1(blk_hash_t(0), 0, {}, {}, sig_t(77777), blk_hash_t(1),
                addr_t(16));
  DagBlock blk2(blk_hash_t(1), 0, {}, {}, sig_t(77777), blk_hash_t(2),
                addr_t(16));
  DagBlock blk3(blk_hash_t(2), 0, {}, {}, sig_t(77777), blk_hash_t(3),
                addr_t(16));
  DagBlock blk4(blk_hash_t(3), 0, {}, {}, sig_t(77777), blk_hash_t(4),
                addr_t(16));
  DagBlock blk5(blk_hash_t(4), 0, {}, {}, sig_t(77777), blk_hash_t(5),
                addr_t(16));
  DagBlock blk6(blk_hash_t(5), 0, {blk_hash_t(4), blk_hash_t(3)}, {},
                sig_t(77777), blk_hash_t(6), addr_t(16));

  blks.emplace_back(blk6);
  blks.emplace_back(blk5);
  blks.emplace_back(blk4);
  blks.emplace_back(blk3);
  blks.emplace_back(blk2);
  blks.emplace_back(blk1);

  std::cout << "Waiting connection for 100 milliseconds ..." << std::endl;
  taraxa::thisThreadSleepForMilliSeconds(100);

  for (auto i = 0; i < blks.size(); ++i) {
    nw2->sendBlock(node1->getNetwork()->getNodeId(), blks[i], true);
  }

  taraxa::thisThreadSleepForMilliSeconds(1000);

  auto num_received_blks = node1->getNumReceivedBlocks();
  auto num_vertices_in_dag = node1->getNumVerticesInDag().first;
  for (auto i = 0; i < 10; ++i) {
    if (num_received_blks == blks.size() && num_vertices_in_dag == 7) {
      break;
    }
    taraxa::thisThreadSleepForMilliSeconds(500);
  }

  EXPECT_EQ(node1->getNumReceivedBlocks(), blks.size());
  EXPECT_EQ(node1->getNumVerticesInDag().first, 7);
  EXPECT_EQ(node1->getNumEdgesInDag().first, 8);

  node1->stop();
  node1->reset();
  node1->start(true);  // boot node
  std::cout << "Waiting connection for 100 milliseconds ..." << std::endl;
  taraxa::thisThreadSleepForMilliSeconds(100);

  for (auto i = 0; i < blks.size(); ++i) {
    nw2->sendBlock(node1->getNetwork()->getNodeId(), blks[i], true);
  }

  taraxa::thisThreadSleepForMilliSeconds(1000);

  num_received_blks = node1->getNumReceivedBlocks();
  num_vertices_in_dag = node1->getNumVerticesInDag().first;
  for (auto i = 0; i < 10; ++i) {
    if (num_received_blks == blks.size() && num_vertices_in_dag == 7) {
      break;
    }
    taraxa::thisThreadSleepForMilliSeconds(500);
  }

  work.reset();
  nw2->stop();
  node1->stop();
  t.join();
}

// fixme: flaky
TEST_F(TopTest, sync_five_nodes_simple) {
  const char *input1[] = {"./build/main", "--conf_taraxa",
                          "./core_tests/conf/conf_taraxa1.json", "-v", "0"};
  const char *input2[] = {"./build/main2", "--conf_taraxa",
                          "./core_tests/conf/conf_taraxa2.json", "-v", "0"};
  const char *input3[] = {"./build/main3", "--conf_taraxa",
                          "./core_tests/conf/conf_taraxa3.json", "-v", "0"};
  const char *input4[] = {"./build/main4", "--conf_taraxa",
                          "./core_tests/conf/conf_taraxa4.json", "-v", "0"};
  const char *input5[] = {"./build/main5", "--conf_taraxa",
                          "./core_tests/conf/conf_taraxa5.json", "-v", "0"};

  // copy main2, main3, main4, main5
  try {
    std::cout << "Copying main2 ..." << std::endl;
    system("cp ./build/main ./build/main2");
    std::cout << "Copying main3 ..." << std::endl;
    system("cp ./build/main ./build/main3");
    std::cout << "Copying main4 ..." << std::endl;
    system("cp ./build/main ./build/main4");
    std::cout << "Copying main5 ..." << std::endl;
    system("cp ./build/main ./build/main5");
  } catch (std::exception &e) {
    std::cerr << e.what() << std::endl;
  }

  Top top1(5, input1);
  EXPECT_TRUE(top1.isActive());
  taraxa::thisThreadSleepForMilliSeconds(1000);
  std::cout << "Top1 created ..." << std::endl;

  Top top2(5, input2);
  EXPECT_TRUE(top2.isActive());
  std::cout << "Top2 created ..." << std::endl;

  Top top3(5, input3);
  EXPECT_TRUE(top3.isActive());
  std::cout << "Top3 created ..." << std::endl;

  Top top4(5, input4);
  EXPECT_TRUE(top4.isActive());
  std::cout << "Top4 created ..." << std::endl;

  Top top5(5, input5);
  EXPECT_TRUE(top5.isActive());
  std::cout << "Top5 created ..." << std::endl;
  // wait for top2, top3, top4, top5 initialize
  taraxa::thisThreadSleepForMilliSeconds(2000);

  auto node1 = top1.getNode();
  auto node2 = top2.getNode();
  auto node3 = top3.getNode();
  auto node4 = top4.getNode();
  auto node5 = top5.getNode();

  EXPECT_NE(node1, nullptr);
  EXPECT_NE(node2, nullptr);
  EXPECT_NE(node3, nullptr);
  EXPECT_NE(node4, nullptr);
  EXPECT_NE(node5, nullptr);

  // set balance
  //  val_t bal(9007199254740991);
  // transfer some coins to your friends ...
  Transaction trx1to2(0, 0, val_t(0), samples::TEST_TX_GAS_LIMIT,
                      addr_t("973ecb1c08c8eb5a7eaa0d3fd3aab7924f2838b0"),
                      bytes(), samples::TX_GEN.getRandomUniqueSenderSecret());
  Transaction trx1to3(0, 0, val_t(0), samples::TEST_TX_GAS_LIMIT,
                      addr_t("4fae949ac2b72960fbe857b56532e2d3c8418d5e"),
                      bytes(), samples::TX_GEN.getRandomUniqueSenderSecret());
  Transaction trx1to4(0, 0, val_t(0), samples::TEST_TX_GAS_LIMIT,
                      addr_t("415cf514eb6a5a8bd4d325d4874eae8cf26bcfe0"),
                      bytes(), samples::TX_GEN.getRandomUniqueSenderSecret());
  Transaction trx1to5(0, 0, val_t(0), samples::TEST_TX_GAS_LIMIT,
                      addr_t("b770f7a99d0b7ad9adf6520be77ca20ee99b0858"),
                      bytes(), samples::TX_GEN.getRandomUniqueSenderSecret());
  node1->insertTransaction(trx1to2);
  node1->insertTransaction(trx1to3);
  node1->insertTransaction(trx1to4);
  node1->insertTransaction(trx1to5);

  // node1->setBalance(node1->getAddress(), bal);
  // node2->setBalance(node2->getAddress(), bal);
  // node3->setBalance(node3->getAddress(), bal);
  // node4->setBalance(node4->getAddress(), bal);
  // node5->setBalance(node5->getAddress(), bal);
  taraxa::thisThreadSleepForMilliSeconds(2000);

  // send 1000 trxs
  try {
    std::string sendtrx1 =
        R"(curl -m 10 -s -d '{"jsonrpc": "2.0", "id": "0", "method": "create_test_coin_transactions",
                                      "params": [{ "secret": "3800b2875669d9b2053c1aff9224ecfdc411423aac5b5a73d7a45ced1c3b9dcd",
                                      "delay": 5, 
                                      "number": 6000, 
                                      "nonce": 1, 
                                      "receiver":"973ecb1c08c8eb5a7eaa0d3fd3aab7924f2838b0" }]}' 0.0.0.0:7777)";
    std::string sendtrx2 =
        R"(curl -m 10 -s -d '{"jsonrpc": "2.0", "id": "0", "method": "create_test_coin_transactions",
                                      "params": [{ "secret": "e6af8ca3b4074243f9214e16ac94831f17be38810d09a3edeb56ab55be848a1e",
                                      "delay": 7, 
                                      "number": 4000, 
                                      "nonce": 2,
                                      "receiver":"4fae949ac2b72960fbe857b56532e2d3c8418d5e" }]}' 0.0.0.0:7778)";
    std::string sendtrx3 =
        R"(curl -m 10 -s -d '{"jsonrpc": "2.0", "id": "0", "method": "create_test_coin_transactions",
                                      "params": [{ "secret": "f1261c9f09b0b483486c3b298f7c1ee001ff37e10023596528af93e34ba13f5f",
                                      "delay": 3, 
                                      "number": 3000, 
                                      "nonce": 3,
                                      "receiver":"415cf514eb6a5a8bd4d325d4874eae8cf26bcfe0" }]}' 0.0.0.0:7779)";
    std::string sendtrx4 =
        R"(curl -m 10 -s -d '{"jsonrpc": "2.0", "id": "0", "method": "create_test_coin_transactions",
                                      "params": [{ "secret": "7f38ee36812f2e4b1d75c9d21057fd718b9e7903ee9f9d4eb93b690790bb4029",
                                      "delay": 10, 
                                      "number": 3000, 
                                      "nonce": 4,
                                      "receiver":"b770f7a99d0b7ad9adf6520be77ca20ee99b0858" }]}' 0.0.0.0:7780)";
    std::string sendtrx5 =
        R"(curl -m 10 -s -d '{"jsonrpc": "2.0", "id": "0", "method": "create_test_coin_transactions",
                                      "params": [{ "secret": "beb2ed10f80e3feaf971614b2674c7de01cfd3127faa1bd055ed50baa1ce34fe",
                                      "delay": 2,
                                      "number": 4000, 
                                      "nonce": 5,
                                      "receiver":"d79b2575d932235d87ea2a08387ae489c31aa2c9" }]}' 0.0.0.0:7781)";
    std::cout << "Sending trxs ..." << std::endl;
    std::thread t1([sendtrx1]() { system(sendtrx1.c_str()); });
    std::thread t2([sendtrx2]() { system(sendtrx2.c_str()); });
    std::thread t3([sendtrx3]() { system(sendtrx3.c_str()); });
    std::thread t4([sendtrx4]() { system(sendtrx4.c_str()); });
    std::thread t5([sendtrx5]() { system(sendtrx5.c_str()); });

    t1.join();
    t2.join();
    t3.join();
    t4.join();
    t5.join();
    std::cout << "All trxs sent..." << std::endl;

  } catch (std::exception &e) {
    std::cerr << e.what() << std::endl;
  }

  auto num_peers1 = node1->getPeerCount();
  auto num_peers2 = node2->getPeerCount();
  auto num_peers3 = node3->getPeerCount();
  auto num_peers4 = node4->getPeerCount();
  auto num_peers5 = node5->getPeerCount();

  for (auto i = 0; i < 180; i++) {
    if (i % 10 == 0) {
      std::cout << "Wait for peers syncing ..." << std::endl;
    }
    num_peers1 = node1->getPeerCount();
    num_peers2 = node2->getPeerCount();
    num_peers3 = node3->getPeerCount();
    num_peers4 = node4->getPeerCount();
    num_peers5 = node5->getPeerCount();

    if (num_peers1 == 4 && num_peers2 == 4 && num_peers3 == 4 &&
        num_peers4 == 4 && num_peers5 == 4)
      break;
    taraxa::thisThreadSleepForMilliSeconds(500);
  }
  EXPECT_EQ(num_peers1, 4);
  EXPECT_EQ(num_peers2, 4);
  EXPECT_EQ(num_peers3, 4);
  EXPECT_EQ(num_peers4, 4);
  EXPECT_EQ(num_peers5, 4);

  // check dags
  auto num_vertices1 = node1->getNumVerticesInDag();
  auto num_vertices2 = node2->getNumVerticesInDag();
  auto num_vertices3 = node3->getNumVerticesInDag();
  auto num_vertices4 = node4->getNumVerticesInDag();
  auto num_vertices5 = node5->getNumVerticesInDag();

  for (auto i = 0; i < 180; i++) {
    if (i % 10 == 0) {
      std::cout << "Wait for vertices syncing ..." << std::endl;
    }
    num_vertices1 = node1->getNumVerticesInDag();
    num_vertices2 = node2->getNumVerticesInDag();
    num_vertices3 = node3->getNumVerticesInDag();
    num_vertices4 = node4->getNumVerticesInDag();
    num_vertices5 = node5->getNumVerticesInDag();

    if (num_vertices1 == num_vertices2 && num_vertices2 == num_vertices3 &&
        num_vertices3 == num_vertices4 && num_vertices4 == num_vertices5 &&
        node1->getTransactionStatusCount() == 20004 &&
        node2->getTransactionStatusCount() == 20004 &&
        node3->getTransactionStatusCount() == 20004 &&
        node4->getTransactionStatusCount() == 20004 &&
        node5->getTransactionStatusCount() == 20004)
      break;
    taraxa::thisThreadSleepForMilliSeconds(500);
  }

  num_vertices1 = node1->getNumVerticesInDag();
  num_vertices2 = node2->getNumVerticesInDag();
  num_vertices3 = node3->getNumVerticesInDag();
  num_vertices4 = node4->getNumVerticesInDag();
  num_vertices5 = node5->getNumVerticesInDag();

  EXPECT_EQ(num_vertices1, num_vertices2);
  EXPECT_EQ(num_vertices2, num_vertices3);
  EXPECT_EQ(num_vertices3, num_vertices4);
  EXPECT_EQ(num_vertices4, num_vertices5);

  EXPECT_EQ(node1->getTransactionStatusCount(), 20004);
  EXPECT_EQ(node2->getTransactionStatusCount(), 20004);
  EXPECT_EQ(node3->getTransactionStatusCount(), 20004);
  EXPECT_EQ(node4->getTransactionStatusCount(), 20004);
  EXPECT_EQ(node5->getTransactionStatusCount(), 20004);

  EXPECT_GT(node1->getNumProposedBlocks(), 2);
  EXPECT_GT(node2->getNumProposedBlocks(), 2);
  EXPECT_GT(node3->getNumProposedBlocks(), 2);
  EXPECT_GT(node4->getNumProposedBlocks(), 2);
  EXPECT_GT(node5->getNumProposedBlocks(), 2);

  top5.kill();
  top4.kill();
  top3.kill();
  top2.kill();
  top1.kill();
  // delete main2
  try {
    std::cout << "main5 deleted ..." << std::endl;
    system("rm -f ./build/main5");
    std::cout << "main4 deleted ..." << std::endl;
    system("rm -f ./build/main4");
    std::cout << "main3 deleted ..." << std::endl;
    system("rm -f ./build/main3");
    std::cout << "main2 deleted ..." << std::endl;
    system("rm -f ./build/main2");
  } catch (std::exception &e) {
    std::cerr << e.what() << std::endl;
  }
}

TEST_F(FullNodeTest, insert_anchor_and_compute_order) {
  boost::asio::io_context context;
  auto node(std::make_shared<taraxa::FullNode>(
      context, std::string("./core_tests/conf/conf_taraxa1.json")));
  node->start(true);  // boot node

  auto num_blks = g_mock_dag0.size();
  for (int i = 1; i <= 9; i++) {
    node->insertBlock(g_mock_dag0[i]);
  }
  taraxa::thisThreadSleepForMilliSeconds(200);
  std::string pivot;
  std::vector<std::string> tips;

  // -------- first period ----------

  node->getLatestPivotAndTips(pivot, tips);
  uint64_t period;
  std::shared_ptr<vec_blk_t> order;
  std::tie(period, order) = node->getDagBlockOrder(blk_hash_t(pivot));
  EXPECT_EQ(period, 1);
  EXPECT_EQ(order->size(), 6);

  if (order->size() == 6) {
    EXPECT_EQ((*order)[0], blk_hash_t(3));
    EXPECT_EQ((*order)[1], blk_hash_t(6));
    EXPECT_EQ((*order)[2], blk_hash_t(2));
    EXPECT_EQ((*order)[3], blk_hash_t(1));
    EXPECT_EQ((*order)[4], blk_hash_t(5));
    EXPECT_EQ((*order)[5], blk_hash_t(7));
  }
  auto num_blks_set = node->setDagBlockOrder(blk_hash_t(pivot), period);
  EXPECT_EQ(num_blks_set, 6);
  // -------- second period ----------

  for (int i = 10; i <= 16; i++) {
    node->insertBlock(g_mock_dag0[i]);
  }
  taraxa::thisThreadSleepForMilliSeconds(200);

  node->getLatestPivotAndTips(pivot, tips);
  std::tie(period, order) = node->getDagBlockOrder(blk_hash_t(pivot));
  EXPECT_EQ(period, 2);
  if (order->size() == 7) {
    EXPECT_EQ((*order)[0], blk_hash_t(11));
    EXPECT_EQ((*order)[1], blk_hash_t(10));
    EXPECT_EQ((*order)[2], blk_hash_t(13));
    EXPECT_EQ((*order)[3], blk_hash_t(9));
    EXPECT_EQ((*order)[4], blk_hash_t(12));
    EXPECT_EQ((*order)[5], blk_hash_t(14));
    EXPECT_EQ((*order)[6], blk_hash_t(15));
  }
  num_blks_set = node->setDagBlockOrder(blk_hash_t(pivot), period);
  EXPECT_EQ(num_blks_set, 7);

  // -------- third period ----------

  for (int i = 17; i < g_mock_dag0.size(); i++) {
    node->insertBlock(g_mock_dag0[i]);
  }
  taraxa::thisThreadSleepForMilliSeconds(200);

  node->getLatestPivotAndTips(pivot, tips);
  std::tie(period, order) = node->getDagBlockOrder(blk_hash_t(pivot));
  EXPECT_EQ(period, 3);
  if (order->size() == 5) {
    EXPECT_EQ((*order)[0], blk_hash_t(17));
    EXPECT_EQ((*order)[1], blk_hash_t(16));
    EXPECT_EQ((*order)[2], blk_hash_t(8));
    EXPECT_EQ((*order)[3], blk_hash_t(18));
    EXPECT_EQ((*order)[4], blk_hash_t(19));
  }
  num_blks_set = node->setDagBlockOrder(blk_hash_t(pivot), period);
  EXPECT_EQ(num_blks_set, 5);

  node->stop();
}

TEST_F(TopTest, create_top_level_db) {
  {
    dev::db::setDatabaseKind(dev::db::DatabaseKind::LevelDB);

    const char *inputs[] = {"./build/main", "--conf_taraxa",
                            "./core_tests/conf/conf_taraxa1.json", "-v", "0"};
    Top top(5, inputs);
    taraxa::thisThreadSleepForSeconds(1);
    EXPECT_TRUE(top.isActive());
    top.stop();
    EXPECT_FALSE(top.isActive());
    top.start(5, inputs);
    EXPECT_TRUE(top.isActive());
    top.kill();
    EXPECT_FALSE(top.isActive());
  }
  dev::db::setDatabaseKind(dev::db::DatabaseKind::MemoryDB);
}

TEST_F(TopTest, create_top_memory_db) {
  {
    const char *inputs[] = {"./build/main", "--conf_taraxa",
                            "./core_tests/conf/conf_taraxa1.json", "-v", "0"};
    Top top(5, inputs);
    taraxa::thisThreadSleepForSeconds(1);
    EXPECT_TRUE(top.isActive());
    top.stop();
    EXPECT_FALSE(top.isActive());
    top.start(5, inputs);
    EXPECT_TRUE(top.isActive());
    top.kill();
    EXPECT_FALSE(top.isActive());
  }
}

<<<<<<< HEAD
TEST(Top, destroy_db) {
  dev::db::setDatabaseKind(dev::db::DatabaseKind::LevelDB);

  {
    boost::asio::io_context context;
    FullNodeConfig conf("./core_tests/conf/conf_taraxa1.json");
    auto node(std::make_shared<taraxa::FullNode>(context, conf,
                                                 true));  // destroy DB
    node->start(false);
    auto trx_db = node->getTrxsDB();
    trx_db->put(g_trx_signed_samples[0].getHash().toString(),
                g_trx_signed_samples[0].getJsonStr());
    EXPECT_TRUE(
        !trx_db->get(g_trx_signed_samples[0].getHash().toString()).empty());
    trx_db->commit();
    trx_db = nullptr;
    node->stop();
  }

  {
    boost::asio::io_context context;
    FullNodeConfig conf("./core_tests/conf/conf_taraxa1.json");
    auto node(std::make_shared<taraxa::FullNode>(context, conf,
                                                 false));  // destroy DB
    node->start(false);
    auto trx_db = node->getTrxsDB();
    EXPECT_TRUE(
        !trx_db->get(g_trx_signed_samples[0].getHash().toString()).empty());
    trx_db = nullptr;
    node->stop();
  }

  {
    boost::asio::io_context context;
    FullNodeConfig conf("./core_tests/conf/conf_taraxa1.json");
    auto node(std::make_shared<taraxa::FullNode>(context, conf,
                                                 true));  // destroy DB
    node->start(false);
    auto trx_db = node->getTrxsDB();
    EXPECT_TRUE(
        trx_db->get(g_trx_signed_samples[0].getHash().toString()).empty());
    trx_db = nullptr;
    node->stop();
  }

  dev::db::setDatabaseKind(dev::db::DatabaseKind::MemoryDB);
}

TEST(Top, reconstruct_dag) {
=======
TEST_F(TopTest, reconstruct_dag) {
>>>>>>> 21600883
  dev::db::setDatabaseKind(dev::db::DatabaseKind::LevelDB);
  unsigned long vertices1 = 0;
  unsigned long vertices2 = 0;
  unsigned long vertices3 = 0;
  unsigned long vertices4 = 0;

  auto num_blks = g_mock_dag0.size();
  {
    boost::asio::io_context context;
    FullNodeConfig conf("./core_tests/conf/conf_taraxa1.json");
    auto node(std::make_shared<taraxa::FullNode>(context, conf,
                                                 true));  // destroy DB

    node->start(false);
    taraxa::thisThreadSleepForMilliSeconds(500);

    for (int i = 1; i < num_blks; i++) {
      node->insertBlock(g_mock_dag0[i]);
    }

    taraxa::thisThreadSleepForMilliSeconds(500);
    vertices1 = node->getNumVerticesInDag().first;
    EXPECT_EQ(vertices1, num_blks);
    node->stop();
  }
  {
    boost::asio::io_context context;
    FullNodeConfig conf("./core_tests/conf/conf_taraxa1.json");
    auto node(std::make_shared<taraxa::FullNode>(context, conf,
                                                 false));  // no destroy DB

    node->start(false);
    taraxa::thisThreadSleepForMilliSeconds(500);

    vertices2 = node->getNumVerticesInDag().first;
    EXPECT_EQ(vertices2, num_blks);
    node->stop();
    std::cout << "Delete DB ..." << std::endl;
    node->destroyDB();
    std::cout << "DB deleted ..." << std::endl;

    node->start(false);
    for (int i = 1; i < num_blks; i++) {
      node->insertBlock(g_mock_dag0[i]);
    }

    vertices3 = node->getNumVerticesInDag().first;
    node->stop();

    node->start(false);
    vertices4 = node->getNumVerticesInDag().first;
    node->stop();
  }
  EXPECT_EQ(vertices1, vertices2);
  EXPECT_EQ(vertices2, vertices3);
  EXPECT_EQ(vertices3, vertices4);

  dev::db::setDatabaseKind(dev::db::DatabaseKind::MemoryDB);
}

TEST_F(TopTest, sync_two_nodes1) {
  const char *input1[] = {"./build/main",
                          "--conf_taraxa",
                          "./core_tests/conf/conf_taraxa1.json",
                          "-v",
                          "0",
                          "--destroy_db"};

  Top top1(6, input1);
  EXPECT_TRUE(top1.isActive());
  std::cout << "Top1 created ..." << std::endl;

  thisThreadSleepForMilliSeconds(500);

  // copy main2
  try {
    std::cout << "Copying main2 ..." << std::endl;
    system("cp ./build/main ./build/main2");
  } catch (std::exception &e) {
    std::cerr << e.what() << std::endl;
  }
  top1.stop();
  top1.start(6, input1);
  taraxa::thisThreadSleepForMilliSeconds(500);

  const char *input2[] = {"./build/main2",
                          "--conf_taraxa",
                          "./core_tests/conf/conf_taraxa2.json",
                          "-v",
                          "0",
                          "--destroy_db"};
  Top top2(6, input2);
  EXPECT_TRUE(top2.isActive());
  std::cout << "Top2 created ..." << std::endl;
  // wait for top2 initialize
  taraxa::thisThreadSleepForMilliSeconds(1000);

  // send 1000 trxs
  try {
    std::cout << "Sending 1000 trxs ..." << std::endl;
    sendTrx(1000, 7777);
    std::cout << "1000 trxs sent ..." << std::endl;

  } catch (std::exception &e) {
    std::cerr << e.what() << std::endl;
  }

  auto node1 = top1.getNode();
  auto node2 = top2.getNode();
  EXPECT_NE(node1, nullptr);
  EXPECT_NE(node2, nullptr);
  auto vertices1 = node1->getNumVerticesInDag();
  auto vertices2 = node2->getNumVerticesInDag();
  // add more delay if sync is not done
  for (auto i = 0; i < 60; i++) {
    if (vertices1 == vertices2 && vertices1.first > 3) break;
    taraxa::thisThreadSleepForMilliSeconds(500);
    vertices1 = node1->getNumVerticesInDag();
    vertices2 = node2->getNumVerticesInDag();
  }
  EXPECT_GT(vertices1.first, 3);
  EXPECT_GT(vertices1.second, 3);
  EXPECT_EQ(vertices1, vertices2);

  top2.kill();
  top1.kill();
  // delete main2
  try {
    std::cout << "main2 deleted ..." << std::endl;
    system("rm -f ./build/main2");
  } catch (std::exception &e) {
    std::cerr << e.what() << std::endl;
  }
}

TEST_F(TopTest, sync_two_nodes2) {
  const char *input1[] = {"./build/main",
                          "--conf_taraxa",
                          "./core_tests/conf/conf_taraxa1.json",
                          "-v",
                          "0",
                          "--destroy_db"};

  Top top1(6, input1);
  EXPECT_TRUE(top1.isActive());
  std::cout << "Top1 created ..." << std::endl;

  thisThreadSleepForMilliSeconds(500);

  // send 1000 trxs
  try {
    std::cout << "Sending 1000 trxs ..." << std::endl;
    sendTrx(1000, 7777);
    std::cout << "1000 trxs sent ..." << std::endl;

  } catch (std::exception &e) {
    std::cerr << e.what() << std::endl;
  }

  top1.stop();
  top1.start(6, input1);
  taraxa::thisThreadSleepForMilliSeconds(500);

  // copy main2
  try {
    std::cout << "Copying main2 ..." << std::endl;
    system("cp ./build/main ./build/main2");
  } catch (std::exception &e) {
    std::cerr << e.what() << std::endl;
  }

  const char *input2[] = {"./build/main2",
                          "--conf_taraxa",
                          "./core_tests/conf/conf_taraxa2.json",
                          "-v",
                          "0",
                          "--destroy_db"};
  Top top2(6, input2);
  EXPECT_TRUE(top2.isActive());
  std::cout << "Top2 created ..." << std::endl;
  // wait for top2 initialize
  taraxa::thisThreadSleepForMilliSeconds(1000);
  auto node1 = top1.getNode();
  auto node2 = top2.getNode();
  EXPECT_NE(node1, nullptr);
  EXPECT_NE(node2, nullptr);
  auto vertices1 = node1->getNumVerticesInDag();
  auto vertices2 = node2->getNumVerticesInDag();
  // let node2 sync node1
  for (auto i = 0; i < 60; i++) {
    if (vertices1 == vertices2 && vertices1.first > 3) break;
    taraxa::thisThreadSleepForMilliSeconds(500);
    vertices1 = node1->getNumVerticesInDag();
    vertices2 = node2->getNumVerticesInDag();
  }
  EXPECT_GT(vertices1.first, 3);
  EXPECT_GT(vertices1.second, 3);
  EXPECT_EQ(vertices1, vertices2);
  EXPECT_GT(vertices1.first, 2);
  top2.kill();
  top1.kill();
  // delete main2
  try {
    std::cout << "main2 deleted ..." << std::endl;
    system("rm -f ./build/main2");
  } catch (std::exception &e) {
    std::cerr << e.what() << std::endl;
  }
}

TEST_F(FullNodeTest, genesis_balance) {
  addr_t addr1(100);
  val_t bal1(1000);
  addr_t addr2(200);
  FullNodeConfig cfg("./core_tests/conf/conf_taraxa1.json");
  cfg.genesis_state.accounts[addr1] = {bal1};
  boost::asio::io_context context;
  auto node(std::make_shared<taraxa::FullNode>(context, cfg));
  auto res = node->getBalance(addr1);
  EXPECT_TRUE(res.second);
  EXPECT_EQ(res.first, bal1);
  res = node->getBalance(addr2);
  EXPECT_FALSE(res.second);
}

TEST_F(FullNodeTest, execute_chain_pbft_transactions) {
  val_t initbal(100000000);  // disable pbft sortition
  std::vector<Transaction> transactions;
  for (auto i = 0; i < NUM_TRX; ++i) {
    transactions.emplace_back(samples::TX_GEN.getWithRandomUniqueSender(
        i * 100, addr_t((i + 1) * 100)));
  }
  FullNodeConfig cfg("./core_tests/conf/conf_taraxa1.json");
  addr_t acc1 = addr(cfg.node_secret);
  cfg.genesis_state.accounts[acc1] = {initbal};
  for (auto const &t : transactions) {
    cfg.genesis_state.accounts[t.getSender()] = {t.getValue()};
  }
  boost::asio::io_context context;
  auto node(std::make_shared<taraxa::FullNode>(context, cfg));
  node->start(true);  // boot node
  auto res = node->getBalance(acc1);
  EXPECT_TRUE(res.second);
  EXPECT_EQ(res.first, initbal);

  for (auto const &t : transactions) {
    node->insertTransaction(t);
    taraxa::thisThreadSleepForMilliSeconds(50);
  }

  taraxa::thisThreadSleepForMilliSeconds(3000);

  EXPECT_GT(node->getNumProposedBlocks(), 0);

  // The test will form a single chain
  std::vector<std::string> ghost;
  node->getGhostPath(Dag::GENESIS, ghost);
  vec_blk_t blks;
  std::vector<std::vector<uint>> modes;
  EXPECT_GT(ghost.size(), 1);
  uint64_t period = 0, cur_period, cur_period2;
  std::shared_ptr<vec_blk_t> order;
  std::shared_ptr<PbftManager> pbft_mgr = node->getPbftManager();

  // create a period for every 2 pivots
  for (int i = 0; i < ghost.size(); i += 2) {
    auto anchor = blk_hash_t(ghost[i]);
    std::tie(cur_period, order) = node->getDagBlockOrder(anchor);
    // call twice should not change states
    std::tie(cur_period2, order) = node->getDagBlockOrder(anchor);
    EXPECT_EQ(cur_period, cur_period2);
    EXPECT_EQ(cur_period, ++period);
    std::shared_ptr<std::vector<std::pair<blk_hash_t, std::vector<bool>>>>
        trx_overlap_table = node->getTransactionOverlapTable(order);
    EXPECT_NE(trx_overlap_table, nullptr);
    std::vector<std::vector<uint>> blocks_trx_modes =
        node->createMockTrxSchedule(trx_overlap_table);
    TrxSchedule sche(*order, blocks_trx_modes);
    ScheduleBlock sche_blk(blk_hash_t(100), 12345, sche);
    // set period
    node->setDagBlockOrder(anchor, cur_period);
    bool ret = node->executeScheduleBlock(
        sche_blk, pbft_mgr->sortition_account_balance_table);
    EXPECT_TRUE(ret);
    taraxa::thisThreadSleepForMilliSeconds(200);
  }
  // pickup the last period when dag (chain) size is odd number
  if (ghost.size() % 2 == 0) {
    std::tie(cur_period, order) =
        node->getDagBlockOrder(blk_hash_t(ghost.back()));
    EXPECT_EQ(cur_period, ++period);
    std::shared_ptr<std::vector<std::pair<blk_hash_t, std::vector<bool>>>>
        trx_overlap_table = node->getTransactionOverlapTable(order);
    EXPECT_NE(trx_overlap_table, nullptr);
    std::vector<std::vector<uint>> blocks_trx_modes =
        node->createMockTrxSchedule(trx_overlap_table);
    TrxSchedule sche(*order, blocks_trx_modes);
    ScheduleBlock sche_blk(blk_hash_t(100), 12345, sche);
    bool ret = node->executeScheduleBlock(
        sche_blk, pbft_mgr->sortition_account_balance_table);
    EXPECT_TRUE(ret);
    taraxa::thisThreadSleepForMilliSeconds(200);
  }

  node->stop();
  auto coin_distributed = 0;
  for (auto const &t : g_trx_signed_samples) {
    auto res = node->getBalance(t.getReceiver());
    EXPECT_TRUE(res.second);
    EXPECT_EQ(res.first, t.getValue());
    coin_distributed += res.first;
  }
  // TODO because of the nonce rule, testing distributing coins
  // from single account requires more thought
  //  EXPECT_EQ(state->balance(acc1), initbal - coin_distributed);
}

TEST_F(FullNodeTest, send_and_receive_out_order_messages) {
  boost::asio::io_context context1;
  boost::asio::io_context context2;

  auto node1(std::make_shared<taraxa::FullNode>(
      context1, std::string("./core_tests/conf/conf_taraxa1.json")));

  // node1->setVerbose(true);
  node1->setDebug(true);
  node1->start(true);  // boot node

  // send package
  FullNodeConfig conf2("./core_tests/conf/conf_taraxa2.json");
  auto nw2(std::make_shared<taraxa::Network>(conf2.network));

  std::unique_ptr<boost::asio::io_context::work> work(
      new boost::asio::io_context::work(context1));

  boost::thread t([&context1]() { context1.run(); });

  nw2->start();
  std::vector<DagBlock> blks;

  DagBlock blk1(blk_hash_t(0), 1, {}, {}, sig_t(77777), blk_hash_t(1),
                addr_t(16));
  DagBlock blk2(blk_hash_t(1), 2, {}, {}, sig_t(77777), blk_hash_t(2),
                addr_t(16));
  DagBlock blk3(blk_hash_t(2), 3, {}, {}, sig_t(77777), blk_hash_t(3),
                addr_t(16));
  DagBlock blk4(blk_hash_t(3), 4, {}, {}, sig_t(77777), blk_hash_t(4),
                addr_t(16));
  DagBlock blk5(blk_hash_t(4), 5, {}, {}, sig_t(77777), blk_hash_t(5),
                addr_t(16));
  DagBlock blk6(blk_hash_t(5), 6, {blk_hash_t(4), blk_hash_t(3)}, {},
                sig_t(77777), blk_hash_t(6), addr_t(16));

  blks.emplace_back(blk6);
  blks.emplace_back(blk5);
  blks.emplace_back(blk4);
  blks.emplace_back(blk3);
  blks.emplace_back(blk2);
  blks.emplace_back(blk1);

  std::cout << "Waiting connection for 1000 milliseconds ..." << std::endl;
  taraxa::thisThreadSleepForMilliSeconds(1000);

  for (auto i = 0; i < blks.size(); ++i) {
    nw2->sendBlock(node1->getNetwork()->getNodeId(), blks[i], true);
  }

  taraxa::thisThreadSleepForMilliSeconds(1000);

  work.reset();
  nw2->stop();

  auto num_received_blks = node1->getNumReceivedBlocks();
  auto num_vertices_in_dag = node1->getNumVerticesInDag().first;
  for (auto i = 0; i < 10; ++i) {
    if (num_received_blks == blks.size() && num_vertices_in_dag == 7) {
      break;
    }
    taraxa::thisThreadSleepForMilliSeconds(500);
  }

  // node1->drawGraph("dot.txt");
  EXPECT_EQ(node1->getNumReceivedBlocks(), blks.size());
  EXPECT_EQ(node1->getNumVerticesInDag().first, 7);
  EXPECT_EQ(node1->getNumEdgesInDag().first, 8);

  node1->stop();
  t.join();
}

TEST_F(FullNodeTest, save_network_to_file) {
  {
    boost::asio::io_context context1;
    FullNodeConfig conf1("./core_tests/conf/conf_taraxa1.json");
    auto node1(std::make_shared<taraxa::FullNode>(context1, conf1));
    boost::asio::io_context context2;
    FullNodeConfig conf2("./core_tests/conf/conf_taraxa2.json");
    auto node2(std::make_shared<taraxa::FullNode>(context2, conf2));
    boost::asio::io_context context3;
    FullNodeConfig conf3("./core_tests/conf/conf_taraxa3.json");
    auto node3(std::make_shared<taraxa::FullNode>(context3, conf3));

    node1->start(true);
    node2->start(false);
    node3->start(false);

    for (int i = 0; i < 30; i++) {
      taraxa::thisThreadSleepForSeconds(1);
      if (2 == node1->getPeerCount() && 2 == node2->getPeerCount() &&
          2 == node3->getPeerCount())
        break;
    }

    ASSERT_EQ(2, node1->getPeerCount());
    ASSERT_EQ(2, node2->getPeerCount());
    ASSERT_EQ(2, node3->getPeerCount());
    node1->stop();
    node2->stop();
    node3->stop();
  }
  {
    boost::asio::io_context context2;
    FullNodeConfig conf2("./core_tests/conf/conf_taraxa2.json");
    auto node2(std::make_shared<taraxa::FullNode>(context2, conf2));
    boost::asio::io_context context3;
    FullNodeConfig conf3("./core_tests/conf/conf_taraxa3.json");
    auto node3(std::make_shared<taraxa::FullNode>(context3, conf3));

    node2->start(false);
    node3->start(false);

    for (int i = 0; i < 30; i++) {
      taraxa::thisThreadSleepForSeconds(1);
      if (1 == node2->getPeerCount() && 1 == node3->getPeerCount()) break;
    }

    ASSERT_EQ(1, node2->getPeerCount());
    ASSERT_EQ(1, node3->getPeerCount());
    node2->stop();
    node3->stop();
  }
}

TEST_F(FullNodeTest, receive_send_transaction) {
  boost::asio::io_context context1;

  const char *input1[] = {"./build/main", "--conf_taraxa",
                          "./core_tests/conf/conf_taraxa1.json", "-v", "0"};
  Top top1(5, input1);
  EXPECT_TRUE(top1.isActive());

  auto node1 = top1.getNode();
  node1->setDebug(true);
  node1->start(true);  // boot node

  std::unique_ptr<boost::asio::io_context::work> work(
      new boost::asio::io_context::work(context1));

  try {
    sendTrx(1000, 7777);
  } catch (std::exception &e) {
    std::cerr << e.what() << std::endl;
  }
  std::cout << "1000 transaction are sent through RPC ..." << std::endl;

  auto num_proposed_blk = node1->getNumProposedBlocks();
  for (auto i = 0; i < 10; i++) {
    if (num_proposed_blk > 0) {
      break;
    }
    taraxa::thisThreadSleepForMilliSeconds(500);
  }

  work.reset();
  node1->stop();
  EXPECT_GT(node1->getNumProposedBlocks(), 0);
}

TEST_F(FullNodeTest, DISABLED_sortition_propose_one_node) {
  val_t init_bal = 9007199254740991;
  FullNodeConfig cfg("./core_tests/conf/conf_taraxa1.json");
  cfg.test_params.block_proposer = {1, 1, 100, 4294967295};  // 2^32
  cfg.genesis_state.accounts[addr(cfg.node_secret)] = {init_bal};
  boost::asio::io_context context1;
  auto node1(std::make_shared<taraxa::FullNode>(context1, cfg));
  node1->setDebug(true);
  // destroy db !!
  node1->destroyDB();
  node1->start(true /*boot_node*/);
  auto rpc = std::make_shared<ModularServer<dev::rpc::TestFace>>(
      new dev::rpc::Test(node1));
  auto rpc_server(
      std::make_shared<taraxa::RpcServer>(context1, cfg.rpc, node1));
  rpc->addConnector(rpc_server);
  rpc_server->StartListening();
  taraxa::thisThreadSleepForMilliSeconds(500);
  auto addr = node1->getAddress();
  auto res = node1->getBalance(addr);
  EXPECT_TRUE(res.second);
  EXPECT_EQ(res.first, init_bal);
  node1->setBlockProposeThresholdBeta(2048);

  try {
    sendTrx(1000, 7777);
  } catch (std::exception &e) {
    std::cerr << e.what() << std::endl;
  }
  std::cout << "1000 transaction are sent through RPC ..." << std::endl;

  auto num_proposed_blk = node1->getNumProposedBlocks();
  for (auto i = 0; i < 10; i++) {
    if (num_proposed_blk > 0) {
      break;
    }
    taraxa::thisThreadSleepForMilliSeconds(500);
  }

  node1->stop();
  rpc->StopListening();
  EXPECT_GT(node1->getNumProposedBlocks(), 5);
}

TEST_F(TopTest, sortition_propose_five_nodes) {
  const char *input1[] = {
      "./build/main",
      "--conf_taraxa",
      "./core_tests/conf/sortition_propose_block/conf_taraxa1.json",
      "-v",
      "0",
      "--destroy_db"};
  const char *input2[] = {
      "./build/main2",
      "--conf_taraxa",
      "./core_tests/conf/sortition_propose_block/conf_taraxa2.json",
      "-v",
      "0",
      "--destroy_db"};
  const char *input3[] = {
      "./build/main3",
      "--conf_taraxa",
      "./core_tests/conf/sortition_propose_block/conf_taraxa3.json",
      "-v",
      "0",
      "--destroy_db"};
  const char *input4[] = {
      "./build/main4",
      "--conf_taraxa",
      "./core_tests/conf/sortition_propose_block/conf_taraxa4.json",
      "-v",
      "0",
      "--destroy_db"};
  const char *input5[] = {
      "./build/main5",
      "--conf_taraxa",
      "./core_tests/conf/sortition_propose_block/conf_taraxa5.json",
      "-v",
      "0",
      "--destroy_db"};

  // copy main2, main3, main4, main5
  try {
    std::cout << "Copying main2 ..." << std::endl;
    system("cp ./build/main ./build/main2");
    std::cout << "Copying main3 ..." << std::endl;
    system("cp ./build/main ./build/main3");
    std::cout << "Copying main4 ..." << std::endl;
    system("cp ./build/main ./build/main4");
    std::cout << "Copying main5 ..." << std::endl;
    system("cp ./build/main ./build/main5");
  } catch (std::exception &e) {
    std::cerr << e.what() << std::endl;
  }
  Top top1(6, input1);
  EXPECT_TRUE(top1.isActive());
  auto node1 = top1.getNode();
  // node1->setBalance(node1->getAddress(), bal);
  taraxa::thisThreadSleepForMilliSeconds(1000);
  std::cout << "Top1 created ..." << std::endl;

  Top top2(6, input2);
  EXPECT_TRUE(top2.isActive());
  auto node2 = top2.getNode();

  std::cout << "Top2 created ..." << std::endl;

  Top top3(6, input3);
  EXPECT_TRUE(top3.isActive());
  auto node3 = top3.getNode();
  std::cout << "Top3 created ..." << std::endl;

  Top top4(6, input4);
  EXPECT_TRUE(top4.isActive());
  auto node4 = top4.getNode();
  std::cout << "Top4 created ..." << std::endl;

  Top top5(6, input5);
  EXPECT_TRUE(top5.isActive());
  std::cout << "Top5 created ..." << std::endl;
  auto node5 = top5.getNode();

  // set balance
  //  val_t bal(9007199254740991);
  // transfer some coins to your friends ...
  Transaction trx1to2(0, 0, val_t(0), samples::TEST_TX_GAS_LIMIT,
                      addr_t("973ecb1c08c8eb5a7eaa0d3fd3aab7924f2838b0"),
                      bytes(), samples::TX_GEN.getRandomUniqueSenderSecret());
  Transaction trx1to3(0, 0, val_t(0), samples::TEST_TX_GAS_LIMIT,
                      addr_t("4fae949ac2b72960fbe857b56532e2d3c8418d5e"),
                      bytes(), samples::TX_GEN.getRandomUniqueSenderSecret());
  Transaction trx1to4(0, 0, val_t(0), samples::TEST_TX_GAS_LIMIT,
                      addr_t("415cf514eb6a5a8bd4d325d4874eae8cf26bcfe0"),
                      bytes(), samples::TX_GEN.getRandomUniqueSenderSecret());
  Transaction trx1to5(0, 0, val_t(0), samples::TEST_TX_GAS_LIMIT,
                      addr_t("b770f7a99d0b7ad9adf6520be77ca20ee99b0858"),
                      bytes(), samples::TX_GEN.getRandomUniqueSenderSecret());
  node1->insertTransaction(trx1to2);
  node1->insertTransaction(trx1to3);
  node1->insertTransaction(trx1to4);
  node1->insertTransaction(trx1to5);
  // wait for top2, top3, top4, top5 initialize
  taraxa::thisThreadSleepForMilliSeconds(3000);

  // send 1000 trxs
  try {
    std::string sendtrx1 =
        R"(curl -m 10 -s -d '{"jsonrpc": "2.0", "id": "0", "method": "create_test_coin_transactions",
                                      "params": [{ "secret": "3800b2875669d9b2053c1aff9224ecfdc411423aac5b5a73d7a45ced1c3b9dcd",
                                      "delay": 5, 
                                      "number": 6000, 
                                      "nonce": 1, 
                                      "receiver":"973ecb1c08c8eb5a7eaa0d3fd3aab7924f2838b0" }]}' 0.0.0.0:7777)";
    std::string sendtrx2 =
        R"(curl -m 10 -s -d '{"jsonrpc": "2.0", "id": "0", "method": "create_test_coin_transactions",
                                      "params": [{ "secret": "e6af8ca3b4074243f9214e16ac94831f17be38810d09a3edeb56ab55be848a1e",
                                      "delay": 7, 
                                      "number": 4000, 
                                      "nonce": 2,
                                      "receiver":"4fae949ac2b72960fbe857b56532e2d3c8418d5e" }]}' 0.0.0.0:7778)";
    std::string sendtrx3 =
        R"(curl -m 10 -s -d '{"jsonrpc": "2.0", "id": "0", "method": "create_test_coin_transactions",
                                      "params": [{ "secret": "f1261c9f09b0b483486c3b298f7c1ee001ff37e10023596528af93e34ba13f5f",
                                      "delay": 3, 
                                      "number": 3000, 
                                      "nonce": 3,
                                      "receiver":"415cf514eb6a5a8bd4d325d4874eae8cf26bcfe0" }]}' 0.0.0.0:7779)";
    std::string sendtrx4 =
        R"(curl -m 10 -s -d '{"jsonrpc": "2.0", "id": "0", "method": "create_test_coin_transactions",
                                      "params": [{ "secret": "7f38ee36812f2e4b1d75c9d21057fd718b9e7903ee9f9d4eb93b690790bb4029",
                                      "delay": 10, 
                                      "number": 3000, 
                                      "nonce": 4,
                                      "receiver":"b770f7a99d0b7ad9adf6520be77ca20ee99b0858" }]}' 0.0.0.0:7780)";
    std::string sendtrx5 =
        R"(curl -m 10 -s -d '{"jsonrpc": "2.0", "id": "0", "method": "create_test_coin_transactions",
                                      "params": [{ "secret": "beb2ed10f80e3feaf971614b2674c7de01cfd3127faa1bd055ed50baa1ce34fe",
                                      "delay": 2,
                                      "number": 4000, 
                                      "nonce": 5,
                                      "receiver":"d79b2575d932235d87ea2a08387ae489c31aa2c9" }]}' 0.0.0.0:7781)";
    std::cout << "Sending trxs ..." << std::endl;
    std::thread t1([sendtrx1]() { system(sendtrx1.c_str()); });
    std::thread t2([sendtrx2]() { system(sendtrx2.c_str()); });
    std::thread t3([sendtrx3]() { system(sendtrx3.c_str()); });
    std::thread t4([sendtrx4]() { system(sendtrx4.c_str()); });
    std::thread t5([sendtrx5]() { system(sendtrx5.c_str()); });

    t1.join();
    t2.join();
    t3.join();
    t4.join();
    t5.join();
    std::cout << "All trxs sent..." << std::endl;

  } catch (std::exception &e) {
    std::cerr << e.what() << std::endl;
  }

  auto num_peers1 = node1->getPeerCount();
  auto num_peers2 = node2->getPeerCount();
  auto num_peers3 = node3->getPeerCount();
  auto num_peers4 = node4->getPeerCount();
  auto num_peers5 = node5->getPeerCount();

  for (auto i = 0; i < 180; i++) {
    if (i % 10 == 0) {
      std::cout << "Wait for peers syncing ..." << std::endl;
    }
    num_peers1 = node1->getPeerCount();
    num_peers2 = node2->getPeerCount();
    num_peers3 = node3->getPeerCount();
    num_peers4 = node4->getPeerCount();
    num_peers5 = node5->getPeerCount();

    if (num_peers1 == 4 && num_peers2 == 4 && num_peers3 == 4 &&
        num_peers4 == 4 && num_peers5 == 4)
      break;
    taraxa::thisThreadSleepForMilliSeconds(500);
  }
  EXPECT_EQ(num_peers1, 4);
  EXPECT_EQ(num_peers2, 4);
  EXPECT_EQ(num_peers3, 4);
  EXPECT_EQ(num_peers4, 4);
  EXPECT_EQ(num_peers5, 4);

  // check dags
  auto num_vertices1 = node1->getNumVerticesInDag();
  auto num_vertices2 = node2->getNumVerticesInDag();
  auto num_vertices3 = node3->getNumVerticesInDag();
  auto num_vertices4 = node4->getNumVerticesInDag();
  auto num_vertices5 = node5->getNumVerticesInDag();

  for (auto i = 0; i < 180; i++) {
    if (i % 10 == 0) {
      std::cout << "Wait for vertices syncing ..." << std::endl;
    }
    num_vertices1 = node1->getNumVerticesInDag();
    num_vertices2 = node2->getNumVerticesInDag();
    num_vertices3 = node3->getNumVerticesInDag();
    num_vertices4 = node4->getNumVerticesInDag();
    num_vertices5 = node5->getNumVerticesInDag();

    if (num_vertices1 == num_vertices2 && num_vertices2 == num_vertices3 &&
        num_vertices3 == num_vertices4 && num_vertices4 == num_vertices5 &&
        node1->getTransactionStatusCount() == 20004 &&
        node2->getTransactionStatusCount() == 20004 &&
        node3->getTransactionStatusCount() == 20004 &&
        node4->getTransactionStatusCount() == 20004 &&
        node5->getTransactionStatusCount() == 20004)
      break;
    taraxa::thisThreadSleepForMilliSeconds(500);
  }

  num_vertices1 = node1->getNumVerticesInDag();
  num_vertices2 = node2->getNumVerticesInDag();
  num_vertices3 = node3->getNumVerticesInDag();
  num_vertices4 = node4->getNumVerticesInDag();
  num_vertices5 = node5->getNumVerticesInDag();

  EXPECT_EQ(num_vertices1, num_vertices2);
  EXPECT_EQ(num_vertices2, num_vertices3);
  EXPECT_EQ(num_vertices3, num_vertices4);
  EXPECT_EQ(num_vertices4, num_vertices5);

  EXPECT_EQ(node1->getTransactionStatusCount(), 20004);
  EXPECT_EQ(node2->getTransactionStatusCount(), 20004);
  EXPECT_EQ(node3->getTransactionStatusCount(), 20004);
  EXPECT_EQ(node4->getTransactionStatusCount(), 20004);
  EXPECT_EQ(node5->getTransactionStatusCount(), 20004);

  // num_proposed_block is static, in the case, all nodes has
  // same num proposed blocks
  EXPECT_GT(node1->getNumProposedBlocks(), 1);

  top5.kill();
  top4.kill();
  top3.kill();
  top2.kill();
  top1.kill();
  // delete main2
  try {
    std::cout << "main5 deleted ..." << std::endl;
    system("rm -f ./build/main5");
    std::cout << "main4 deleted ..." << std::endl;
    system("rm -f ./build/main4");
    std::cout << "main3 deleted ..." << std::endl;
    system("rm -f ./build/main3");
    std::cout << "main2 deleted ..." << std::endl;
    system("rm -f ./build/main2");
  } catch (std::exception &e) {
    std::cerr << e.what() << std::endl;
  }
}

TEST_F(TopTest, detect_overlap_transactions) {
  const char *input1[] = {"./build/main",
                          "--conf_taraxa",
                          "./core_tests/conf/conf_taraxa1.json",
                          "-v",
                          "0",
                          "--destroy_db"};
  const char *input2[] = {"./build/main2",
                          "--conf_taraxa",
                          "./core_tests/conf/conf_taraxa2.json",
                          "-v",
                          "0",
                          "--destroy_db"};
  const char *input3[] = {"./build/main3",
                          "--conf_taraxa",
                          "./core_tests/conf/conf_taraxa3.json",
                          "-v",
                          "0",
                          "--destroy_db"};
  const char *input4[] = {"./build/main4",
                          "--conf_taraxa",
                          "./core_tests/conf/conf_taraxa4.json",
                          "-v",
                          "0",
                          "--destroy_db"};
  const char *input5[] = {"./build/main5",
                          "--conf_taraxa",
                          "./core_tests/conf/conf_taraxa5.json",
                          "-v",
                          "0",
                          "--destroy_db"};
  try {
    std::cout << "Copying main2 ..." << std::endl;
    system("cp ./build/main ./build/main2");
    std::cout << "Copying main3 ..." << std::endl;
    system("cp ./build/main ./build/main3");
    std::cout << "Copying main4 ..." << std::endl;
    system("cp ./build/main ./build/main4");
    std::cout << "Copying main5 ..." << std::endl;
    system("cp ./build/main ./build/main5");
  } catch (std::exception &e) {
    std::cerr << e.what() << std::endl;
  }

  Top top1(6, input1);
  EXPECT_TRUE(top1.isActive());
  std::cout << "Top1 created ..." << std::endl;

  Top top2(6, input2);
  EXPECT_TRUE(top2.isActive());
  std::cout << "Top2 created ..." << std::endl;

  Top top3(6, input3);
  EXPECT_TRUE(top3.isActive());
  std::cout << "Top3 created ..." << std::endl;

  Top top4(6, input4);
  EXPECT_TRUE(top4.isActive());
  std::cout << "Top4 created ..." << std::endl;

  Top top5(6, input5);
  EXPECT_TRUE(top5.isActive());
  std::cout << "Top5 created ..." << std::endl;

  std::cout << "Sleep for 1 second ..." << std::endl;
  taraxa::thisThreadSleepForMilliSeconds(1000);

  auto node1 = top1.getNode();
  auto node2 = top2.getNode();
  auto node3 = top3.getNode();
  auto node4 = top4.getNode();
  auto node5 = top5.getNode();

  EXPECT_NE(node1, nullptr);
  EXPECT_NE(node2, nullptr);
  EXPECT_NE(node3, nullptr);
  EXPECT_NE(node4, nullptr);
  EXPECT_NE(node5, nullptr);

  node1->getPbftManager()->stop();
  node2->getPbftManager()->stop();
  node3->getPbftManager()->stop();
  node4->getPbftManager()->stop();
  node5->getPbftManager()->stop();

  try {
    std::string sendtrx1 =
        R"(curl -m 10 -s -d '{"jsonrpc": "2.0", "id": "0", "method": "create_test_coin_transactions",
                                      "params": [{ "secret": "3800b2875669d9b2053c1aff9224ecfdc411423aac5b5a73d7a45ced1c3b9dcd",
                                      "delay": 5, 
                                      "number": 2000, 
                                      "nonce": 1, 
                                      "receiver":"973ecb1c08c8eb5a7eaa0d3fd3aab7924f2838b0" }]}' 0.0.0.0:7777)";
    std::string sendtrx2 =
        R"(curl -m 10 -s -d '{"jsonrpc": "2.0", "id": "0", "method": "create_test_coin_transactions",
                                      "params": [{ "secret": "e6af8ca3b4074243f9214e16ac94831f17be38810d09a3edeb56ab55be848a1e",
                                      "delay": 7, 
                                      "number": 2000, 
                                      "nonce": 2,
                                      "receiver":"4fae949ac2b72960fbe857b56532e2d3c8418d5e" }]}' 0.0.0.0:7778)";
    std::string sendtrx3 =
        R"(curl -m 10 -s -d '{"jsonrpc": "2.0", "id": "0", "method": "create_test_coin_transactions",
                                      "params": [{ "secret": "f1261c9f09b0b483486c3b298f7c1ee001ff37e10023596528af93e34ba13f5f",
                                      "delay": 3, 
                                      "number": 2000, 
                                      "nonce": 3,
                                      "receiver":"415cf514eb6a5a8bd4d325d4874eae8cf26bcfe0" }]}' 0.0.0.0:7779)";
    std::string sendtrx4 =
        R"(curl -m 10 -s -d '{"jsonrpc": "2.0", "id": "0", "method": "create_test_coin_transactions",
                                      "params": [{ "secret": "7f38ee36812f2e4b1d75c9d21057fd718b9e7903ee9f9d4eb93b690790bb4029",
                                      "delay": 10, 
                                      "number": 2000, 
                                      "nonce": 4,
                                      "receiver":"b770f7a99d0b7ad9adf6520be77ca20ee99b0858" }]}' 0.0.0.0:7780)";
    std::string sendtrx5 =
        R"(curl -m 10 -s -d '{"jsonrpc": "2.0", "id": "0", "method": "create_test_coin_transactions",
                                      "params": [{ "secret": "beb2ed10f80e3feaf971614b2674c7de01cfd3127faa1bd055ed50baa1ce34fe",
                                      "delay": 2,
                                      "number": 2000, 
                                      "nonce": 5,
                                      "receiver":"d79b2575d932235d87ea2a08387ae489c31aa2c9" }]}' 0.0.0.0:7781)";
    std::cout << "Sending trxs ..." << std::endl;
    std::thread t1([sendtrx1]() { system(sendtrx1.c_str()); });
    std::thread t2([sendtrx2]() { system(sendtrx2.c_str()); });
    std::thread t3([sendtrx3]() { system(sendtrx3.c_str()); });
    std::thread t4([sendtrx4]() { system(sendtrx4.c_str()); });
    std::thread t5([sendtrx5]() { system(sendtrx5.c_str()); });

    t1.join();
    t2.join();
    t3.join();
    t4.join();
    t5.join();

    std::cout << "All trxs sent..." << std::endl;
  } catch (std::exception &e) {
    std::cerr << e.what() << std::endl;
  }
  taraxa::thisThreadSleepForMilliSeconds(2000);

  std::vector<std::string> ghost;
  node1->getGhostPath(Dag::GENESIS, ghost);
  uint64_t period = 0, cur_period, cur_period2;
  std::shared_ptr<vec_blk_t> order;
  auto anchor = blk_hash_t(ghost.back());
  std::tie(cur_period, order) = node1->getDagBlockOrder(anchor);
  EXPECT_GT(order->size(), 5);
  std::cout << "Ordered dagblock size: " << order->size() << std::endl;
  auto overlap_table = node1->getTransactionOverlapTable(order);
  // check transaction overlapping ...
  std::unordered_set<trx_hash_t> ordered_trxs;
  uint packed_trxs = 0;
  for (auto const &entry : *overlap_table) {
    auto const &blk = entry.first;
    auto const &overlap_vec = entry.second;
    auto const &dag_blk = node1->getDagBlock(blk);
    auto const &trxs = dag_blk->getTrxs();
    ASSERT_TRUE(trxs.size() == overlap_vec.size());
    packed_trxs += overlap_vec.size();

    for (auto i = 0; i < trxs.size(); i++) {
      if (!ordered_trxs.count(trxs[i])) {
        EXPECT_TRUE(overlap_vec[i]);
        ordered_trxs.insert(trxs[i]);
      } else {
        EXPECT_FALSE(overlap_vec[i]);
      }
    }
  }
  std::cout << "Total packed trxs: " << packed_trxs << std::endl;
  EXPECT_GT(packed_trxs, 10000);
  // fixme: flaky
  EXPECT_EQ(ordered_trxs.size(), 10000);

  // check transaction to dagblock mapping
  for (auto const &t : ordered_trxs) {
    auto blk = node1->getDagBlockFromTransaction(t);
    EXPECT_FALSE(blk.isZero());
  }

  top5.kill();
  top4.kill();
  top3.kill();
  top2.kill();
  top1.kill();
  // delete main2
  try {
    std::cout << "main5 deleted ..." << std::endl;
    system("rm -f ./build/main5");
    std::cout << "main4 deleted ..." << std::endl;
    system("rm -f ./build/main4");
    std::cout << "main3 deleted ..." << std::endl;
    system("rm -f ./build/main3");
    std::cout << "main2 deleted ..." << std::endl;
    system("rm -f ./build/main2");
  } catch (std::exception &e) {
    std::cerr << e.what() << std::endl;
  }
}

}  // namespace taraxa

int main(int argc, char **argv) {
  TaraxaStackTrace st;
  dev::LoggingOptions logOptions;
  logOptions.verbosity = dev::VerbosityError;
  // logOptions.includeChannels.push_back("FULLND");
  // logOptions.includeChannels.push_back("DAGMGR");
  // logOptions.includeChannels.push_back("EXETOR");
  // logOptions.includeChannels.push_back("BLK_PP");
  // logOptions.includeChannels.push_back("PR_MDL");

  dev::setupLogging(logOptions);
  // use the in-memory db so test will not affect other each other through
  // persistent storage
  dev::db::setDatabaseKind(dev::db::DatabaseKind::MemoryDB);
  ::testing::InitGoogleTest(&argc, argv);
  return RUN_ALL_TESTS();
}<|MERGE_RESOLUTION|>--- conflicted
+++ resolved
@@ -654,8 +654,7 @@
   }
 }
 
-<<<<<<< HEAD
-TEST(Top, destroy_db) {
+TEST_F(TopTest, destroy_db) {
   dev::db::setDatabaseKind(dev::db::DatabaseKind::LevelDB);
 
   {
@@ -703,10 +702,7 @@
   dev::db::setDatabaseKind(dev::db::DatabaseKind::MemoryDB);
 }
 
-TEST(Top, reconstruct_dag) {
-=======
 TEST_F(TopTest, reconstruct_dag) {
->>>>>>> 21600883
   dev::db::setDatabaseKind(dev::db::DatabaseKind::LevelDB);
   unsigned long vertices1 = 0;
   unsigned long vertices2 = 0;
