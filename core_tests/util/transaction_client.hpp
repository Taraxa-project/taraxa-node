#ifndef TARAXA_NODE_CORE_TESTS_UTIL_TRANSACTION_CLIENT_HPP_
#define TARAXA_NODE_CORE_TESTS_UTIL_TRANSACTION_CLIENT_HPP_

#include <libdevcrypto/Common.h>

#include <chrono>
#include <thread>

#include "constants.hpp"
#include "full_node.hpp"
#include "types.hpp"
#include "wait.hpp"

namespace taraxa::core_tests::util::transaction_client {
using namespace dev;
using namespace std;
using namespace std::chrono;

struct TransactionClient {
  struct Options {
    WaitOptions waitUntilExecutedOpts;
  };
  enum class TransactionStage {
    created,
    inserted,
    executed,
  };
  struct Context {
    TransactionStage stage;
    Transaction trx;
  };

 private:
  shared_ptr<FullNode> node_;
  Options opts_;

 public:
  TransactionClient(decltype(node_) const& node,
                    Options const& opts =
                        {
                            {
                                90,
                                nanoseconds(1000 * 1000 * 1000 * 2),
                            },
                        })
<<<<<<< HEAD
      : node_(node), opts_(opts) {}

  Context coinTransfer(addr_t const& to, val_t const& val) const {
    auto final_chain = node_->getFinalChain();
    auto acc = final_chain->get_account(node_->getAddress());
    Context ctx{
        TransactionStage::created,
        Transaction(acc ? acc->Nonce : 0, val, 0, constants::TEST_TX_GAS_LIMIT,
                    bytes(), node_->getSecretKey(), to),
=======
      : key_pair_(secret), node_(node), opts_(opts) {}

  Context coinTransfer(string const& to, val_t const& val,
                       bool verify_executed = true) const {
    return coinTransfer(addr_t(to), val, verify_executed);
  }

  Context coinTransfer(addr_t const& to, val_t const& val,
                       bool verify_executed = true) const {
    return coinTransfer(key_pair_, to, val, verify_executed);
  }

  Context coinTransfer(KeyPair const& from, addr_t const& to, val_t const& val,
                       bool verify_executed = true) const {
    auto eth_service = node_->getEthService();
    auto sender_nonce = eth_service->accountNonce(from.address());
    Context ctx{
        TransactionStage::created,
        Transaction(sender_nonce, val, 0, constants::TEST_TX_GAS_LIMIT, to,
                    bytes(), from.secret()),
>>>>>>> 375f3ed5
    };
    if (!node_->insertTransaction(ctx.trx, false).first) {
      return ctx;
    }
    ctx.stage = TransactionStage::inserted;
    auto trx_hash = ctx.trx.getHash();
<<<<<<< HEAD
    auto success =
        Wait([&] { return final_chain->isKnownTransaction(trx_hash); },
             opts_.waitUntilExecutedOpts);
    if (success) {
      ctx.stage = TransactionStage::executed;
=======
    if (verify_executed) {
      auto success =
          wait([&] { return eth_service->isKnownTransaction(trx_hash); },
               opts_.waitUntilExecutedOpts);
      if (success) {
        ctx.stage = TransactionStage::executed;
      }
>>>>>>> 375f3ed5
    }
    return ctx;
  }
};

}  // namespace taraxa::core_tests::util::transaction_client

namespace taraxa::core_tests::util {
using transaction_client::TransactionClient;
}  // namespace taraxa::core_tests::util

#endif  // TARAXA_NODE_CORE_TESTS_UTIL_TRANSACTION_CLIENT_HPP_<|MERGE_RESOLUTION|>--- conflicted
+++ resolved
@@ -43,59 +43,29 @@
                                 nanoseconds(1000 * 1000 * 1000 * 2),
                             },
                         })
-<<<<<<< HEAD
       : node_(node), opts_(opts) {}
 
-  Context coinTransfer(addr_t const& to, val_t const& val) const {
+  Context coinTransfer(addr_t const& to, val_t const& val,
+                       bool verify_executed = true) const {
     auto final_chain = node_->getFinalChain();
     auto acc = final_chain->get_account(node_->getAddress());
     Context ctx{
         TransactionStage::created,
         Transaction(acc ? acc->Nonce : 0, val, 0, constants::TEST_TX_GAS_LIMIT,
                     bytes(), node_->getSecretKey(), to),
-=======
-      : key_pair_(secret), node_(node), opts_(opts) {}
-
-  Context coinTransfer(string const& to, val_t const& val,
-                       bool verify_executed = true) const {
-    return coinTransfer(addr_t(to), val, verify_executed);
-  }
-
-  Context coinTransfer(addr_t const& to, val_t const& val,
-                       bool verify_executed = true) const {
-    return coinTransfer(key_pair_, to, val, verify_executed);
-  }
-
-  Context coinTransfer(KeyPair const& from, addr_t const& to, val_t const& val,
-                       bool verify_executed = true) const {
-    auto eth_service = node_->getEthService();
-    auto sender_nonce = eth_service->accountNonce(from.address());
-    Context ctx{
-        TransactionStage::created,
-        Transaction(sender_nonce, val, 0, constants::TEST_TX_GAS_LIMIT, to,
-                    bytes(), from.secret()),
->>>>>>> 375f3ed5
     };
     if (!node_->insertTransaction(ctx.trx, false).first) {
       return ctx;
     }
     ctx.stage = TransactionStage::inserted;
     auto trx_hash = ctx.trx.getHash();
-<<<<<<< HEAD
-    auto success =
-        Wait([&] { return final_chain->isKnownTransaction(trx_hash); },
-             opts_.waitUntilExecutedOpts);
-    if (success) {
-      ctx.stage = TransactionStage::executed;
-=======
     if (verify_executed) {
       auto success =
-          wait([&] { return eth_service->isKnownTransaction(trx_hash); },
+          Wait([&] { return final_chain->isKnownTransaction(trx_hash); },
                opts_.waitUntilExecutedOpts);
       if (success) {
         ctx.stage = TransactionStage::executed;
       }
->>>>>>> 375f3ed5
     }
     return ctx;
   }
