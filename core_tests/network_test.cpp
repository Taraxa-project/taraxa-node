#include "network.hpp"

#include <gtest/gtest.h>

#include <atomic>
#include <iostream>
#include <vector>

#include "block_proposer.hpp"
#include "core_tests/util.hpp"
#include "dag.hpp"
#include "pbft_manager.hpp"
#include "samples.hpp"
#include "static_init.hpp"
#include "util/lazy.hpp"

namespace taraxa::core_tests {

const unsigned NUM_TRX = 10;
auto g_secret = Lazy([] {
  return dev::Secret(
      "3800b2875669d9b2053c1aff9224ecfdc411423aac5b5a73d7a45ced1c3b9dcd",
      dev::Secret::ConstructFromStringType::FromHex);
});
auto node_key = dev::KeyPair(g_secret);

auto g_trx_samples =
    Lazy([] { return samples::createMockTrxSamples(0, NUM_TRX); });
auto g_signed_trx_samples =
    Lazy([] { return samples::createSignedTrxSamples(0, NUM_TRX, g_secret); });

const unsigned NUM_TRX2 = 200;
auto g_secret2 = Lazy([] {
  return dev::Secret(
      "3800b2875669d9b2053c1aff9224ecfdc411423aac5b5a73d7a45ced1c3b9dcd",
      dev::Secret::ConstructFromStringType::FromHex);
});
auto g_trx_samples2 =
    Lazy([] { return samples::createMockTrxSamples(0, NUM_TRX2); });
auto g_signed_trx_samples2 = Lazy(
    [] { return samples::createSignedTrxSamples(0, NUM_TRX2, g_secret2); });
auto three_default_configs = Lazy([] { return make_node_cfgs(3); });
auto g_conf1 = Lazy([] { return three_default_configs[0]; });
auto g_conf2 = Lazy([] { return three_default_configs[1]; });
auto g_conf3 = Lazy([] { return three_default_configs[2]; });

struct NetworkTest : BaseTest {};

// Test creates two Network setup and verifies sending block
// between is successfull
TEST_F(NetworkTest, transfer_block) {
  std::shared_ptr<Network> nw1(new taraxa::Network(
      g_conf1->network, g_conf1->chain.dag_genesis_block.getHash().toString(),
      addr_t()));
  std::shared_ptr<Network> nw2(new taraxa::Network(
      g_conf2->network, g_conf2->chain.dag_genesis_block.getHash().toString(),
      addr_t()));

  nw1->start();
  nw2->start();
  DagBlock blk(
      blk_hash_t(1111), 0, {blk_hash_t(222), blk_hash_t(333), blk_hash_t(444)},
      {g_signed_trx_samples[0].getHash(), g_signed_trx_samples[1].getHash()},
      sig_t(7777), blk_hash_t(888), addr_t(999));

  std::vector<taraxa::bytes> transactions;
  transactions.emplace_back(*g_signed_trx_samples[0].rlp());
  transactions.emplace_back(*g_signed_trx_samples[1].rlp());
  nw2->onNewTransactions(transactions);

  taraxa::thisThreadSleepForSeconds(1);

  for (auto i = 0; i < 1; ++i) {
    nw2->sendBlock(nw1->getNodeId(), blk, true);
  }

  std::cout << "Waiting packages for 10 seconds ..." << std::endl;

  for (int i = 0; i < 100; i++) {
    if (nw1->getReceivedBlocksCount()) break;
    taraxa::thisThreadSleepForMilliSeconds(100);
  }
  nw2->stop();
  unsigned long long num_received = nw1->getReceivedBlocksCount();
  nw1->stop();
  ASSERT_EQ(1, num_received);
}

TEST_F(NetworkTest, send_pbft_block) {
  std::shared_ptr<Network> nw1(new taraxa::Network(
      g_conf1->network, g_conf1->chain.dag_genesis_block.getHash().toString(),
      addr_t()));
  std::shared_ptr<Network> nw2(new taraxa::Network(
      g_conf2->network, g_conf2->chain.dag_genesis_block.getHash().toString(),
      addr_t()));

  nw1->start();
  nw2->start();
  PbftBlock pbft_block(blk_hash_t(1), 2);
  uint64_t chain_size = 111;
  taraxa::thisThreadSleepForSeconds(1);

  nw2->sendPbftBlock(nw1->getNodeId(), pbft_block, chain_size);
  taraxa::thisThreadSleepForMilliSeconds(200);

  ASSERT_EQ(1, nw1->getTaraxaCapability()->getAllPeers().size());
  ASSERT_EQ(chain_size,
            nw1->getTaraxaCapability()
                ->getPeer(nw1->getTaraxaCapability()->getAllPeers()[0])
                ->pbft_chain_size_);
  nw2->stop();
  nw1->stop();
}

// Test creates two Network setup and verifies sending transaction
// between is successfull
TEST_F(NetworkTest, transfer_transaction) {
  std::shared_ptr<Network> nw1(new taraxa::Network(
      g_conf1->network, g_conf1->chain.dag_genesis_block.getHash().toString(),
      addr_t()));
  std::shared_ptr<Network> nw2(new taraxa::Network(
      g_conf2->network, g_conf2->chain.dag_genesis_block.getHash().toString(),
      addr_t()));

  nw1->start(true);
  nw2->start();
  std::vector<taraxa::bytes> transactions;
  transactions.push_back(*g_signed_trx_samples[0].rlp());
  transactions.push_back(*g_signed_trx_samples[1].rlp());
  transactions.push_back(*g_signed_trx_samples[2].rlp());

  taraxa::thisThreadSleepForSeconds(1);

  nw2->sendTransactions(nw1->getNodeId(), transactions);

  std::cout << "Waiting packages for 10 seconds ..." << std::endl;

  for (int i = 0; i < 10; i++) {
    if (nw1->getReceivedTransactionsCount()) break;
    taraxa::thisThreadSleepForSeconds(1);
  }

  nw2->stop();
  unsigned long long num_received = nw1->getReceivedTransactionsCount();
  nw1->stop();
  ASSERT_EQ(3, num_received);
}

// Test verifies saving network to a file and restoring it from a file
// is successfull. Once restored from the file it is able to reestablish
// connections even with boot nodes down
TEST_F(NetworkTest, save_network) {
  {
    std::shared_ptr<Network> nw1(new taraxa::Network(
        g_conf1->network, g_conf1->chain.dag_genesis_block.getHash().toString(),
        addr_t()));
    std::shared_ptr<Network> nw2(new taraxa::Network(
        g_conf2->network, g_conf2->chain.dag_genesis_block.getHash().toString(),
        addr_t()));
    std::shared_ptr<Network> nw3(new taraxa::Network(
        g_conf3->network, g_conf3->chain.dag_genesis_block.getHash().toString(),
        addr_t()));

    nw1->start(true);
    nw2->start();
    nw3->start();

    for (int i = 0; i < 30; i++) {
      taraxa::thisThreadSleepForSeconds(1);
      if (2 == nw1->getPeerCount() && 2 == nw2->getPeerCount() &&
          2 == nw3->getPeerCount())
        break;
    }

    ASSERT_EQ(2, nw1->getPeerCount());
    ASSERT_EQ(2, nw2->getPeerCount());
    ASSERT_EQ(2, nw3->getPeerCount());

    nw1->stop();
    nw2->stop();
    nw3->stop();
    nw2->saveNetwork("/tmp/nw2");
    nw3->saveNetwork("/tmp/nw3");
  }

  std::shared_ptr<Network> nw2(new taraxa::Network(
      g_conf2->network, "/tmp/nw2",
      g_conf2->chain.dag_genesis_block.getHash().toString(), addr_t(), nullptr,
      nullptr, nullptr, nullptr, nullptr, nullptr, public_t(), 2000));
  std::shared_ptr<Network> nw3(new taraxa::Network(
      g_conf3->network, "/tmp/nw3",
      g_conf2->chain.dag_genesis_block.getHash().toString(), addr_t(), nullptr,
      nullptr, nullptr, nullptr, nullptr, nullptr, public_t(), 2000));
  nw2->start();
  nw3->start();

  for (int i = 0; i < 20; i++) {
    taraxa::thisThreadSleepForSeconds(1);
    if (1 == nw2->getPeerCount() && 1 == nw3->getPeerCount()) break;
  }

  ASSERT_EQ(1, nw2->getPeerCount());
  ASSERT_EQ(1, nw3->getPeerCount());
}

// Test creates one node with testnet network ID and one node with main ID and
// verifies that connection fails
TEST_F(NetworkTest, node_network_id) {
  auto node_cfgs = make_node_cfgs(2);
  {
    auto node_cfgs_ = node_cfgs;
    node_cfgs_[0].network.network_id = "main";
    node_cfgs_[1].network.network_id = "main";
    auto nodes = launch_nodes(node_cfgs_);
  }
  {
    auto conf1 = node_cfgs[0];
    conf1.network.network_id = "main";
    FullNode::Handle node1(conf1, true);

    auto conf2 = node_cfgs[1];
    conf2.network.network_id = "testnet";
    FullNode::Handle node2(conf2, true);

    taraxa::thisThreadSleepForMilliSeconds(1000);
    EXPECT_EQ(node1->getNetwork()->getPeerCount(), 0);
    EXPECT_EQ(node2->getNetwork()->getPeerCount(), 0);
  }
}

// Test creates a DAG on one node and verifies
// that the second node syncs with it and that the resulting
// DAG on the other end is the same
TEST_F(NetworkTest, node_sync) {
  auto node_cfgs = make_node_cfgs(2);
  FullNode::Handle node1(node_cfgs[0], true);

  // Allow node to start up
  taraxa::thisThreadSleepForMilliSeconds(1000);

  std::vector<DagBlock> blks;
  // Generate DAG blocks
  auto dag_genesis = node1->getConfig().chain.dag_genesis_block.getHash();
  auto sk = node1->getSecretKey();
  auto vrf_sk = node1->getVrfSecretKey();
  auto difficulty_bound = 15;
  auto lambda_bound = 1500;

  auto propose_level = 1;
  vdf_sortition::Message msg1(propose_level);
  vdf_sortition::VdfSortition vdf1(node_key.address(), vrf_sk, msg1,
                                   difficulty_bound, lambda_bound);
  vdf1.computeVdfSolution(dag_genesis.toString());
  DagBlock blk1(dag_genesis, propose_level, {}, {}, vdf1);
  blk1.sign(sk);

  propose_level = 2;
  vdf_sortition::Message msg2(propose_level);
  vdf_sortition::VdfSortition vdf2(node_key.address(), vrf_sk, msg2,
                                   difficulty_bound, lambda_bound);
  vdf2.computeVdfSolution(blk1.getHash().toString());
  DagBlock blk2(blk1.getHash(), propose_level, {}, {}, vdf2);
  blk2.sign(sk);

  propose_level = 3;
  vdf_sortition::Message msg3(propose_level);
  vdf_sortition::VdfSortition vdf3(node_key.address(), vrf_sk, msg3,
                                   difficulty_bound, lambda_bound);
  vdf3.computeVdfSolution(blk2.getHash().toString());
  DagBlock blk3(blk2.getHash(), propose_level, {}, {}, vdf3);
  blk3.sign(sk);

  propose_level = 4;
  vdf_sortition::Message msg4(propose_level);
  vdf_sortition::VdfSortition vdf4(node_key.address(), vrf_sk, msg4,
                                   difficulty_bound, lambda_bound);
  vdf4.computeVdfSolution(blk3.getHash().toString());
  DagBlock blk4(blk3.getHash(), propose_level, {}, {}, vdf4);
  blk4.sign(sk);

  propose_level = 5;
  vdf_sortition::Message msg5(propose_level);
  vdf_sortition::VdfSortition vdf5(node_key.address(), vrf_sk, msg5,
                                   difficulty_bound, lambda_bound);
  vdf5.computeVdfSolution(blk4.getHash().toString());
  DagBlock blk5(blk4.getHash(), propose_level, {}, {}, vdf5);
  blk5.sign(sk);

  propose_level = 6;
  vdf_sortition::Message msg6(propose_level);
  vdf_sortition::VdfSortition vdf6(node_key.address(), vrf_sk, msg6,
                                   difficulty_bound, lambda_bound);
  vdf6.computeVdfSolution(blk5.getHash().toString());
  DagBlock blk6(blk5.getHash(), propose_level, {blk4.getHash(), blk3.getHash()},
                {}, vdf6);
  blk6.sign(sk);

  blks.push_back(blk6);
  blks.push_back(blk5);
  blks.push_back(blk4);
  blks.push_back(blk3);
  blks.push_back(blk2);
  blks.push_back(blk1);

  for (auto i = 0; i < blks.size(); ++i) {
    node1->getBlockManager()->insertBlock(blks[i]);
  }

  EXPECT_HAPPENS({30s, 500ms}, [&](auto& ctx) {
    WAIT_EXPECT_EQ(ctx, node1->getNumReceivedBlocks(), blks.size());
    WAIT_EXPECT_EQ(ctx, node1->getDagManager()->getNumVerticesInDag().first, 7);
    WAIT_EXPECT_EQ(ctx, node1->getDagManager()->getNumEdgesInDag().first, 8);
  });

  FullNode::Handle node2(node_cfgs[1], true);

  std::cout << "Waiting Sync..." << std::endl;
  EXPECT_HAPPENS({45s, 1500ms}, [&](auto& ctx) {
    WAIT_EXPECT_EQ(ctx, node2->getNumReceivedBlocks(), blks.size());
    WAIT_EXPECT_EQ(ctx, node2->getDagManager()->getNumVerticesInDag().first, 7);
    WAIT_EXPECT_EQ(ctx, node2->getDagManager()->getNumEdgesInDag().first, 8);
  });
}

// Test creates a PBFT chain on one node and verifies
// that the second node syncs with it and that the resulting
// chain on the other end is the same
TEST_F(NetworkTest, node_pbft_sync) {
  auto node_cfgs = make_node_cfgs(2);
  FullNode::Handle node1(node_cfgs[0], true);

  node1->getPbftManager()->stop();
  auto db1 = node1->getDB();
  auto pbft_chain1 = node1->getPbftChain();

  auto dag_genesis = node1->getConfig().chain.dag_genesis_block.getHash();
  auto sk = node1->getSecretKey();
  auto vrf_sk = node1->getVrfSecretKey();
  auto difficulty_bound = 15;
  auto lambda_bound = 1500;


  // generate first PBFT block sample
  blk_hash_t prev_block_hash(0);
  uint64_t period = 1;
  addr_t beneficiary(987);
  
  vdf_sortition::Message msg1(1);
  vdf_sortition::VdfSortition vdf1(node_key.address(), vrf_sk, msg1,
                                   difficulty_bound, lambda_bound);
  vdf1.computeVdfSolution(dag_genesis.toString());
  DagBlock blk1(dag_genesis, 1, {}, {}, vdf1);
  blk1.sign(sk);
  node1->getBlockManager()->insertBlock(blk1);

  TrxSchedule schedule;
  schedule.dag_blks_order.push_back(blk1.getHash());
  schedule.trxs_mode.push_back(std::vector<std::pair<trx_hash_t, uint>>());
  PbftBlock pbft_block1(prev_block_hash, blk1.getHash(), schedule, period, beneficiary,
                        node1->getSecretKey());

  std::vector<Vote> votes_for_pbft_blk1;
  votes_for_pbft_blk1.emplace_back(node1->getPbftManager()->generateVote(
      pbft_block1.getBlockHash(), cert_vote_type, 1, 3, prev_block_hash));
  std::cout << "Generate 1 vote for first PBFT block" << std::endl;
  // node1 put block1 into pbft chain and store into DB
  auto batch = db1->createWriteBatch();
  // Add cert votes in DB
  db1->addPbftCertVotesToBatch(pbft_block1.getBlockHash(), votes_for_pbft_blk1,
                               batch);
  // Add PBFT block in DB
  db1->addPbftBlockToBatch(pbft_block1, batch);
  // Update period_pbft_block in DB
  db1->addPbftBlockPeriodToBatch(period, pbft_block1.getBlockHash(), batch);
  // Update pbft chain
  pbft_chain1->updatePbftChain(pbft_block1.getBlockHash());
  // Update PBFT chain head block
  blk_hash_t pbft_chain_head_hash = pbft_chain1->getHeadHash();
  std::string pbft_chain_head_str = pbft_chain1->getJsonStr();
  db1->addPbftHeadToBatch(pbft_chain_head_hash, pbft_chain_head_str, batch);
  db1->commitWriteBatch(batch);
  int expect_pbft_chain_size = 1;
  EXPECT_EQ(node1->getPbftChain()->getPbftChainSize(), expect_pbft_chain_size);

  // generate second PBFT block sample
  prev_block_hash = pbft_block1.getBlockHash();


  vdf_sortition::Message msg2(2);
  vdf_sortition::VdfSortition vdf2(node_key.address(), vrf_sk, msg2,
                                   difficulty_bound, lambda_bound);
  vdf2.computeVdfSolution(blk1.getHash().toString());
  DagBlock blk2(blk1.getHash(), 2, {}, {}, vdf2);
  blk2.sign(sk);
  node1->getBlockManager()->insertBlock(blk2);

  TrxSchedule schedule2;
  schedule2.dag_blks_order.push_back(blk2.getHash());
  schedule2.trxs_mode.push_back(std::vector<std::pair<trx_hash_t, uint>>());
  
  period = 2;
  beneficiary = addr_t(654);
  PbftBlock pbft_block2(prev_block_hash, blk2.getHash(), schedule2, 2, beneficiary,
                        node1->getSecretKey());

  
  std::vector<Vote> votes_for_pbft_blk2;
  votes_for_pbft_blk2.emplace_back(node1->getPbftManager()->generateVote(
      pbft_block2.getBlockHash(), cert_vote_type, 2, 3, prev_block_hash));
  std::cout << "Generate 1 vote for second PBFT block" << std::endl;
  // node1 put block2 into pbft chain and store into DB
  batch = db1->createWriteBatch();
  // Add cert votes in DB
  db1->addPbftCertVotesToBatch(pbft_block2.getBlockHash(), votes_for_pbft_blk2,
                               batch);
  // Add PBFT block in DB
  db1->addPbftBlockToBatch(pbft_block2, batch);
  // Update period_pbft_block in DB
  db1->addPbftBlockPeriodToBatch(period, pbft_block2.getBlockHash(), batch);
  // Update pbft chain
  pbft_chain1->updatePbftChain(pbft_block2.getBlockHash());
  // Update PBFT chain head block
  pbft_chain_head_hash = pbft_chain1->getHeadHash();
  pbft_chain_head_str = pbft_chain1->getJsonStr();
  db1->addPbftHeadToBatch(pbft_chain_head_hash, pbft_chain_head_str, batch);
  db1->commitWriteBatch(batch);
  expect_pbft_chain_size = 2;
  EXPECT_EQ(node1->getPbftChain()->getPbftChainSize(), expect_pbft_chain_size);

<<<<<<< HEAD
  FullNode::Handle node2(node_cfgs[1], true);
=======
  auto node2 = taraxa::FullNode::make(
      std::string("./core_tests/conf/conf_taraxa2.json"), true);
  node2->start(false);  // boot node
  

>>>>>>> 8fe3f9fc
  std::shared_ptr<Network> nw1 = node1->getNetwork();
  std::shared_ptr<Network> nw2 = node2->getNetwork();
  const int node_peers = 1;
  bool checkpoint_passed = false;
  const int timeout_val = 60;
  for (auto i = 0; i < timeout_val; i++) {
    // test timeout is 60 seconds
    if (nw1->getPeerCount() == node_peers &&
        nw2->getPeerCount() == node_peers) {
      checkpoint_passed = true;
      break;
    }
    taraxa::thisThreadSleepForMilliSeconds(1000);
  }
  if (checkpoint_passed == false) {
    std::cout << "Timeout reached after " << timeout_val << " seconds..."
              << std::endl;
    ASSERT_EQ(node_peers, nw1->getPeerCount());
    ASSERT_EQ(node_peers, nw2->getPeerCount());
  }

  std::cout << "Waiting Sync for max 2 minutes..." << std::endl;
  for (int i = 0; i < 1200; i++) {
    if (node2->getPbftChain()->getPbftChainSize() == expect_pbft_chain_size) {
      break;
    }
    taraxa::thisThreadSleepForMilliSeconds(100);
  }
  EXPECT_EQ(node2->getPbftChain()->getPbftChainSize(), expect_pbft_chain_size);
  std::shared_ptr<PbftChain> pbft_chain2 = node2->getPbftChain();
  blk_hash_t second_pbft_block_hash = pbft_chain2->getLastPbftBlockHash();
  EXPECT_EQ(second_pbft_block_hash, pbft_block2.getBlockHash());
  blk_hash_t first_pbft_block_hash =
      pbft_chain2->getPbftBlockInChain(second_pbft_block_hash)
          .getPrevBlockHash();
  EXPECT_EQ(first_pbft_block_hash, pbft_block1.getBlockHash());
}

TEST_F(NetworkTest, node_pbft_sync_without_enough_votes) {
  auto node_cfgs = make_node_cfgs(2);
  FullNode::Handle node1(node_cfgs[0], true);

  node1->getPbftManager()->stop();
  auto db1 = node1->getDB();
  auto pbft_chain1 = node1->getPbftChain();

  auto dag_genesis = node1->getConfig().chain.dag_genesis_block.getHash();
  auto sk = node1->getSecretKey();
  auto vrf_sk = node1->getVrfSecretKey();
  auto difficulty_bound = 15;
  auto lambda_bound = 1500;

  // generate first PBFT block sample
  blk_hash_t prev_block_hash(0);
  uint64_t period = 1;
  addr_t beneficiary(876);

  vdf_sortition::Message msg1(1);
  vdf_sortition::VdfSortition vdf1(node_key.address(), vrf_sk, msg1,
                                   difficulty_bound, lambda_bound);
  vdf1.computeVdfSolution(dag_genesis.toString());
  DagBlock blk1(dag_genesis, 1, {}, {}, vdf1);
  blk1.sign(sk);
  node1->getBlockManager()->insertBlock(blk1);

  TrxSchedule schedule;
  schedule.dag_blks_order.push_back(blk1.getHash());
  schedule.trxs_mode.push_back(std::vector<std::pair<trx_hash_t, uint>>());
  

  PbftBlock pbft_block1(prev_block_hash, blk1.getHash(), schedule, period, beneficiary,
                        node1->getSecretKey());
  std::vector<Vote> votes_for_pbft_blk1;
  votes_for_pbft_blk1.emplace_back(node1->getPbftManager()->generateVote(
      pbft_block1.getBlockHash(), cert_vote_type, 1, 3, prev_block_hash));
  std::cout << "Generate 1 vote for first PBFT block" << std::endl;
  // node1 put block1 into pbft chain and store into DB
  auto batch = db1->createWriteBatch();
  // Add cert votes in DB
  db1->addPbftCertVotesToBatch(pbft_block1.getBlockHash(), votes_for_pbft_blk1,
                               batch);
  // Add PBFT block in DB
  db1->addPbftBlockToBatch(pbft_block1, batch);
  // Update period_pbft_block in DB
  db1->addPbftBlockPeriodToBatch(period, pbft_block1.getBlockHash(), batch);
  // Update pbft chain
  pbft_chain1->updatePbftChain(pbft_block1.getBlockHash());
  // Update PBFT chain head block
  blk_hash_t pbft_chain_head_hash = pbft_chain1->getHeadHash();
  std::string pbft_chain_head_str = pbft_chain1->getJsonStr();
  db1->addPbftHeadToBatch(pbft_chain_head_hash, pbft_chain_head_str, batch);
  db1->commitWriteBatch(batch);
  int expect_pbft_chain_size = 1;
  EXPECT_EQ(node1->getPbftChain()->getPbftChainSize(), expect_pbft_chain_size);

  // generate second PBFT block sample
  prev_block_hash = pbft_block1.getBlockHash();
  period = 2;
  beneficiary = addr_t(543);
  vdf_sortition::Message msg2(2);
  vdf_sortition::VdfSortition vdf2(node_key.address(), vrf_sk, msg2,
                                   difficulty_bound, lambda_bound);
  vdf2.computeVdfSolution(blk1.getHash().toString());
  DagBlock blk2(blk1.getHash(), 2, {}, {}, vdf2);
  blk2.sign(sk);
  node1->getBlockManager()->insertBlock(blk2);

  TrxSchedule schedule2;
  schedule2.dag_blks_order.push_back(blk2.getHash());
  schedule2.trxs_mode.push_back(std::vector<std::pair<trx_hash_t, uint>>());
  
  period = 2;
  beneficiary = addr_t(654);
  
  PbftBlock pbft_block2(prev_block_hash, blk2.getHash(), schedule, period, beneficiary,
                        node1->getSecretKey());
  std::cout << "There are no votes for the second PBFT block" << std::endl;
  // node1 put block2 into pbft chain and no votes store into DB
  // (malicious player)
  batch = db1->createWriteBatch();
  // Add PBFT block in DB
  db1->addPbftBlockToBatch(pbft_block2, batch);
  // Update period_pbft_block in DB
  db1->addPbftBlockPeriodToBatch(period, pbft_block2.getBlockHash(), batch);
  // Update pbft chain
  pbft_chain1->updatePbftChain(pbft_block2.getBlockHash());
  // Update PBFT chain head block
  pbft_chain_head_hash = pbft_chain1->getHeadHash();
  pbft_chain_head_str = pbft_chain1->getJsonStr();
  db1->addPbftHeadToBatch(pbft_chain_head_hash, pbft_chain_head_str, batch);
  db1->commitWriteBatch(batch);
  expect_pbft_chain_size = 2;
  EXPECT_EQ(node1->getPbftChain()->getPbftChainSize(), expect_pbft_chain_size);

  FullNode::Handle node2(node_cfgs[1], true);
  std::shared_ptr<Network> nw1 = node1->getNetwork();
  std::shared_ptr<Network> nw2 = node2->getNetwork();
  const int node_peers = 1;
  bool checkpoint_passed = false;
  const int timeout_val = 60;
  for (auto i = 0; i < timeout_val; i++) {
    // test timeout is 60 seconds
    if (nw1->getPeerCount() == node_peers &&
        nw2->getPeerCount() == node_peers) {
      checkpoint_passed = true;
      break;
    }
    taraxa::thisThreadSleepForMilliSeconds(1000);
  }
  if (checkpoint_passed == false) {
    std::cout << "Timeout reached after " << timeout_val << " seconds..."
              << std::endl;
    ASSERT_EQ(node_peers, nw1->getPeerCount());
    ASSERT_EQ(node_peers, nw2->getPeerCount());
  }

  std::cout << "Waiting Sync for max 1 minutes..." << std::endl;
  int sync_pbft_chain_size = 1;
  for (int i = 0; i < 600; i++) {
    if (node2->getPbftChain()->getPbftChainSize() >= sync_pbft_chain_size) {
      break;
    }
    taraxa::thisThreadSleepForMilliSeconds(100);
  }
  EXPECT_EQ(node2->getPbftChain()->getPbftChainSize(), sync_pbft_chain_size);
  std::shared_ptr<PbftChain> pbft_chain2 = node2->getPbftChain();
  blk_hash_t last_pbft_block_hash = pbft_chain2->getLastPbftBlockHash();
  EXPECT_EQ(last_pbft_block_hash, pbft_block1.getBlockHash());
}

// Test creates a DAG on one node and verifies
// that the second node syncs with it and that the resulting
// DAG on the other end is the same
// Unlike the previous tests, this DAG contains blocks with transactions
// and verifies that the sync containing transactions is successful
TEST_F(NetworkTest, node_sync_with_transactions) {
  auto node_cfgs = make_node_cfgs(2);
  FullNode::Handle node1(node_cfgs[0], true);

  std::vector<DagBlock> blks;
  // Generate DAG blocks
  auto dag_genesis = node1->getConfig().chain.dag_genesis_block.getHash();
  auto sk = node1->getSecretKey();
  auto vrf_sk = node1->getVrfSecretKey();
  auto difficulty_bound = 15;
  auto lambda_bound = 1500;

  auto propose_level = 1;
  vdf_sortition::Message msg1(propose_level);
  vdf_sortition::VdfSortition vdf1(node_key.address(), vrf_sk, msg1,
                                   difficulty_bound, lambda_bound);
  vdf1.computeVdfSolution(dag_genesis.toString());
  DagBlock blk1(
      dag_genesis, propose_level, {},
      {g_signed_trx_samples[0].getHash(), g_signed_trx_samples[1].getHash()},
      vdf1);
  blk1.sign(sk);
  std::vector<Transaction> tr1(
      {g_signed_trx_samples[0], g_signed_trx_samples[1]});

  propose_level = 2;
  vdf_sortition::Message msg2(propose_level);
  vdf_sortition::VdfSortition vdf2(node_key.address(), vrf_sk, msg2,
                                   difficulty_bound, lambda_bound);
  vdf2.computeVdfSolution(blk1.getHash().toString());
  DagBlock blk2(blk1.getHash(), propose_level, {},
                {g_signed_trx_samples[2].getHash()}, vdf2);
  blk2.sign(sk);
  std::vector<Transaction> tr2({g_signed_trx_samples[2]});

  propose_level = 3;
  vdf_sortition::Message msg3(propose_level);
  vdf_sortition::VdfSortition vdf3(node_key.address(), vrf_sk, msg3,
                                   difficulty_bound, lambda_bound);
  vdf3.computeVdfSolution(blk2.getHash().toString());
  DagBlock blk3(blk2.getHash(), propose_level, {}, {}, vdf3);
  blk3.sign(sk);
  std::vector<Transaction> tr3;

  propose_level = 4;
  vdf_sortition::Message msg4(propose_level);
  vdf_sortition::VdfSortition vdf4(node_key.address(), vrf_sk, msg4,
                                   difficulty_bound, lambda_bound);
  vdf4.computeVdfSolution(blk3.getHash().toString());
  DagBlock blk4(
      blk3.getHash(), propose_level, {},
      {g_signed_trx_samples[3].getHash(), g_signed_trx_samples[4].getHash()},
      vdf4);
  blk4.sign(sk);
  std::vector<Transaction> tr4(
      {g_signed_trx_samples[3], g_signed_trx_samples[4]});

  propose_level = 5;
  vdf_sortition::Message msg5(propose_level);
  vdf_sortition::VdfSortition vdf5(node_key.address(), vrf_sk, msg5,
                                   difficulty_bound, lambda_bound);
  vdf5.computeVdfSolution(blk4.getHash().toString());
  DagBlock blk5(
      blk4.getHash(), propose_level, {},
      {g_signed_trx_samples[5].getHash(), g_signed_trx_samples[6].getHash(),
       g_signed_trx_samples[7].getHash(), g_signed_trx_samples[8].getHash()},
      vdf5);
  blk5.sign(sk);
  std::vector<Transaction> tr5(
      {g_signed_trx_samples[5], g_signed_trx_samples[6],
       g_signed_trx_samples[7], g_signed_trx_samples[8]});

  propose_level = 6;
  vdf_sortition::Message msg6(propose_level);
  vdf_sortition::VdfSortition vdf6(node_key.address(), vrf_sk, msg6,
                                   difficulty_bound, lambda_bound);
  vdf6.computeVdfSolution(blk5.getHash().toString());
  DagBlock blk6(blk5.getHash(), propose_level, {blk4.getHash(), blk3.getHash()},
                {g_signed_trx_samples[9].getHash()}, vdf6);
  blk6.sign(sk);
  std::vector<Transaction> tr6({g_signed_trx_samples[9]});

  node1->getBlockManager()->insertBroadcastedBlockWithTransactions(blk6, tr6);
  node1->getBlockManager()->insertBroadcastedBlockWithTransactions(blk5, tr5);
  node1->getBlockManager()->insertBroadcastedBlockWithTransactions(blk4, tr4);
  node1->getBlockManager()->insertBroadcastedBlockWithTransactions(blk3, tr3);
  node1->getBlockManager()->insertBroadcastedBlockWithTransactions(blk2, tr2);
  node1->getBlockManager()->insertBroadcastedBlockWithTransactions(blk1, tr1);

  // To make sure blocks are stored before starting node 2
  taraxa::thisThreadSleepForMilliSeconds(1000);

  FullNode::Handle node2(node_cfgs[1], true);
  std::cout << "Waiting Sync for up to 20000 milliseconds ..." << std::endl;
  for (int i = 0; i < 40; i++) {
    taraxa::thisThreadSleepForMilliSeconds(1000);
    if (node2->getDagManager()->getNumVerticesInDag().first == 7 &&
        node2->getDagManager()->getNumEdgesInDag().first == 8)
      break;
  }

  // node1->drawGraph("dot.txt");
  EXPECT_EQ(node1->getNumReceivedBlocks(), 6);
  EXPECT_EQ(node1->getDagManager()->getNumVerticesInDag().first, 7);
  EXPECT_EQ(node1->getDagManager()->getNumEdgesInDag().first, 8);

  EXPECT_EQ(node2->getNumReceivedBlocks(), 6);
  EXPECT_EQ(node2->getDagManager()->getNumVerticesInDag().first, 7);
  EXPECT_EQ(node2->getDagManager()->getNumEdgesInDag().first, 8);
}

// Test creates a complex DAG on one node and verifies
// that the second node syncs with it and that the resulting
// DAG on the other end is the same
TEST_F(NetworkTest, node_sync2) {
  auto node_cfgs = make_node_cfgs(2);
  FullNode::Handle node1(node_cfgs[0], true);

  std::vector<DagBlock> blks;
  // Generate DAG blocks
  auto dag_genesis = node1->getConfig().chain.dag_genesis_block.getHash();
  auto sk = node1->getSecretKey();
  auto vrf_sk = node1->getVrfSecretKey();
  auto difficulty_bound = 15;
  auto lambda_bound = 1500;
  auto transactions = samples::createSignedTrxSamples(0, NUM_TRX2, sk);
  // DAG block1
  auto propose_level = 1;
  vdf_sortition::Message msg1(propose_level);
  vdf_sortition::VdfSortition vdf1(node_key.address(), vrf_sk, msg1,
                                   difficulty_bound, lambda_bound);
  vdf1.computeVdfSolution(dag_genesis.toString());
  DagBlock blk1(dag_genesis, propose_level, {},
                {transactions[0].getHash(), transactions[1].getHash()}, vdf1);
  blk1.sign(sk);
  std::vector<Transaction> tr1({transactions[0], transactions[1]});
  // DAG block2
  propose_level = 1;
  vdf_sortition::Message msg2(propose_level);
  vdf_sortition::VdfSortition vdf2(node_key.address(), vrf_sk, msg2,
                                   difficulty_bound, lambda_bound);
  vdf2.computeVdfSolution(dag_genesis.toString());
  DagBlock blk2(dag_genesis, propose_level, {},
                {transactions[2].getHash(), transactions[3].getHash()}, vdf2);
  blk2.sign(sk);
  std::vector<Transaction> tr2({transactions[2], transactions[3]});
  // DAG block3
  propose_level = 2;
  vdf_sortition::Message msg3(propose_level);
  vdf_sortition::VdfSortition vdf3(node_key.address(), vrf_sk, msg3,
                                   difficulty_bound, lambda_bound);
  vdf3.computeVdfSolution(blk1.getHash().toString());
  DagBlock blk3(blk1.getHash(), propose_level, {},
                {transactions[4].getHash(), transactions[5].getHash()}, vdf3);
  blk3.sign(sk);
  std::vector<Transaction> tr3({transactions[4], transactions[5]});
  // DAG block4
  propose_level = 3;
  vdf_sortition::Message msg4(propose_level);
  vdf_sortition::VdfSortition vdf4(node_key.address(), vrf_sk, msg4,
                                   difficulty_bound, lambda_bound);
  vdf4.computeVdfSolution(blk3.getHash().toString());
  DagBlock blk4(blk3.getHash(), propose_level, {},
                {transactions[6].getHash(), transactions[7].getHash()}, vdf4);
  blk4.sign(sk);
  std::vector<Transaction> tr4({transactions[6], transactions[7]});
  // DAG block5
  propose_level = 2;
  vdf_sortition::Message msg5(propose_level);
  vdf_sortition::VdfSortition vdf5(node_key.address(), vrf_sk, msg5,
                                   difficulty_bound, lambda_bound);
  vdf5.computeVdfSolution(blk2.getHash().toString());
  DagBlock blk5(blk2.getHash(), propose_level, {},
                {transactions[8].getHash(), transactions[9].getHash()}, vdf5);
  blk5.sign(sk);
  std::vector<Transaction> tr5({transactions[8], transactions[9]});
  // DAG block6
  propose_level = 2;
  vdf_sortition::Message msg6(propose_level);
  vdf_sortition::VdfSortition vdf6(node_key.address(), vrf_sk, msg6,
                                   difficulty_bound, lambda_bound);
  vdf6.computeVdfSolution(blk1.getHash().toString());
  DagBlock blk6(blk1.getHash(), propose_level, {},
                {transactions[10].getHash(), transactions[11].getHash()}, vdf6);
  blk6.sign(sk);
  std::vector<Transaction> tr6({transactions[10], transactions[11]});
  // DAG block7
  propose_level = 3;
  vdf_sortition::Message msg7(propose_level);
  vdf_sortition::VdfSortition vdf7(node_key.address(), vrf_sk, msg7,
                                   difficulty_bound, lambda_bound);
  vdf7.computeVdfSolution(blk6.getHash().toString());
  DagBlock blk7(blk6.getHash(), propose_level, {},
                {transactions[12].getHash(), transactions[13].getHash()}, vdf7);
  blk7.sign(sk);
  std::vector<Transaction> tr7({transactions[12], transactions[13]});
  // DAG block8
  propose_level = 4;
  vdf_sortition::Message msg8(propose_level);
  vdf_sortition::VdfSortition vdf8(node_key.address(), vrf_sk, msg8,
                                   difficulty_bound, lambda_bound);
  vdf8.computeVdfSolution(blk1.getHash().toString());
  DagBlock blk8(blk1.getHash(), propose_level, {blk7.getHash()},
                {transactions[14].getHash(), transactions[15].getHash()}, vdf8);
  blk8.sign(sk);
  std::vector<Transaction> tr8({transactions[14], transactions[15]});
  // DAG block9
  propose_level = 2;
  vdf_sortition::Message msg9(propose_level);
  vdf_sortition::VdfSortition vdf9(node_key.address(), vrf_sk, msg9,
                                   difficulty_bound, lambda_bound);
  vdf9.computeVdfSolution(blk1.getHash().toString());
  DagBlock blk9(blk1.getHash(), propose_level, {},
                {transactions[16].getHash(), transactions[17].getHash()}, vdf9);
  blk9.sign(sk);
  std::vector<Transaction> tr9({transactions[16], transactions[17]});
  // DAG block10
  propose_level = 5;
  vdf_sortition::Message msg10(propose_level);
  vdf_sortition::VdfSortition vdf10(node_key.address(), vrf_sk, msg10,
                                    difficulty_bound, lambda_bound);
  vdf10.computeVdfSolution(blk8.getHash().toString());
  DagBlock blk10(blk8.getHash(), propose_level, {},
                 {transactions[18].getHash(), transactions[19].getHash()},
                 vdf10);
  blk10.sign(sk);
  std::vector<Transaction> tr10({transactions[18], transactions[19]});
  // DAG block11
  propose_level = 3;
  vdf_sortition::Message msg11(propose_level);
  vdf_sortition::VdfSortition vdf11(node_key.address(), vrf_sk, msg11,
                                    difficulty_bound, lambda_bound);
  vdf11.computeVdfSolution(blk3.getHash().toString());
  DagBlock blk11(blk3.getHash(), propose_level, {},
                 {transactions[20].getHash(), transactions[21].getHash()},
                 vdf11);
  blk11.sign(sk);
  std::vector<Transaction> tr11({transactions[20], transactions[21]});
  // DAG block12
  propose_level = 3;
  vdf_sortition::Message msg12(propose_level);
  vdf_sortition::VdfSortition vdf12(node_key.address(), vrf_sk, msg12,
                                    difficulty_bound, lambda_bound);
  vdf12.computeVdfSolution(blk5.getHash().toString());
  DagBlock blk12(blk5.getHash(), propose_level, {},
                 {transactions[22].getHash(), transactions[23].getHash()},
                 vdf12);
  blk12.sign(sk);
  std::vector<Transaction> tr12({transactions[22], transactions[23]});

  blks.push_back(blk1);
  blks.push_back(blk2);
  blks.push_back(blk3);
  blks.push_back(blk4);
  blks.push_back(blk5);
  blks.push_back(blk6);
  blks.push_back(blk7);
  blks.push_back(blk8);
  blks.push_back(blk9);
  blks.push_back(blk10);
  blks.push_back(blk11);
  blks.push_back(blk12);

  std::vector<std::vector<Transaction>> trxs;
  trxs.push_back(tr1);
  trxs.push_back(tr2);
  trxs.push_back(tr3);
  trxs.push_back(tr4);
  trxs.push_back(tr5);
  trxs.push_back(tr6);
  trxs.push_back(tr7);
  trxs.push_back(tr8);
  trxs.push_back(tr9);
  trxs.push_back(tr10);
  trxs.push_back(tr11);
  trxs.push_back(tr12);

  for (auto i = 0; i < blks.size(); ++i) {
    node1->getBlockManager()->insertBroadcastedBlockWithTransactions(blks[i],
                                                                     trxs[i]);
  }

  taraxa::thisThreadSleepForMilliSeconds(200);

  FullNode::Handle node2(node_cfgs[1], true);
  std::cout << "Waiting Sync for up to 40000 milliseconds ..." << std::endl;
  for (int i = 0; i < 400; i++) {
    taraxa::thisThreadSleepForMilliSeconds(100);
    if (node2->getDagManager()->getNumVerticesInDag().first == 13 &&
        node2->getDagManager()->getNumEdgesInDag().first == 13)
      break;
  }

  // node1->drawGraph("dot.txt");
  EXPECT_EQ(node1->getNumReceivedBlocks(), blks.size());
  EXPECT_EQ(node1->getDagManager()->getNumVerticesInDag().first, 13);
  EXPECT_EQ(node1->getDagManager()->getNumEdgesInDag().first, 13);

  EXPECT_EQ(node2->getNumReceivedBlocks(), blks.size());
  EXPECT_EQ(node2->getDagManager()->getNumVerticesInDag().first, 13);
  EXPECT_EQ(node2->getDagManager()->getNumEdgesInDag().first, 13);
}

// Test creates new transactions on one node and verifies
// that the second node receives the transactions
TEST_F(NetworkTest, node_transaction_sync) {
  auto node_cfgs = make_node_cfgs(2);
  auto nodes = launch_nodes(node_cfgs);
  auto& node1 = nodes[0];
  auto& node2 = nodes[1];

  std::vector<taraxa::bytes> transactions;
  for (auto const& t : *g_signed_trx_samples) {
    transactions.emplace_back(*t.rlp());
  }

  node1->getTransactionManager()->insertBroadcastedTransactions(transactions);

  std::cout << "Waiting Sync for 2000 milliseconds ..." << std::endl;
  taraxa::thisThreadSleepForMilliSeconds(2000);

  for (auto const& t : *g_signed_trx_samples) {
    EXPECT_TRUE(node2->getTransactionManager()->getTransaction(t.getHash()) !=
                nullptr);
    if (node2->getTransactionManager()->getTransaction(t.getHash()) !=
        nullptr) {
      EXPECT_EQ(
          t,
          node2->getTransactionManager()->getTransaction(t.getHash())->first);
    }
  }
}

// Test creates multiple nodes and creates new transactions in random time
// intervals on randomly selected nodes It verifies that the blocks created from
// these transactions which get created on random nodes are synced and the
// resulting DAG is the same on all nodes
TEST_F(NetworkTest, node_full_sync) {
  constexpr auto numberOfNodes = 5;
  auto node_cfgs = make_node_cfgs(numberOfNodes);
  auto nodes = launch_nodes(slice(node_cfgs, 0, numberOfNodes - 1));

  std::random_device dev;
  std::mt19937 rng(dev());
  std::uniform_int_distribution<std::mt19937::result_type> distTransactions(
      1, 200);
  std::uniform_int_distribution<std::mt19937::result_type> distNodes(
      0, numberOfNodes - 2);  // range [0, 3]

  int counter = 0;
  std::vector<Transaction> ts;
  // Generate 50 transactions
  for (auto i = 0; i < 50; ++i) {
    ts.push_back(samples::TX_GEN->getWithRandomUniqueSender());
  }
  for (auto i = 0; i < 50; ++i) {
    std::vector<taraxa::bytes> transactions;
    transactions.emplace_back(*ts[i].rlp());
    nodes[distNodes(rng)]
        ->getTransactionManager()
        ->insertBroadcastedTransactions(transactions);
    thisThreadSleepForMilliSeconds(distTransactions(rng));
    counter++;
  }
  ASSERT_EQ(counter, 50);  // 50 transactions

  std::cout << "Waiting Sync ..." << std::endl;
  wait({120s, 500ms}, [&](auto& ctx) {
    // Check 4 nodes DAG syncing
    for (int j = 1; j < numberOfNodes - 1; j++) {
      WAIT_EXPECT_EQ(ctx,
                     nodes[j]->getDagManager()->getNumVerticesInDag().first,
                     nodes[0]->getDagManager()->getNumVerticesInDag().first);
    }
  });

  // Bootstrapping node5 join the network
  nodes.emplace_back(FullNode::Handle(node_cfgs[numberOfNodes - 1], true));
  EXPECT_TRUE(wait_connect(nodes));

  std::cout << "Waiting Sync..." << std::endl;
  wait({240s, 1000ms}, [&](auto& ctx) {
    // Check 4 nodes DAG syncing
    for (int j = 1; j < numberOfNodes; j++) {
      WAIT_EXPECT_EQ(ctx,
                     nodes[j]->getDagManager()->getNumVerticesInDag().first,
                     nodes[0]->getDagManager()->getNumVerticesInDag().first);
      ctx.fail_if(!nodes[j]->getNetwork()->isSynced());
    }
  });

  EXPECT_GT(nodes[0]->getDagManager()->getNumVerticesInDag().first, 0);
  EXPECT_GT(10,
            nodes[0]->getTransactionManager()->getVerifiedTrxSnapShot().size());
  for (int i = 0; i < numberOfNodes; i++) {
    std::cout << "Index i " << i << std::endl;
    EXPECT_GT(nodes[i]->getDagManager()->getNumVerticesInDag().first, 0);
    EXPECT_EQ(nodes[i]->getDagManager()->getNumVerticesInDag().first,
              nodes[0]->getDagManager()->getNumVerticesInDag().first);
    EXPECT_EQ(nodes[i]->getDagManager()->getNumVerticesInDag().first,
              nodes[i]->getDB()->getNumDagBlocks());
    EXPECT_EQ(nodes[i]->getDagManager()->getNumEdgesInDag().first,
              nodes[0]->getDagManager()->getNumEdgesInDag().first);
    EXPECT_TRUE(nodes[i]->getNetwork()->isSynced());
  }

  // Write any DAG diff
  for (int i = 1; i < numberOfNodes; i++) {
    uint64_t level = 1;
    while (true) {
      auto blocks1 = nodes[0]->getDB()->getDagBlocksAtLevel(level, 1);
      auto blocks2 = nodes[i]->getDB()->getDagBlocksAtLevel(level, 1);
      if (blocks1.size() != blocks2.size()) {
        std::cout << "DIFF at level %lu: " << level << std::endl;
        for (auto b : blocks1) printf(" %s", b->getHash().toString().c_str());
        printf("\n");
        for (auto b : blocks2) printf(" %s", b->getHash().toString().c_str());
        printf("\n");
      }
      if (blocks1.size() == 0 && blocks2.size() == 0) break;
      level++;
    }
  }

  // This checks for any duplicate transaction in consecutive blocks
  std::map<blk_hash_t, std::set<trx_hash_t>> trxHist;
  uint64_t level = 1;
  while (true) {
    auto blocks1 = nodes[0]->getDB()->getDagBlocksAtLevel(level, 1);
    for (auto b : blocks1) {
      for (auto t : trxHist[b->getPivot()]) trxHist[b->getHash()].insert(t);
      for (auto tip : b->getTips()) {
        for (auto t : trxHist[tip]) trxHist[b->getHash()].insert(t);
      }
      for (auto t : b->getTrxs()) {
        if (trxHist[b->getHash()].count(t) > 0) {
          printf("FOUND DUPLICATE TRANSACTION %s\n", t.toString().c_str());
          EXPECT_TRUE(false);
        }
        trxHist[b->getHash()].insert(t);
      }
    }
    if (blocks1.size() == 0) break;
    level++;
  }
}

}  // namespace taraxa::core_tests

using namespace taraxa;
int main(int argc, char** argv) {
  taraxa::static_init();
  LoggingConfig logging;
  logging.verbosity = taraxa::VerbosityError;
  logging.channels["VDF"] = taraxa::VerbosityError;
  addr_t node_addr;
  setupLoggingConfiguration(node_addr, logging);
  ::testing::InitGoogleTest(&argc, argv);
  return RUN_ALL_TESTS();
}<|MERGE_RESOLUTION|>--- conflicted
+++ resolved
@@ -344,7 +344,7 @@
   blk_hash_t prev_block_hash(0);
   uint64_t period = 1;
   addr_t beneficiary(987);
-  
+
   vdf_sortition::Message msg1(1);
   vdf_sortition::VdfSortition vdf1(node_key.address(), vrf_sk, msg1,
                                    difficulty_bound, lambda_bound);
@@ -397,13 +397,13 @@
   TrxSchedule schedule2;
   schedule2.dag_blks_order.push_back(blk2.getHash());
   schedule2.trxs_mode.push_back(std::vector<std::pair<trx_hash_t, uint>>());
-  
+
   period = 2;
   beneficiary = addr_t(654);
   PbftBlock pbft_block2(prev_block_hash, blk2.getHash(), schedule2, 2, beneficiary,
                         node1->getSecretKey());
 
-  
+
   std::vector<Vote> votes_for_pbft_blk2;
   votes_for_pbft_blk2.emplace_back(node1->getPbftManager()->generateVote(
       pbft_block2.getBlockHash(), cert_vote_type, 2, 3, prev_block_hash));
@@ -427,15 +427,7 @@
   expect_pbft_chain_size = 2;
   EXPECT_EQ(node1->getPbftChain()->getPbftChainSize(), expect_pbft_chain_size);
 
-<<<<<<< HEAD
   FullNode::Handle node2(node_cfgs[1], true);
-=======
-  auto node2 = taraxa::FullNode::make(
-      std::string("./core_tests/conf/conf_taraxa2.json"), true);
-  node2->start(false);  // boot node
-  
-
->>>>>>> 8fe3f9fc
   std::shared_ptr<Network> nw1 = node1->getNetwork();
   std::shared_ptr<Network> nw2 = node2->getNetwork();
   const int node_peers = 1;
@@ -504,7 +496,7 @@
   TrxSchedule schedule;
   schedule.dag_blks_order.push_back(blk1.getHash());
   schedule.trxs_mode.push_back(std::vector<std::pair<trx_hash_t, uint>>());
-  
+
 
   PbftBlock pbft_block1(prev_block_hash, blk1.getHash(), schedule, period, beneficiary,
                         node1->getSecretKey());
@@ -546,10 +538,10 @@
   TrxSchedule schedule2;
   schedule2.dag_blks_order.push_back(blk2.getHash());
   schedule2.trxs_mode.push_back(std::vector<std::pair<trx_hash_t, uint>>());
-  
+
   period = 2;
   beneficiary = addr_t(654);
-  
+
   PbftBlock pbft_block2(prev_block_hash, blk2.getHash(), schedule, period, beneficiary,
                         node1->getSecretKey());
   std::cout << "There are no votes for the second PBFT block" << std::endl;
