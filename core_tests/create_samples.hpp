--- conflicted
+++ resolved
@@ -52,8 +52,6 @@
 };
 
 inline const TxGenerator TX_GEN;
-<<<<<<< HEAD
-=======
 
 inline bool sendTrx(uint64_t count, unsigned port) {
   auto pattern = R"(
@@ -86,7 +84,6 @@
   }
   return true;
 }
->>>>>>> 8865e866
 
 struct TestAccount {
   TestAccount() = default;
