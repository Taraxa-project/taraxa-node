--- conflicted
+++ resolved
@@ -23,6 +23,8 @@
 
 struct PbftManagerTest : public DBUsingTest<> {};
 struct PbftVoteTest : public DBUsingTest<> {};
+struct NetworkTest : public DBUsingTest<> {};
+struct VoteManagerTest : public DBUsingTest<> {};
 
 TEST_F(PbftManagerTest, pbft_manager_lambda_input_test) {
   uint lambda_ms = 1000;
@@ -84,7 +86,7 @@
 // Add votes round 1, 2 and 3 into unverified vote table
 // Get votes round 2, will remove round 1 in the table, and return round 2 & 3
 // votes
-TEST(VoteManager, add_cleanup_get_votes) {
+TEST_F(VoteManagerTest, add_cleanup_get_votes) {
   const char* input[] = {"./build/main", "--conf_taraxa",
                          "./core_tests/conf/conf_taraxa1.json", "-v", "0"};
   Top top(5, input);
@@ -132,8 +134,7 @@
 }
 
 // Generate a vote, send the vote from node2 to node1
-<<<<<<< HEAD
-TEST_F(PbftVoteTest, transfer_vote) {
+TEST_F(NetworkTest, transfer_vote) {
   // set nodes account balance
   val_t new_balance = 9007199254740991;  // Max Taraxa coins 2^53 - 1
   vector<FullNodeConfig> cfgs;
@@ -146,9 +147,6 @@
     }
   }
   auto node_count = 0;
-=======
-TEST(Network, transfer_vote) {
->>>>>>> 8b9f2900
   boost::asio::io_context context1;
   auto node1(std::make_shared<taraxa::FullNode>(context1, cfgs[node_count++]));
   boost::asio::io_context context2;
@@ -211,8 +209,7 @@
   EXPECT_EQ(vote_queue_size, 1);
 }
 
-<<<<<<< HEAD
-TEST_F(PbftVoteTest, vote_broadcast) {
+TEST_F(NetworkTest, vote_broadcast) {
   // set nodes account balance
   val_t new_balance = 9007199254740991;  // Max Taraxa coins 2^53 - 1
   vector<FullNodeConfig> cfgs;
@@ -225,9 +222,6 @@
     }
   }
   auto node_count = 0;
-=======
-TEST(Network, vote_broadcast) {
->>>>>>> 8b9f2900
   boost::asio::io_context context1;
   auto node1(std::make_shared<taraxa::FullNode>(context1, cfgs[node_count++]));
   boost::asio::io_context context2;
