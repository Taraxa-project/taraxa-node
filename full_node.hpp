--- conflicted
+++ resolved
@@ -15,12 +15,8 @@
 #include <vector>
 
 #include "config.hpp"
-<<<<<<< HEAD
-#include "database_face_cache.hpp"
+#include "db_storage.hpp"
 #include "eth/eth_service.hpp"
-=======
-#include "db_storage.hpp"
->>>>>>> 6db30687
 #include "executor.hpp"
 #include "net/WSServer.h"
 #include "pbft_chain.hpp"
@@ -183,24 +179,7 @@
                          &sortition_account_balance_table,
                      uint64_t period);
 
-  // get DBs
-<<<<<<< HEAD
-  std::shared_ptr<DatabaseFaceCache> getTrxsDB() const { return db_trxs_; }
-  std::shared_ptr<DatabaseFaceCache> getBlksDB() const { return db_blks_; }
-  std::shared_ptr<dev::db::DatabaseFace> getTrxsToBlkDB() const {
-    return db_trxs_to_blk_;
-  }
-=======
   std::shared_ptr<DbStorage> getDB() const { return db_; }
-  std::shared_ptr<account_state::StateRegistry> getStateRegistry() const {
-    return state_registry_;
-  }
-  std::shared_ptr<account_state::State> updateAndGetState() const {
-    state_registry_->rebase(*state_);
-    return state_;
-  }
-
->>>>>>> 6db30687
   std::unordered_map<trx_hash_t, Transaction> getVerifiedTrxSnapShot();
   std::vector<taraxa::bytes> getNewVerifiedTrxSnapShotSerialized();
 
@@ -312,26 +291,9 @@
   std::shared_ptr<taraxa::net::WSServer> ws_server_;
   // storage
   std::shared_ptr<dev::db::RocksDB> db_replay_protection_service_;
-<<<<<<< HEAD
-  std::shared_ptr<DatabaseFaceCache> db_blks_ = nullptr;
-  std::shared_ptr<dev::db::DatabaseFace> db_blks_index_ = nullptr;
-  std::shared_ptr<DatabaseFaceCache> db_trxs_ = nullptr;
-  std::shared_ptr<dev::db::DatabaseFace> db_trxs_to_blk_ = nullptr;
-  // PBFT DB
-  std::shared_ptr<dev::db::DatabaseFace> db_pbft_sortition_accounts_ = nullptr;
-  std::shared_ptr<dev::db::DatabaseFace> db_pbftchain_ = nullptr;
-  std::shared_ptr<dev::db::DatabaseFace> db_pbft_blocks_order_ = nullptr;
-  std::shared_ptr<dev::db::DatabaseFace> db_dag_blocks_order_ = nullptr;
-  std::shared_ptr<dev::db::DatabaseFace> db_dag_blocks_height_ = nullptr;
-  std::shared_ptr<DatabaseFaceCache> db_cert_votes_ = nullptr;
-  std::shared_ptr<dev::db::DatabaseFace> db_dag_blocks_period_ = nullptr;
-  std::shared_ptr<dev::db::DatabaseFace> db_period_schedule_block_ = nullptr;
-  std::shared_ptr<dev::db::DatabaseFace> db_status_ = nullptr;
-=======
   std::shared_ptr<DbStorage> db_ = nullptr;
   std::shared_ptr<account_state::StateRegistry> state_registry_ = nullptr;
   std::shared_ptr<account_state::State> state_ = nullptr;
->>>>>>> 6db30687
 
   // debugger
   std::mutex debug_mutex_;
