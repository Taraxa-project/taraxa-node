--- conflicted
+++ resolved
@@ -276,12 +276,6 @@
   std::shared_ptr<VoteManager> vote_mgr_;
   std::shared_ptr<PbftManager> pbft_mgr_;
   std::shared_ptr<PbftChain> pbft_chain_;
-<<<<<<< HEAD
-  // TODO: need to shrink later
-  // TODO: need to shrink later
-  std::unordered_set<vote_hash_t> known_votes_;  // per node itself
-=======
->>>>>>> 21600883
 
   // debugger
   std::mutex debug_mutex_;
